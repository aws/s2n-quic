on:
  push:
    branches:
      - master
  pull_request:
    branches:
      - master

name: ci

env:
  CARGO_INCREMENTAL: 0
  CARGO_NET_RETRY: 10
  RUSTUP_MAX_RETRIES: 10
  SCCACHE_CACHE_SIZE: 300M
  SCCACHE_DIR: ${{ github.workspace }}/.sccache
  SCCACHE_IDLE_TIMEOUT: 0

jobs:
  rustfmt:
    runs-on: ubuntu-latest
    steps:
      - uses: actions/checkout@v2

      - uses: actions-rs/toolchain@v1
        with:
          toolchain: nightly
          profile: minimal
          override: true
          components: rustfmt

      - name: Run cargo fmt
        uses: actions-rs/cargo@v1
        with:
          command: fmt
          args: --all -- --check

  clippy:
    runs-on: ubuntu-latest
    env:
      RUSTC_WRAPPER: sccache
    steps:
      - uses: actions-rs/toolchain@v1
        with:
          toolchain: stable
          profile: minimal
          override: true
          components: clippy

      - uses: actions/checkout@v2

      - name: Install sccache
        uses: actions-rs/install@v0.1
        with:
          crate: sccache
          use-tool-cache: true
          version: latest

      - name: Generate Cargo.lock
        run: cargo update

      - name: Cache cargo registry
        uses: actions/cache@v2
        continue-on-error: true
        with:
          path: ~/.cargo/registry/cache
          key: ${{ runner.os }}-${{ github.job }}-cargo-registry-${{ hashFiles('**/Cargo.lock') }}
          restore-keys: ${{ runner.os }}-${{ github.job }}-cargo-registry-

      - name: Cache sccache output
        uses: actions/cache@v2
        continue-on-error: true
        with:
          path: ${{ github.workspace }}/.sccache
          key: ${{ runner.os }}-${{ github.job }}-sccache-${{ hashFiles('**/Cargo.*') }}
          restore-keys: ${{ runner.os }}-${{ github.job }}-sccache-

      - name: Start sccache
        run: sccache --start-server

      - name: Run cargo clippy
        uses: actions-rs/clippy-check@v1
        with:
          token: ${{ secrets.GITHUB_TOKEN }}
          args: --all-features --all-targets -- -D warnings

      - name: Stop sccache
        run: sccache --stop-server

  udeps:
    runs-on: ubuntu-latest
    steps:
      - uses: actions-rs/toolchain@v1
        with:
          toolchain: nightly
          profile: minimal
          override: true

      - uses: actions-rs/install@v0.1
        with:
          crate: cargo-udeps
          use-tool-cache: true
          version: latest

      - uses: actions/checkout@v2

      - name: Run cargo udeps
        run: cargo udeps --workspace --all-targets

<<<<<<< HEAD
      - name: Stop sccache
        run: sccache --stop-server

=======
>>>>>>> c472f60e
  test:
    runs-on: ${{ matrix.os }}
    strategy:
      matrix:
        rust: [stable, beta, nightly, 1.42.0]
        os: [ubuntu-latest, macOS-latest]
    env:
      RUSTC_WRAPPER: sccache
    steps:
      - uses: actions-rs/toolchain@v1
        with:
          toolchain: ${{ matrix.rust }}
          override: true

      - uses: actions/checkout@v2

      - name: Install sccache
        uses: actions-rs/install@v0.1
        with:
          crate: sccache
          use-tool-cache: true
          version: latest

      - name: Generate Cargo.lock
        run: cargo update

      - name: Cache cargo registry
        uses: actions/cache@v2
        continue-on-error: true
        with:
          path: ~/.cargo/registry/cache
          key: ${{ runner.os }}-${{ matrix.rust }}-${{ github.job }}-cargo-registry-${{ hashFiles('**/Cargo.lock') }}
          restore-keys: ${{ runner.os }}-${{ matrix.rust }}-${{ github.job }}-cargo-registry-

      - name: Cache sccache output
        uses: actions/cache@v2
        continue-on-error: true
        with:
          path: ${{ github.workspace }}/.sccache
          key: ${{ runner.os }}-${{ matrix.rust }}-${{ github.job }}-sccache-${{ hashFiles('**/Cargo.*') }}
          restore-keys: ${{ runner.os }}-${{ matrix.rust }}-${{ github.job }}-sccache-

      - name: Start sccache
        run: sccache --start-server

      - name: Run cargo test
        uses: actions-rs/cargo@v1
        with:
          command: test

      - name: Stop sccache
        run: sccache --stop-server

  miri:
    runs-on: ubuntu-latest
    strategy:
      matrix:
        crate: [quic/s2n-quic-core]
    env:
      RUSTC_WRAPPER: sccache
    steps:
      - uses: actions-rs/toolchain@v1
        with:
          toolchain: nightly
          override: true
          components: miri

      - uses: actions/checkout@v2

      - name: Install sccache
        uses: actions-rs/install@v0.1
        with:
          crate: sccache
          use-tool-cache: true
          version: latest

      - name: Generate Cargo.lock
        run: cargo update

      - name: Cache cargo registry
        uses: actions/cache@v2
        continue-on-error: true
        with:
          path: ~/.cargo/registry/cache
          key: ${{ runner.os }}-${{ matrix.rust }}-${{ github.job }}-${{ matrix.crate }}-cargo-registry-${{ hashFiles('**/Cargo.lock') }}
          restore-keys: ${{ runner.os }}-${{ matrix.rust }}-${{ github.job }}-${{ matrix.crate }}-cargo-registry-

      - name: Cache sccache output
        uses: actions/cache@v2
        continue-on-error: true
        with:
          path: ${{ github.workspace }}/.sccache
          key: ${{ runner.os }}-${{ matrix.rust }}-${{ github.job }}-${{ matrix.crate }}-sccache-${{ hashFiles('**/Cargo.*') }}
          restore-keys: ${{ runner.os }}-${{ matrix.rust }}-${{ github.job }}-${{ matrix.crate }}-sccache-

      - name: Start sccache
        run: sccache --start-server

      - name: ${{ matrix.crate }}
        run: cd ${{ matrix.crate }} && cargo miri test

      - name: Stop sccache
        run: sccache --stop-server

  no_std:
    runs-on: ubuntu-latest
    env:
      RUSTC_WRAPPER: sccache
    steps:
      - uses: actions-rs/toolchain@v1
        with:
          toolchain: nightly
          override: true
          target: thumbv7m-none-eabi

      - uses: actions/checkout@v2

      - name: Install sccache
        uses: actions-rs/install@v0.1
        with:
          crate: sccache
          use-tool-cache: true
          version: latest

      - name: Generate Cargo.lock
        run: cargo update

      - name: Cache cargo registry
        uses: actions/cache@v2
        continue-on-error: true
        with:
          path: ~/.cargo/registry/cache
          key: ${{ runner.os }}-${{ matrix.rust }}-no-std-cargo-registry-${{ hashFiles('**/Cargo.lock') }}
          restore-keys: ${{ runner.os }}-${{ matrix.rust }}-no-std-cargo-registry-

      - name: Cache sccache output
        uses: actions/cache@v2
        continue-on-error: true
        with:
          path: ${{ github.workspace }}/.sccache
          key: ${{ runner.os }}-${{ matrix.rust }}-no-std-sccache-${{ hashFiles('**/Cargo.*') }}
          restore-keys: ${{ runner.os }}-${{ matrix.rust }}-no-std-sccache-

      - name: Start sccache
        run: sccache --start-server

      # see https://github.com/rust-lang/cargo/issues/7916
      - name: Run cargo build
        run: |
          cd quic/s2n-quic-core && \
            cargo build \
              -Z features=dev_dep \
              --no-default-features \
              --target thumbv7m-none-eabi

      - name: Stop sccache
        run: sccache --stop-server

  coverage:
    runs-on: ubuntu-latest
    env:
      # From https://github.com/mozilla/grcov#example-how-to-generate-gcda-files-for-a-rust-project
      RUSTFLAGS: '-Zprofile -Ccodegen-units=1 -Copt-level=0 -Clink-dead-code -Coverflow-checks=off -Zpanic_abort_tests'
      GRCOV_CONFIG: '--branch --llvm --ignore-not-existing --source-dir .'
      GRCOV_FILTER: "--excl-start '\\#\\[cfg\\(test\\)\\]' --excl-stop KCOV_END_TEST_MARKER --ignore tests --ignore test --ignore testing.rs"
      RUSTC_WRAPPER: sccache
      # increase the size a bit to maintain cache hits
      SCCACHE_CACHE_SIZE: 600M
    steps:
      - uses: actions/checkout@v2

      - uses: actions-rs/toolchain@v1
        with:
          toolchain: nightly
          override: true

      - name: Install grcov
        uses: actions-rs/install@v0.1
        with:
          crate: grcov
          use-tool-cache: true
          version: latest

      - name: Install sccache
        uses: actions-rs/install@v0.1
        with:
          crate: sccache
          use-tool-cache: true
          version: latest

      - name: Generate Cargo.lock
        run: cargo update

      - name: Cache cargo registry
        uses: actions/cache@v2
        continue-on-error: true
        with:
          path: ~/.cargo/registry/cache
          key: ${{ runner.os }}-${{ github.job }}-cargo-registry-${{ hashFiles('**/Cargo.lock') }}
          restore-keys: ${{ runner.os }}-${{ github.job }}-cargo-registry-

      - name: Cache sccache output
        uses: actions/cache@v2
        continue-on-error: true
        with:
          path: ${{ github.workspace }}/.sccache
          key: ${{ runner.os }}-${{ github.job }}-sccache-${{ hashFiles('**/Cargo.*') }}
          restore-keys: ${{ runner.os }}-${{ github.job }}-sccache-

      - name: Start sccache
        run: sccache --start-server

      - name: Run cargo test
        uses: actions-rs/cargo@v1
        with:
          command: test
          args: --no-fail-fast --workspace --exclude s2n-quic-rustls --exclude interop-server

      - name: Run cargo test --all-features
        uses: actions-rs/cargo@v1
        with:
          command: test
          args: --no-fail-fast --workspace --exclude s2n-quic-rustls --exclude interop-server --all-features

      - name: Run cargo compliance
        uses: actions-rs/cargo@v1
        with:
          command: run
          args: --bin cargo-compliance --release -- report --lcov target/compliance/coverage --source-pattern 'quic/**/*.rs'

      - name: Stop sccache
        run: sccache --stop-server

      - name: Run grcov html
        run: |
          grcov $GRCOV_CONFIG $GRCOV_FILTER --output-type html --output-path coverage ./target/debug ./target/compliance/coverage

      - name: Run grcov lcov
        run: |
          grcov $GRCOV_CONFIG $GRCOV_FILTER --output-type lcov --output-path coverage/s2n-quic.lcov ./target/debug ./target/compliance/coverage

      - name: Upload report
        uses: actions/upload-artifact@v1
        with:
          name: coverage
          path: coverage<|MERGE_RESOLUTION|>--- conflicted
+++ resolved
@@ -107,12 +107,6 @@
       - name: Run cargo udeps
         run: cargo udeps --workspace --all-targets
 
-<<<<<<< HEAD
-      - name: Stop sccache
-        run: sccache --stop-server
-
-=======
->>>>>>> c472f60e
   test:
     runs-on: ${{ matrix.os }}
     strategy:

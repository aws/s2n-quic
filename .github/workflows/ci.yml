--- conflicted
+++ resolved
@@ -114,7 +114,6 @@
       # TODO translate json reports to in-action warnings
       - name: Run cargo clippy on main crates
         run: |
-<<<<<<< HEAD
           # deriving Eq may break API compatibility so we disable it
           # See https://github.com/rust-lang/rust-clippy/issues/9063
           #
@@ -133,9 +132,6 @@
       - name: Run clippy on tools/xdp crate
         working-directory: tools/xdp
         run: cargo +stable clippy
-=======
-          cargo clippy --all-features --all-targets --workspace -- ${{ matrix.args }}
->>>>>>> 10c973d5
 
   udeps:
     runs-on: ubuntu-latest
@@ -537,13 +533,6 @@
         working-directory: ${{ matrix.example }}
         run: cargo +nightly fmt --all -- --check
 
-<<<<<<< HEAD
-=======
-      - name: lint
-        working-directory: ${{ matrix.example }}
-        run: cargo clippy --all-features --all-targets -- -D warnings
-
->>>>>>> 10c973d5
       # not all examples will build with the --manifest-path argument, since the
       # manifest-path argument will pull configuration from the current directory
       # instead of the directory with the Cargo.toml file

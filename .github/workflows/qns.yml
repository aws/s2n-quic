on:
  push:
    branches:
      - main
  pull_request:
    branches:
      - main

name: qns

env:
  CARGO_INCREMENTAL: 0
  CARGO_NET_RETRY: 10
  RUSTUP_MAX_RETRIES: 10
  RUST_BACKTRACE: 1
  # This kept breaking builds so we're pinning for now. We should do our best to keep
  # up with the changes, though.
  INTEROP_RUNNER_REF: 4be6491794a08899f295dc5cdf9eeba8e9fa5431
  # This should be updated when updating wesleyrosenblum/quic-network-simulator
  NETWORK_SIMULATOR_REF: sha256:20abe0bed8c0e39e1d8750507b24295f7c978bdd7e05fa6f3a5afed4b76dc191
  IPERF_ENDPOINT_REF: sha256:cb50cc8019d45d9cad5faecbe46a3c21dd5e871949819a5175423755a9045106
  WIRESHARK_VERSION: 3.7.1
  CDN: https://dnglbrstg7yg.cloudfront.net
  LOG_URL: logs/latest/SERVER_CLIENT/TEST/index.html

# By default depandabot only receives read permissions. Explicitly give it write
# permissions which is needed by the ouzi-dev/commit-status-updater task.
#
# Updating status is relatively safe (doesnt modify source code) and caution
# should we taken before adding more permissions.
permissions:
  statuses: write
<<<<<<< HEAD
  id-token: write # This is required for requesting the JWT/OIDC
=======
  id-token: write # This is required for requesting the JWT
  contents: read  # This is required for actions/checkout

>>>>>>> a1f4fc0b

jobs:
  env:
    runs-on: ubuntu-22.04
    outputs:
      matrix: ${{ steps.implementations.outputs.matrix }}
    steps:
      - uses: actions/checkout@v4
        with:
          path: s2n-quic

      - uses: actions/checkout@v4
        with:
          repository: marten-seemann/quic-interop-runner
          ref: ${{ env.INTEROP_RUNNER_REF }}
          path: quic-interop-runner

      - name: Patch quic-interop-runner
        working-directory: quic-interop-runner
        run: |
          git apply --3way ../s2n-quic/.github/interop/runner.patch

      - name: Define implementations
        id: implementations
        working-directory: quic-interop-runner
        run: |
          CLIENTS=$(cat implementations.json \
            | jq -c '[. | to_entries[] | select(.value.role == "both" or .value.role == "client") | {"client": .key, "server": "s2n-quic"}] | sort'
          )
          echo "Clients: $CLIENTS"
          SERVERS=$(cat implementations.json \
            | jq -c '[. | to_entries[] | select(.value.role == "both" or .value.role == "server") | {"client": "s2n-quic", "server": .key}] | sort'
          )
          echo "Servers: $SERVERS"
          MATRIX=$(echo "[$CLIENTS, $SERVERS]" | jq -c '{"include": . | flatten | sort | unique}')
          echo "Matrix: $MATRIX"
          echo "matrix=$MATRIX" >> $GITHUB_OUTPUT

  s2n-quic-qns:
    runs-on: ubuntu-22.04
    strategy:
      matrix:
        mode: ["debug", "release"]
    # enable debug information
    env:
      RUSTFLAGS: "-g --cfg s2n_internal_dev --cfg s2n_quic_dump_on_panic --cfg s2n_quic_unstable"
    steps:
      - uses: actions/checkout@v4
        with:
          submodules: true

      - name: Install rust toolchain
        id: toolchain
        run: |
          rustup toolchain install stable --profile minimal
          rustup override set stable

      - uses: camshaft/rust-cache@v1
        with:
          key: ${{ matrix.mode }}-${{ env.RUSTFLAGS }}

      - name: Run cargo build
        run: cargo build --bin s2n-quic-qns ${{ matrix.mode == 'release' && '--release' || '' }}

      - name: Prepare artifact
        run: |
          mkdir -p s2n-quic-qns
          cp target/${{ matrix.mode }}/s2n-quic-qns s2n-quic-qns/s2n-quic-qns-${{ matrix.mode }}

      - uses: actions/upload-artifact@v4
        with:
          name: s2n-quic-qns-${{ matrix.mode }}
          path: s2n-quic-qns/

  interop:
    runs-on: ubuntu-22.04
    needs: [env, s2n-quic-qns]
    strategy:
      matrix: ${{ fromJson(needs.env.outputs.matrix) }}
    steps:
      - uses: actions/checkout@v4
        with:
          path: s2n-quic

      - uses: actions/download-artifact@v4
        with:
          name: s2n-quic-qns-debug
          path: s2n-quic-qns/

      - uses: actions/download-artifact@v4
        with:
          name: s2n-quic-qns-release
          path: s2n-quic-qns/

      - name: Setup dockerfile
        working-directory: s2n-quic-qns
        run: |
          cp ../s2n-quic/quic/s2n-quic-qns/etc/Dockerfile .
          cp ../s2n-quic/quic/s2n-quic-qns/etc/run_endpoint.sh .

      - name: Run docker build
        working-directory: s2n-quic-qns
        env:
          DOCKER_BUILDKIT: 1
        run: |
          docker build . --file Dockerfile --target prebuilt --tag aws/s2n-quic-qns --build-arg tls=s2n-tls
          docker build . --file Dockerfile --target prebuilt --tag aws/s2n-quic-qns-rustls --build-arg tls=rustls

      - uses: actions/checkout@v4
        with:
          repository: marten-seemann/quic-interop-runner
          ref: ${{ env.INTEROP_RUNNER_REF }}
          path: quic-interop-runner

      - name: Patch quic-interop-runner
        working-directory: quic-interop-runner
        run: |
          git apply --3way ../s2n-quic/.github/interop/runner.patch

      - name: Run docker pull
        working-directory: quic-interop-runner
        run: |
          docker pull "wesleyrosenblum/quic-network-simulator@$NETWORK_SIMULATOR_REF"
          docker pull "martenseemann/quic-interop-iperf-endpoint@$IPERF_ENDPOINT_REF"

      - uses: actions/setup-python@v5
        with:
          python-version: 3.7

      - name: Install tshark
        run: |
          wget --no-verbose https://dnglbrstg7yg.cloudfront.net/tshark/v$WIRESHARK_VERSION/tshark
          chmod +x tshark
          sudo mv tshark /usr/bin
          /usr/bin/tshark -v

      - name: Install dependencies
        working-directory: quic-interop-runner
        run: |
          python3 -m pip install --upgrade pip
          pip3 install wheel
          pip3 install --upgrade -r requirements.txt

      - name: Run quic-interop-runner
        working-directory: quic-interop-runner
        run: |
          # enable IPv6 support
          sudo modprobe ip6table_filter
          python3 run.py --client ${{ matrix.client }} --server ${{ matrix.server }} --json results/result.json --debug --log-dir results/logs
          mkdir -p results/logs

      - name: Prepare artifacts
        working-directory: quic-interop-runner
        run: |
          ls -al results
          # clean up invalid path characters
          find results -name '*:*' | while read from; do
            echo "Invalid filename: $from"
            to=$(echo $from | sed 's/:/_/g')
            mv $from $to
          done
          # remove files we don't do anything with to reduce the artifact size
          find results -name '*.qlog' -exec rm {} \;
          # remove cross traffic and goodput packet captures as they are large and not useful
          find results -maxdepth 7 -type d -path "**/crosstraffic/*/sim" | xargs rm -rf \;
          find results -maxdepth 7 -type d -path "**/goodput/*/sim" | xargs rm -rf \;

          # Add index files for easy browsing
          find results -maxdepth 3 -type d -path "*/logs/*/*" | while read from; do
              tree -H "." \
                -h \
                -L 3 \
                -I 'index.html' \
                -T "${{ matrix.client }} client / ${{ matrix.server }} server - $(basename $from)" \
                --noreport \
                --charset utf-8 \
                -o $from/index.html \
                $from
          done

      - uses: aws-actions/configure-aws-credentials@v4.0.2
        if: github.event_name == 'push' || github.repository == github.event.pull_request.head.repo.full_name
        with:
          role-to-assume: arn:aws:iam::024603541914:role/GitHubOIDCRole
          role-session-name: S2nQuicGHAS3Session
          aws-region: us-west-2

      - name: Upload to S3
        if: github.event_name == 'push' || github.repository == github.event.pull_request.head.repo.full_name
        id: s3
        working-directory: quic-interop-runner
        run: |
          TARGET="${{ github.sha }}/interop/logs/latest"
          aws s3 sync results/logs "s3://s2n-quic-ci-artifacts/$TARGET" --acl private --follow-symlinks

      - uses: actions/upload-artifact@v4
        with:
          name: interop-${{ matrix.client }}-client-${{ matrix.server }}-server
          path: quic-interop-runner/results/result.json

      - name: Assert no crashes
        working-directory: quic-interop-runner
        run: |
          ! grep -Rq 'The s2n-quic-qns application shut down unexpectedly' results

  interop-report:
    runs-on: ubuntu-22.04
    needs: [interop]
    steps:
      - uses: actions/checkout@v4

      - uses: actions/download-artifact@v4
        with:
          path: results/

      - name: Download latest results
        id: download
        run: |
          rm -f result.json
          INTEROP_BASE_URL="https://interop.seemann.io/logs/"
          wget ${INTEROP_BASE_URL}latest/result.json || echo '{}' > result.json
          mv result.json latest.json
          INTEROP_LOG_URL=${INTEROP_BASE_URL}$(jq --raw-output '.log_dir' latest.json)/SERVER_CLIENT/TEST/
          echo "INTEROP_LOG_URL=$INTEROP_LOG_URL" >> $GITHUB_OUTPUT

      - name: Get latest successful interop commit SHA on main branch
        id: mainsha
        if: github.event.pull_request
        run: |
          curl \
          --url "$GITHUB_API_URL/repos/$GITHUB_REPOSITORY/actions/workflows/qns.yml/runs?branch=main&status=success&per_page=1" \
          --header "Accept: application/vnd.github.v3+json" > latest_workflow_run.json
          MAIN_SHA=$(jq --raw-output '.workflow_runs[0] | .head_sha' latest_workflow_run.json)
          rm -f latest_workflow_run.json
          echo "MAIN_SHA=$MAIN_SHA" >> $GITHUB_OUTPUT

      - name: Download latest main interop result
        if: github.event.pull_request
        run: |
          rm -f prev_result.json
          wget $CDN/${{ steps.mainsha.outputs.MAIN_SHA }}/interop/logs/latest/result.json || echo '{}' > result.json
          mv result.json prev_result.json

      - name: Generate report for pull request
        if: github.event.pull_request
        run: |
          mkdir -p web/logs/latest
          MAIN_SHA=${{ steps.mainsha.outputs.MAIN_SHA }}
          python3 .github/interop/merge.py \
            --prev_version prev_result.json \
            --new_version_suffix "pr${{github.event.pull_request.number}}" \
            --new_version_url "$GITHUB_SERVER_URL/$GITHUB_REPOSITORY/pull/${{github.event.pull_request.number}}" \
            --new_version_log_url "$LOG_URL" \
            --prev_version_log_url "$CDN/$MAIN_SHA/interop/$LOG_URL" \
            --prev_version_url "$GITHUB_SERVER_URL/$GITHUB_REPOSITORY/tree/$MAIN_SHA" \
            --interop_log_url "${{ steps.download.outputs.INTEROP_LOG_URL }}" \
            latest.json \
            results/**/result.json > \
              web/logs/latest/result.json

      - name: Generate report for push to main
        if: github.event_name == 'push'
        run: |
          mkdir -p web/logs/latest
          python3 .github/interop/merge.py \
            --new_version_log_url "$LOG_URL" \
            --new_version_url "$GITHUB_SERVER_URL/$GITHUB_REPOSITORY/tree/$GITHUB_SHA" \
            --interop_log_url "${{ steps.download.outputs.INTEROP_LOG_URL }}" \
            latest.json \
            results/**/result.json > \
              web/logs/latest/result.json

      - uses: aws-actions/configure-aws-credentials@v4.0.2
        if: github.event_name == 'push' || github.repository == github.event.pull_request.head.repo.full_name
        with:
          role-to-assume: arn:aws:iam::024603541914:role/GitHubOIDCRole
          role-session-name: S2nQuicGHAS3Session
          aws-region: us-west-2

      - name: Upload to S3
        if: github.event_name == 'push' || github.repository == github.event.pull_request.head.repo.full_name
        id: s3
        run: |
          cp .github/interop/*.html web/
          cp .github/interop/*.js web/
          TARGET="${{ github.sha }}/interop"
          aws s3 sync web "s3://s2n-quic-ci-artifacts/$TARGET" --acl private --follow-symlinks
          URL="$CDN/$TARGET/index.html"
          echo "URL=$URL" >> $GITHUB_OUTPUT

      - uses: ouzi-dev/commit-status-updater@v2.0.2
        if: github.event_name == 'push' || github.repository == github.event.pull_request.head.repo.full_name
        with:
          name: "interop / report"
          status: "success"
          url: "${{ steps.s3.outputs.URL }}"

      - name: Check for regressions
        run: |
          python3 .github/interop/check.py \
            --required .github/interop/required.json \
            web/logs/latest/result.json

  bench:
    runs-on: ubuntu-22.04
    needs: [env, s2n-quic-qns]
    steps:
      - uses: actions/checkout@v4
        with:
          submodules: true

      - name: Install rust toolchain
        id: toolchain
        run: |
          rustup toolchain install stable
          rustup override set stable

      - uses: camshaft/rust-cache@v1

      - name: Install tshark
        run: |
          wget --no-verbose https://dnglbrstg7yg.cloudfront.net/tshark/v$WIRESHARK_VERSION/tshark
          chmod +x tshark
          sudo mv tshark /usr/bin
          /usr/bin/tshark -v

      - name: Install gnuplot
        run: |
          sudo apt-get -o Acquire::Retries=3 update
          sudo apt-get -o Acquire::Retries=3 install -y gnuplot

      - uses: aws-actions/configure-aws-credentials@v4.0.2
        if: github.repository == github.event.pull_request.head.repo.full_name
        with:
          role-to-assume: arn:aws:iam::024603541914:role/GitHubOIDCEcrRole
          role-session-name: S2nQuicGHAECRSession
          aws-region: us-east-1   # Required for ECR

      # authenticate pull to avoid hitting pull quota
      - name: Login to Amazon ECR Public
        if: github.repository == github.event.pull_request.head.repo.full_name
        id: login-ecr-public
        uses: aws-actions/amazon-ecr-login@v2
        with:
          registry-type: public

      - name: Pull s2n-quic-qns:main
        if: github.event.pull_request
        run: docker pull public.ecr.aws/s2n/s2n-quic-qns:main

      - uses: actions/download-artifact@v4
        with:
          name: s2n-quic-qns-debug
          path: s2n-quic-qns-build/

      - uses: actions/download-artifact@v4
        with:
          name: s2n-quic-qns-release
          path: s2n-quic-qns-build/

      - name: Setup dockerfile
        working-directory: s2n-quic-qns-build
        run: |
          cp ../quic/s2n-quic-qns/etc/Dockerfile .
          cp ../quic/s2n-quic-qns/etc/run_endpoint.sh .

      - name: Run docker build
        working-directory: s2n-quic-qns-build
        env:
          DOCKER_BUILDKIT: 1
        run: |
          docker build . --file Dockerfile --target prebuilt --tag aws/s2n-quic-qns

      - name: Run script for pull request
        if: github.event.pull_request
        run: sudo env "PATH=$PATH" "BUILD_S2N_QUIC=false" "COMPARE_TO_MAIN=true" ./scripts/benchmark/run-all

      - name: Run script for push to main
        if: github.event_name == 'push'
        run: sudo env "PATH=$PATH" "BUILD_S2N_QUIC=false" ./scripts/benchmark/run-all

      - uses: aws-actions/configure-aws-credentials@v4.0.2
        if: github.event_name == 'push' || github.repository == github.event.pull_request.head.repo.full_name
        with:
          role-to-assume: arn:aws:iam::024603541914:role/GitHubOIDCRole
          role-session-name: S2nQuicGHAS3Session
          aws-region: us-west-2

      - name: Upload results
        if: github.event_name == 'push' || github.repository == github.event.pull_request.head.repo.full_name
        id: s3
        run: |
          TARGET="${{ github.sha }}/bench"
          aws s3 sync target/benchmark/results "s3://s2n-quic-ci-artifacts/$TARGET" --acl private --follow-symlinks
          URL="$CDN/$TARGET/index.html"
          echo "URL=$URL" >> $GITHUB_OUTPUT

      - uses: ouzi-dev/commit-status-updater@v2.0.2
        if: github.event_name == 'push' || github.repository == github.event.pull_request.head.repo.full_name
        with:
          name: "bench / report"
          status: "success"
          url: "${{ steps.s3.outputs.URL }}"

      - name: Assert no crashes
        run: |
          ! grep -Rq 'The s2n-quic-qns application shut down unexpectedly' target/benchmark/results

  h3spec:
    runs-on: ubuntu-22.04
    needs: [s2n-quic-qns]
    strategy:
      matrix:
        tls: ["s2n-tls", "rustls"]

    steps:
      - uses: actions/checkout@v4

      - uses: actions/download-artifact@v4
        with:
          name: s2n-quic-qns-debug

      - name: Run test
        run: |
          chmod +x s2n-quic-qns-debug
          ./s2n-quic-qns-debug interop server --port 4433 --tls ${{ matrix.tls }} &
          # wait for the server to boot
          sleep 3
          ./scripts/h3spec

  perf:
    runs-on: ubuntu-22.04
    needs: [s2n-quic-qns]
    strategy:
      matrix:
        include:
          - client: "s2n-quic"
            server: "s2n-quic"
          - client: "s2n-quic-null"
            server: "s2n-quic-null"

    steps:
      - uses: actions/checkout@v4
        with:
          submodules: true

      - name: Install rust toolchain
        id: toolchain
        run: |
          rustup toolchain install stable --profile minimal
          rustup override set stable

      - name: Install perf
        run: |
          sudo apt-get -y update
          sudo apt-get install -y linux-tools-$(uname -r) linux-tools-generic

      - name: Install inferno
        uses: camshaft/install@v1
        with:
          crate: inferno
          bins: inferno-collapse-perf,inferno-flamegraph

      - name: Install ultraman
        uses: camshaft/install@v1
        with:
          crate: ultraman

      - uses: actions/download-artifact@v4
        with:
          name: s2n-quic-qns-release
          path: target/release/

      - name: Setup artifacts
        run: |
          mv target/release/s2n-quic-qns-release target/release/s2n-quic-qns
          chmod +x target/release/s2n-quic-qns

      - name: Run script
        env:
          # ultraman wants a SHELL var to spawn tasks
          SHELL: /bin/bash
        run: |
          set -e

          # set larger socket buffers
          sudo sysctl -w net.core.wmem_default=2000000
          sudo sysctl -w net.core.rmem_default=2000000

          mkdir -p target/perf/results
          sudo env "PATH=$PATH" "SHELL=$SHELL" ./scripts/perf/test 10000 0 ${{ matrix.server }} ${{ matrix.client }}
          sudo env "PATH=$PATH" "SHELL=$SHELL" ./scripts/perf/test 7500 2500 ${{ matrix.server }} ${{ matrix.client }}
          sudo env "PATH=$PATH" "SHELL=$SHELL" ./scripts/perf/test 5000 5000 ${{ matrix.server }} ${{ matrix.client }}
          sudo env "PATH=$PATH" "SHELL=$SHELL" ./scripts/perf/test 2500 7500 ${{ matrix.server }} ${{ matrix.client }}
          sudo env "PATH=$PATH" "SHELL=$SHELL" ./scripts/perf/test 0 10000 ${{ matrix.server }} ${{ matrix.client }}
          sudo chown -R $(whoami) target/perf/results

      - name: Prepare artifacts
        run: |
          cd ./target/perf/results
          zip perf.zip **/*.script
          rm -rf **/*.script

      - uses: actions/upload-artifact@v4
        with:
          name: perf-results-${{ matrix.server }}-${{ matrix.client }}
          path: target/perf/results

  perf-report:
    runs-on: ubuntu-22.04
    needs: [perf]
    steps:
      - uses: actions/checkout@v4

      # add any additional perf tests here
      - uses: actions/download-artifact@v4
        with:
          name: perf-results-s2n-quic-s2n-quic
          path: perf-results/
      - uses: actions/download-artifact@v4
        with:
          name: perf-results-s2n-quic-null-s2n-quic-null
          path: perf-results/

      - name: Generate report
        run: |
          cd perf-results
          tree -H "." -T "Performance Results" --noreport --charset utf-8 > index.html

      - uses: aws-actions/configure-aws-credentials@v4.0.2
        if: github.event_name == 'push' || github.repository == github.event.pull_request.head.repo.full_name
        with:
          role-to-assume: arn:aws:iam::024603541914:role/GitHubOIDCRole
          role-session-name: S2nQuicGHAS3Session
          aws-region: us-west-2

      - name: Upload results
        if: github.event_name == 'push' || github.repository == github.event.pull_request.head.repo.full_name
        id: s3
        run: |
          TARGET="${{ github.sha }}/perf"
          aws s3 sync perf-results "s3://s2n-quic-ci-artifacts/$TARGET" --acl private --follow-symlinks
          URL="$CDN/$TARGET/index.html"
          echo "URL=$URL" >> $GITHUB_OUTPUT

      - uses: ouzi-dev/commit-status-updater@v2.0.2
        if: github.event_name == 'push' || github.repository == github.event.pull_request.head.repo.full_name
        with:
          name: "perf / report"
          status: "success"
          url: "${{ steps.s3.outputs.URL }}"

  attack:
    runs-on: ubuntu-22.04
    needs: [s2n-quic-qns]
    strategy:
      matrix:
        attack: ["udp"]

    steps:
      - uses: actions/checkout@v4

      - name: Install rust toolchain
        id: toolchain
        run: |
          rustup toolchain install stable --profile minimal
          rustup override set stable

      - uses: actions/download-artifact@v4
        with:
          name: s2n-quic-qns-debug

      - name: Run cargo build
        working-directory: tools/${{ matrix.attack }}-attack
        run: cargo +stable build --release

      - name: Start client
        working-directory: tools/${{ matrix.attack }}-attack
        run: |
          ./target/release/${{ matrix.attack }}-attack localhost:4433 &

      - name: Start server
        shell: bash
        run: |
          chmod +x ./s2n-quic-qns-debug
          # disable exiting on errors to capture the timeout status
          set +e

          timeout 5m ./s2n-quic-qns-debug interop server --port 4433
          EXIT_CODE="$?"

          set -e
          # `timeout` exits with `124` if the time limit was reached
          [[ "$EXIT_CODE" == "124" ]] || exit $EXIT_CODE<|MERGE_RESOLUTION|>--- conflicted
+++ resolved
@@ -30,13 +30,8 @@
 # should we taken before adding more permissions.
 permissions:
   statuses: write
-<<<<<<< HEAD
   id-token: write # This is required for requesting the JWT/OIDC
-=======
-  id-token: write # This is required for requesting the JWT
   contents: read  # This is required for actions/checkout
-
->>>>>>> a1f4fc0b
 
 jobs:
   env:

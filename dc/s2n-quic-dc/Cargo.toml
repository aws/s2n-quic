[package]
name = "s2n-quic-dc"
version = "0.41.0"
description = "Internal crate used by s2n-quic"
repository = "https://github.com/aws/s2n-quic"
authors = ["AWS s2n"]
edition = "2021"
rust-version = "1.71"
license = "Apache-2.0"
# Exclude corpus files when publishing to crates.io
exclude = ["corpus.tar.gz"]

[features]
testing = ["bolero-generator", "s2n-quic-core/testing"]

[dependencies]
atomic-waker = "1"
aws-lc-rs = "1"
bitflags = "2"
bolero-generator = { version = "0.11", optional = true }
bytes = "1"
crossbeam-channel = "0.5"
crossbeam-queue = { version = "0.3" }
flurry = "0.5"
libc = "0.2"
num-rational = { version = "0.4", default-features = false }
once_cell = "1"
<<<<<<< HEAD
s2n-codec = { version = "=0.41.0", path = "../../common/s2n-codec", default-features = false }
s2n-quic-core = { version = "=0.41.0", path = "../../quic/s2n-quic-core", default-features = false }
s2n-quic-platform = { version = "=0.41.0", path = "../../quic/s2n-quic-platform" }
=======
rand = { version = "0.8", features = ["small_rng"] }
s2n-codec = { version = "=0.40.0", path = "../../common/s2n-codec", default-features = false }
s2n-quic-core = { version = "=0.40.0", path = "../../quic/s2n-quic-core", default-features = false }
s2n-quic-platform = { version = "=0.40.0", path = "../../quic/s2n-quic-platform" }
>>>>>>> cc41bc3c
slotmap = "1"
thiserror = "1"
tokio = { version = "1", features = ["sync"] }
tracing = "0.1"
zerocopy = { version = "0.7", features = ["derive"] }
zeroize = "1"

[dev-dependencies]
bolero = "0.11"
bolero-generator = "0.11"
insta = "1"
s2n-codec = { path = "../../common/s2n-codec", features = ["testing"] }
s2n-quic-core = { path = "../../quic/s2n-quic-core", features = ["testing"] }
tokio = { version = "1", features = ["sync"] }<|MERGE_RESOLUTION|>--- conflicted
+++ resolved
@@ -25,16 +25,10 @@
 libc = "0.2"
 num-rational = { version = "0.4", default-features = false }
 once_cell = "1"
-<<<<<<< HEAD
+rand = { version = "0.8", features = ["small_rng"] }
 s2n-codec = { version = "=0.41.0", path = "../../common/s2n-codec", default-features = false }
 s2n-quic-core = { version = "=0.41.0", path = "../../quic/s2n-quic-core", default-features = false }
 s2n-quic-platform = { version = "=0.41.0", path = "../../quic/s2n-quic-platform" }
-=======
-rand = { version = "0.8", features = ["small_rng"] }
-s2n-codec = { version = "=0.40.0", path = "../../common/s2n-codec", default-features = false }
-s2n-quic-core = { version = "=0.40.0", path = "../../quic/s2n-quic-core", default-features = false }
-s2n-quic-platform = { version = "=0.40.0", path = "../../quic/s2n-quic-platform" }
->>>>>>> cc41bc3c
 slotmap = "1"
 thiserror = "1"
 tokio = { version = "1", features = ["sync"] }

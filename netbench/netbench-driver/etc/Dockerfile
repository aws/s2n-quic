FROM rust:latest as planner
WORKDIR app
RUN cargo install cargo-chef --version 0.1.23
COPY Cargo.toml /app
COPY common /app/common
COPY quic /app/quic
COPY netbench /app/netbench
RUN set -eux; \
  cargo chef prepare --recipe-path recipe.json; \
  cd netbench; \
  cargo chef prepare --recipe-path recipe.json;

FROM rust:latest as cacher
WORKDIR app
RUN cargo install cargo-chef --version 0.1.23
COPY --from=planner /app/recipe.json recipe.json
COPY --from=planner /app/netbench/recipe.json netbench/recipe.json

ARG release="true"
RUN set -eux; \
  export ARGS=""; \
  if [ "$release" = "true" ]; then \
    export ARGS="--release"; \
  fi; \
  cargo chef cook $ARGS --recipe-path recipe.json; \
  cd netbench; \
  cargo chef cook $ARGS --recipe-path recipe.json; \
  echo cooked;

FROM rust:latest AS builder
WORKDIR app

RUN set -eux; \
  apt-get update; \
  apt-get install -y cmake clang;

# copy sources
COPY Cargo.toml /app
COPY common /app/common
COPY quic /app/quic
COPY netbench /app/netbench

# Copy over the cached dependencies
COPY --from=cacher /app/target target
COPY --from=cacher /app/netbench/target netbench/target
COPY --from=cacher /usr/local/cargo /usr/local/cargo

ARG release="true"

# build libs to improve caching between drivers
RUN set -eux; \
  export ARGS=""; \
  if [ "$release" = "true" ]; then \
    export ARGS="--release"; \
  fi; \
  mkdir -p /app/bin; \
  cd netbench; \
  cargo build --lib $ARGS; \
  if [ "$release" = "true" ]; then \
    cargo build --bin netbench-collector --release; \
    cp target/release/netbench-collector /app/bin; \
  else \
    cargo build --bin netbench-collector; \
    cp target/debug/netbench-collector /app/bin; \
  fi; \
  rm -rf target

RUN set -eux; \
  cd netbench; \
  cargo build --bin netbench-scenarios; \
<<<<<<< HEAD
  ./target/debug/netbench-scenarios --request_response.response_size 1GB; \
=======
  ./target/debug/netbench-scenarios --request_response.count 10 --request_response.request_size 100KB --request_response.response_size 1GB; \
>>>>>>> 419b4c65
  cp target/netbench/request_response.json /app/bin; \
  rm -rf target;

ARG DRIVER="s2n-quic"
ARG ENDPOINT="client"

RUN set -eux; \
  export TARGET="netbench-driver-$DRIVER-$ENDPOINT"; \
  if [ "$ENDPOINT" = "server" ]; then \
    echo "#!/usr/bin/env bash\n \
    eval /usr/bin/netbench-collector /usr/bin/$TARGET \$@" > /app/bin/start; \
  else \
    echo "#!/usr/bin/env bash\n \
    export SERVER_0=\$(dig +short \$DNS_ADDRESS):\$SERVER_PORT\n \
    printenv\n \
    eval /usr/bin/netbench-collector /usr/bin/$TARGET \$@ > client.json\n \
<<<<<<< HEAD
    aws s3 cp ./client.json s3://\$S3_BUCKET/$DRIVER-client.json" > /app/bin/start; \
=======
    aws s3 cp ./client.json s3://\$S3_BUCKET/\$TIMESTAMP/$DRIVER-client.json" > /app/bin/start; \
>>>>>>> 419b4c65
  fi; \
  cd netbench; \
  if [ "$release" = "true" ]; then \
    cargo build --bin $TARGET --release; \
    cp target/release/$TARGET /app/bin; \
  else \
    cargo build --bin $TARGET; \
    cp target/debug/$TARGET /app/bin; \
  fi; \
  rm -rf target;

FROM debian:latest

ENV RUST_BACKTRACE="1"
ARG ENDPOINT="client"

# copy driver
COPY --from=builder /app/bin /tmp/netbench
ENV DEBIAN_FRONTEND=noninteractive

RUN set -eux; \
  cd; \
  if [ "$ENDPOINT" = "client" ]; then \
    apt-get update && apt-get install -y dnsutils curl sudo unzip; \
    curl "https://awscli.amazonaws.com/awscli-exe-linux-aarch64.zip" -o "awscliv2.zip"; \
    unzip awscliv2.zip; \
    sudo ./aws/install; \
  fi; \
  chmod +x /tmp/netbench/*; \
  mv /tmp/netbench/* /usr/bin; \
  echo done

ENTRYPOINT ["/usr/bin/start"]<|MERGE_RESOLUTION|>--- conflicted
+++ resolved
@@ -68,11 +68,7 @@
 RUN set -eux; \
   cd netbench; \
   cargo build --bin netbench-scenarios; \
-<<<<<<< HEAD
-  ./target/debug/netbench-scenarios --request_response.response_size 1GB; \
-=======
   ./target/debug/netbench-scenarios --request_response.count 10 --request_response.request_size 100KB --request_response.response_size 1GB; \
->>>>>>> 419b4c65
   cp target/netbench/request_response.json /app/bin; \
   rm -rf target;
 
@@ -89,11 +85,7 @@
     export SERVER_0=\$(dig +short \$DNS_ADDRESS):\$SERVER_PORT\n \
     printenv\n \
     eval /usr/bin/netbench-collector /usr/bin/$TARGET \$@ > client.json\n \
-<<<<<<< HEAD
-    aws s3 cp ./client.json s3://\$S3_BUCKET/$DRIVER-client.json" > /app/bin/start; \
-=======
     aws s3 cp ./client.json s3://\$S3_BUCKET/\$TIMESTAMP/$DRIVER-client.json" > /app/bin/start; \
->>>>>>> 419b4c65
   fi; \
   cd netbench; \
   if [ "$release" = "true" ]; then \

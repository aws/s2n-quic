--- conflicted
+++ resolved
@@ -69,10 +69,6 @@
     #[structopt(long, default_value = "netbench")]
     pub application_protocols: Vec<String>,
 
-<<<<<<< HEAD
-    //#[structopt(short, long, default_value = "::")]
-=======
->>>>>>> aff36e24
     #[structopt(short, long, default_value = "::", env = "LOCAL_IP")]
     pub local_ip: IpAddr,
 

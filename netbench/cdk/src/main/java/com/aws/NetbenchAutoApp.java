--- conflicted
+++ resolved
@@ -82,8 +82,7 @@
         ReportStack reportStack = new ReportStack(app, "ReportStack", StackProps.builder()
             .env(makeEnv(awsAccount, serverRegion))
             .build());
-
-<<<<<<< HEAD
+      
         ClientServerStack serverStack = new ClientServerStack(app, "ServerStack", ClientServerStackProps.builder()
             .env(makeEnv(awsAccount, serverRegion))
             .bucket(reportStack.getBucket())
@@ -94,19 +93,14 @@
             .build());
 
         serverStack.addDependency(reportStack);
-
-=======
->>>>>>> aff36e24
+      
         ClientServerStack clientStack = new ClientServerStack(app, "ClientStack", ClientServerStackProps.builder()
             .env(makeEnv(awsAccount, clientRegion))
             .bucket(reportStack.getBucket())
             .instanceType(ec2InstanceType)
             .cidr("10.0.0.0/16")
             .stackType("client")
-<<<<<<< HEAD
             .protocol(protocol)
-=======
->>>>>>> aff36e24
             .build());
         
         clientStack.addDependency(serverStack);
@@ -116,7 +110,6 @@
             .build());
         */
 
-<<<<<<< HEAD
         PeeringConnectionStack serverPeeringConnStack = new PeeringConnectionStack(app, "ServerPeerConnStack",
             PeeringStackProps.builder()
             .env(makeEnv(awsAccount, serverRegion))
@@ -125,14 +118,6 @@
             .cidr(clientStack.getCidr())
             .stackType("server")
             .region(clientRegion)
-=======
-        ClientServerStack serverStack = new ClientServerStack(app, "ServerStack", ClientServerStackProps.builder()
-            .env(makeEnv(awsAccount, serverRegion))
-            .bucket(reportStack.getBucket())
-            .instanceType(ec2InstanceType)
-            .cidr("11.0.0.0/16")
-            .stackType("server")
->>>>>>> aff36e24
             .build());
         
         serverPeeringConnStack.addDependency(clientStack);
@@ -148,31 +133,7 @@
             .region(serverRegion)
             .build());
 
-<<<<<<< HEAD
         clientPeeringConnStack.addDependency(serverPeeringConnStack);
-=======
-        PeeringConnectionStack serverPeeringConnStack = new PeeringConnectionStack(app, "ServerPeerConnStack",
-            PeeringStackProps.builder()
-            .env(makeEnv(awsAccount, serverRegion))
-            .VpcClient(clientStack.getVpc())
-            .VpcServer(serverStack.getVpc())
-            .cidr(clientStack.getCidr())
-            .stackType("server")
-            .region(clientRegion)
-            .build());
-
-        PeeringConnectionStack clientPeeringConnStack = new PeeringConnectionStack(app, "ClientPeerConnStack",
-            PeeringStackProps.builder()
-            .env(makeEnv(awsAccount, clientRegion))
-            .VpcClient(clientStack.getVpc())
-            .VpcServer(serverStack.getVpc())
-            .cidr(serverStack.getCidr())
-            .stackType("client")
-            .ref(serverPeeringConnStack.getRef())
-            .region(serverRegion)
-            .build());
-      
->>>>>>> aff36e24
         app.synth();
     }
 }

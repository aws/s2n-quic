// Copyright Amazon.com, Inc. or its affiliates. All Rights Reserved.
// SPDX-License-Identifier: Apache-2.0
package com.aws;

import software.amazon.awscdk.App;
import software.amazon.awscdk.Environment;
import software.amazon.awscdk.regioninfo.Fact;
import java.lang.IllegalArgumentException;
import java.util.HashSet;
import java.util.Set;

public class NetbenchAutoApp {

    // Helper method to build an environment
    static Environment makeEnv(String account, String region) {
        return Environment.builder()
            .account(account)
            .region(region)
            .build();
    }

    public static void main(final String[] args) {
        App app = new App();
        Set<String> awsRegions = new HashSet<>(Fact.getRegions());

        // Context variable default values and validation
        String protocol = (String)app.getNode().tryGetContext("protocol");
        protocol = (protocol == null) ? "s2n-quic" : protocol.toLowerCase();

        if (!protocol.equals("s2n-quic")) {
            throw new IllegalArgumentException("Invalid protocol, only s2n-quic is currently supported.");
        }
            
        String awsAccount = (String)app.getNode().tryGetContext("aws-account");
        awsAccount = (awsAccount == null) 
            ? System.getenv("CDK_DEFAULT_ACCOUNT") 
            : awsAccount;
        
        String clientRegion = (String)app.getNode().tryGetContext("client-region");
        clientRegion = (clientRegion == null) 
            ? System.getenv("CDK_DEFAULT_REGION") 
            : clientRegion.toLowerCase();

        if (!awsRegions.contains(clientRegion)) {
            throw new IllegalArgumentException("Invalid client region.");
        }

        String serverRegion = (String)app.getNode().tryGetContext("server-region");
        serverRegion = (serverRegion == null) 
            ? System.getenv("CDK_DEFAULT_REGION") 
            : serverRegion.toLowerCase();
            
        if (!awsRegions.contains(serverRegion)) {
            throw new IllegalArgumentException("Invalid server region.");
        }

        String ec2InstanceType = (String)app.getNode().tryGetContext("instance-type");
        ec2InstanceType = (ec2InstanceType == null) 
            ? "t4g.xlarge" 
            : ec2InstanceType.toLowerCase();

        String serverEcrUri = (String)app.getNode().tryGetContext("server-ecr-uri");
        serverEcrUri = (serverEcrUri == null) 
            ? "public.ecr.aws/d2r9y8c2/s2n-quic-collector-server-scenario" 
            : serverEcrUri;

        String clientEcrUri = (String)app.getNode().tryGetContext("client-ecr-uri");
        clientEcrUri = (clientEcrUri == null) 
            ? "public.ecr.aws/d2r9y8c2/s2n-quic-collector-client-scenario"
            : clientEcrUri;

        String scenarioFile = (String)app.getNode().tryGetContext("scenario");
        scenarioFile = (scenarioFile == null) 
            ? "/usr/bin/request_response.json"
            : scenarioFile;
        
        // Stack instantiation   
        VpcStack vpcStack = new VpcStack(app, "VpcStack", VpcStackProps.builder()
            .env(makeEnv(awsAccount, serverRegion))
            .cidr("11.0.0.0/16")
            .build());

        EcsStack serverEcsStack = new EcsStack(app, "ServerEcsStack", EcsStackProps.builder()
            .env(makeEnv(awsAccount, serverRegion))
            .bucket(vpcStack.getBucket())
            .stackType("server")
            .vpc(vpcStack.getVpc())
            .instanceType(ec2InstanceType)
            .ecrUri(serverEcrUri)
            .scenario(scenarioFile)
            .serverRegion(serverRegion)
            .build());

        serverEcsStack.addDependency(vpcStack);

        EcsStack clientEcsStack = new EcsStack(app, "ClientEcsStack", EcsStackProps.builder()
            .env(makeEnv(awsAccount, clientRegion))
            .bucket(vpcStack.getBucket())
            .stackType("client")
            .vpc(vpcStack.getVpc())
            .instanceType(ec2InstanceType)
            .serverRegion(serverRegion)
            .dnsAddress(serverEcsStack.getDnsAddress())
            .ecrUri(clientEcrUri)
            .scenario(scenarioFile)
            .build());
        
        clientEcsStack.addDependency(serverEcsStack);
<<<<<<< HEAD
=======

>>>>>>> 18f9a84c

        StateMachineStack stateMachineStack = new StateMachineStack(app, "StateMachineStack", StateMachineStackProps.builder()
            .env(makeEnv(awsAccount, clientRegion))
            .clientTask(clientEcsStack.getEcsTask())
            .bucket(vpcStack.getBucket())
            .logsLambda(serverEcsStack.getLogsLambda())
            .cluster(clientEcsStack.getCluster())
<<<<<<< HEAD
            .protocol(protocol)
=======
            .driver(protocol)
>>>>>>> 18f9a84c
            .build());

        stateMachineStack.addDependency(clientEcsStack);

        app.synth();
    }
}
<|MERGE_RESOLUTION|>--- conflicted
+++ resolved
@@ -106,10 +106,6 @@
             .build());
         
         clientEcsStack.addDependency(serverEcsStack);
-<<<<<<< HEAD
-=======
-
->>>>>>> 18f9a84c
 
         StateMachineStack stateMachineStack = new StateMachineStack(app, "StateMachineStack", StateMachineStackProps.builder()
             .env(makeEnv(awsAccount, clientRegion))
@@ -117,11 +113,7 @@
             .bucket(vpcStack.getBucket())
             .logsLambda(serverEcsStack.getLogsLambda())
             .cluster(clientEcsStack.getCluster())
-<<<<<<< HEAD
             .protocol(protocol)
-=======
-            .driver(protocol)
->>>>>>> 18f9a84c
             .build());
 
         stateMachineStack.addDependency(clientEcsStack);

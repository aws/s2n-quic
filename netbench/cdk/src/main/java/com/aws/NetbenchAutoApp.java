--- conflicted
+++ resolved
@@ -2,7 +2,6 @@
 // SPDX-License-Identifier: Apache-2.0
 package com.aws;
 
-<<<<<<< HEAD
 import software.amazon.awscdk.App;
 import software.amazon.awscdk.Environment;
 import software.amazon.awscdk.regioninfo.Fact;
@@ -10,15 +9,6 @@
 import java.util.HashSet;
 import java.util.Set;
 
-=======
-import java.util.HashSet;
-import java.util.Set;
-
-import software.amazon.awscdk.App;
-import software.amazon.awscdk.Environment;
-import software.amazon.awscdk.regioninfo.Fact;
-
->>>>>>> 34179ef6
 public class NetbenchAutoApp {
 
     // Helper method to build an environment
@@ -98,16 +88,11 @@
             .instanceType(ec2InstanceType)
             .ecrUri(serverEcrUri)
             .scenario(scenarioFile)
-<<<<<<< HEAD
             .serverRegion(serverRegion)
             .build());
 
         serverEcsStack.addDependency(vpcStack);
 
-=======
-            .build());
-
->>>>>>> 34179ef6
         EcsStack clientEcsStack = new EcsStack(app, "ClientEcsStack", EcsStackProps.builder()
             .env(makeEnv(awsAccount, clientRegion))
             .bucket(vpcStack.getBucket())
@@ -119,16 +104,13 @@
             .ecrUri(clientEcrUri)
             .scenario(scenarioFile)
             .build());
-<<<<<<< HEAD
         
         clientEcsStack.addDependency(serverEcsStack);
-=======
->>>>>>> 34179ef6
+
 
         StateMachineStack stateMachineStack = new StateMachineStack(app, "StateMachineStack", StateMachineStackProps.builder()
             .env(makeEnv(awsAccount, clientRegion))
             .clientTask(clientEcsStack.getEcsTask())
-<<<<<<< HEAD
             .bucket(vpcStack.getBucket())
             .logsLambda(serverEcsStack.getLogsLambda())
             .cluster(clientEcsStack.getCluster())
@@ -136,10 +118,6 @@
 
         stateMachineStack.addDependency(clientEcsStack);
 
-=======
-            .build());
-
->>>>>>> 34179ef6
         app.synth();
     }
 }

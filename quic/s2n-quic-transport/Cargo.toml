[package]
name = "s2n-quic-transport"
version = "0.1.0"
authors = ["Cameron Bytheway <bythewc@amazon.com>", "Matthias Einwag <einwag@amazon.com>"]
edition = "2018"
license = "Apache-2.0"

[dependencies]
bytes = { version = "0.5", default-features = false }
s2n-codec = { version = "0.1", path = "../../common/s2n-codec", default-features = false }
s2n-quic-core = { version = "0.1", path = "../s2n-quic-core", default-features = false }
intrusive-collections = "0.9"
smallvec = "1.3"

[dev-dependencies]
bolero = "0.5"
compliance = { path = "../../common/compliance/compliance" }
futures-test = "0.3" # For testing Waker interactions
insta = "0.16"
s2n-codec = { path = "../../common/s2n-codec", features = ["testing"] }
<<<<<<< HEAD
s2n-quic-platform = { path = "../s2n-quic-platform", features = ["testing"] }
=======
s2n-quic-platform = { path = "../s2n-quic-platform" }
>>>>>>> bf7a8faf
<|MERGE_RESOLUTION|>--- conflicted
+++ resolved
@@ -18,8 +18,4 @@
 futures-test = "0.3" # For testing Waker interactions
 insta = "0.16"
 s2n-codec = { path = "../../common/s2n-codec", features = ["testing"] }
-<<<<<<< HEAD
-s2n-quic-platform = { path = "../s2n-quic-platform", features = ["testing"] }
-=======
-s2n-quic-platform = { path = "../s2n-quic-platform" }
->>>>>>> bf7a8faf
+s2n-quic-platform = { path = "../s2n-quic-platform", features = ["testing"] }
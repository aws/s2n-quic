// Copyright Amazon.com, Inc. or its affiliates. All Rights Reserved.
// SPDX-License-Identifier: Apache-2.0

use crate::{
    contexts::WriteContext,
    endpoint,
    path::{self, ecn::ValidationOutcome, path_event, Path},
    recovery::{
        manager::persistent_congestion::PersistentCongestionCalculator, SentPacketInfo, SentPackets,
    },
    transmission,
};
use core::{cmp::max, time::Duration};
use s2n_quic_core::{
    event::{self, builder::CongestionSource, IntoEvent},
    frame,
    frame::ack::EcnCounts,
    inet::ExplicitCongestionNotification,
    packet::number::{PacketNumber, PacketNumberRange, PacketNumberSpace},
    recovery::{congestion_controller, CongestionController, RttEstimator, K_GRANULARITY},
    time::{timer, timer::Provider, Timer, Timestamp},
    transport,
};
use smallvec::SmallVec;

type PacketDetails<PacketInfo> = (PacketNumber, SentPacketInfo<PacketInfo>);

#[derive(Debug)]
pub struct Manager<Config: endpoint::Config> {
    // The packet space for this recovery manager
    space: PacketNumberSpace,

    //= https://www.rfc-editor.org/rfc/rfc9002#appendix-A.3
    //# The largest packet number acknowledged in the packet number space so far.
    largest_acked_packet: Option<PacketNumber>,

    //= https://www.rfc-editor.org/rfc/rfc9002#appendix-A.3
    //# An association of packet numbers in a packet number space to information about them.
    //  These are packets that are pending acknowledgement.
    sent_packets: SentPackets<<<Config::CongestionControllerEndpoint as congestion_controller::Endpoint>::CongestionController as congestion_controller::CongestionController>::PacketInfo>,

    // Timer set when packets may be declared lost at a time in the future
    loss_timer: Timer,

    //= https://www.rfc-editor.org/rfc/rfc9002#section-6.2
    //# A Probe Timeout (PTO) triggers the sending of one or two probe
    //# datagrams when ack-eliciting packets are not acknowledged within the
    //# expected period of time or the server may not have validated the
    //# client's address.  A PTO enables a connection to recover from loss of
    //# tail packets or acknowledgments.
    pto: Pto,

    //= https://www.rfc-editor.org/rfc/rfc9002#appendix-A.3
    //# The time the most recent ack-eliciting packet was sent.
    time_of_last_ack_eliciting_packet: Option<Timestamp>,

    // The last processed ECN counts received in an ACK frame. Used to
    // validate new ECN counts and to detect increases in the reported ECN-CE counter.
    baseline_ecn_counts: EcnCounts,

    // The total ecn counts for outstanding (unacknowledged) packets
    sent_packet_ecn_counts: EcnCounts,

    // An update to the PTO timer is needed.
    //
    // Used for updating the PTO timer at the end of a transmission burst.
    pto_update_pending: bool,
}

//= https://www.rfc-editor.org/rfc/rfc9002#section-6.1.1
//# The RECOMMENDED initial value for the packet reordering threshold
//# (kPacketThreshold) is 3, based on best practices for TCP loss
//# detection [RFC5681] [RFC6675].  In order to remain similar to TCP,
//# implementations SHOULD NOT use a packet threshold less than 3; see
//# [RFC5681].
const K_PACKET_THRESHOLD: u64 = 3;

/// Initial capacity of the SmallVec used for keeping track of packets
/// acked in an ack frame
// TODO: Determine if there is a more appropriate default
const ACKED_PACKETS_INITIAL_CAPACITY: usize = 32;

macro_rules! recovery_event {
    ($path_id:ident, $path:ident) => {
        event::builder::RecoveryMetrics {
            path: event::builder::Path {
                local_addr: $path.local_address().into_event(),
                local_cid: $path.local_connection_id.into_event(),
                remote_addr: $path.remote_address().into_event(),
                remote_cid: $path.peer_connection_id.into_event(),
                id: $path_id as u64,
                is_active: $path.is_active(),
            },
            min_rtt: $path.rtt_estimator.min_rtt(),
            smoothed_rtt: $path.rtt_estimator.smoothed_rtt(),
            latest_rtt: $path.rtt_estimator.latest_rtt(),
            rtt_variance: $path.rtt_estimator.rttvar(),
            max_ack_delay: $path.rtt_estimator.max_ack_delay(),
            pto_count: ($path.pto_backoff as f32).log2() as u32,
            congestion_window: $path.congestion_controller.congestion_window(),
            bytes_in_flight: $path.congestion_controller.bytes_in_flight(),
            congestion_limited: $path.transmission_constraint().is_congestion_limited(),
        }
    };
}

pub(crate) use recovery_event;

// Since `SentPacketInfo` is generic over a type supplied by the Congestion Controller implementation,
// the type definition is particularly lengthy, especially since rust requires the fully-qualified
// syntax to eliminate ambiguity. This macro can be used where ever the Congestion Controller
// generic PacketInfo type is required to help with readability.
macro_rules! packet_info_type {
    () => {
        <<Config::CongestionControllerEndpoint as congestion_controller::Endpoint>::CongestionController as congestion_controller::CongestionController>::PacketInfo
    }
}

#[allow(clippy::type_complexity)]
impl<Config: endpoint::Config> Manager<Config> {
    /// Constructs a new `recovery::Manager`
    pub fn new(space: PacketNumberSpace) -> Self {
        Self {
            space,
            largest_acked_packet: None,
            sent_packets: SentPackets::default(),
            loss_timer: Timer::default(),
            pto: Pto::default(),
            time_of_last_ack_eliciting_packet: None,
            baseline_ecn_counts: EcnCounts::default(),
            sent_packet_ecn_counts: EcnCounts::default(),
            pto_update_pending: false,
        }
    }

    /// Invoked when the Client processes a Retry packet.
    ///
    /// Reset congestion controller state by discarding sent bytes and replacing recovery
    /// manager with a new instance of itself.
    pub fn on_retry_packet<Pub: event::ConnectionPublisher>(
        &mut self,
        path: &mut Path<Config>,
        path_id: path::Id,
        publisher: &mut Pub,
    ) {
        debug_assert!(
            Config::ENDPOINT_TYPE.is_client(),
            "only a Client should process a Retry packet"
        );

        let mut discarded_bytes = 0;
        for (_, unacked_sent_info) in self.sent_packets.iter() {
            discarded_bytes += unacked_sent_info.sent_bytes as usize;
        }
        path.congestion_controller.on_packet_discarded(
            discarded_bytes,
            &mut congestion_controller::PathPublisher::new(publisher, path_id),
        );

        *self = Self::new(self.space);
    }

    pub fn on_timeout<Ctx: Context<Config>, Pub: event::ConnectionPublisher>(
        &mut self,
        timestamp: Timestamp,
        random_generator: &mut Config::RandomGenerator,
        max_pto_backoff: u32,
        context: &mut Ctx,
        publisher: &mut Pub,
    ) {
        debug_assert!(!self.pto_update_pending);

        if self.loss_timer.is_armed() {
            if self.loss_timer.poll_expiration(timestamp).is_ready() {
                self.detect_and_remove_lost_packets(
                    timestamp,
                    random_generator,
                    context,
                    publisher,
                );
                self.update_pto_timer(context.path(), timestamp, context.is_handshake_confirmed());
            }
        } else {
            let pto_expired = self
                .pto
                .on_timeout(!self.sent_packets.is_empty(), timestamp);

            //= https://www.rfc-editor.org/rfc/rfc9002#section-6.2
            //# A PTO timer expiration event does not indicate packet loss and MUST
            //# NOT cause prior unacknowledged packets to be marked as lost.

            //= https://www.rfc-editor.org/rfc/rfc9002#section-6.2.1
            //# When a PTO timer expires, the PTO backoff MUST be increased,
            //# resulting in the PTO period being set to twice its current value.
            if pto_expired {
                context.path_mut().pto_backoff =
                    (context.path().pto_backoff * 2).min(max_pto_backoff);
                self.update_pto_timer(context.path(), timestamp, context.is_handshake_confirmed());
            }
        }

        self.check_consistency(context.path(), context.is_handshake_confirmed());

        let path_id = context.path_id().as_u8();
        let path = context.path_mut();
        publisher.on_recovery_metrics(recovery_event!(path_id, path));
    }

    //= https://www.rfc-editor.org/rfc/rfc9002#appendix-A.5
    //# After a packet is sent, information about the packet is stored.
    #[allow(clippy::too_many_arguments)]
    pub fn on_packet_sent<Ctx: Context<Config>, Pub: event::ConnectionPublisher>(
        &mut self,
        packet_number: PacketNumber,
        outcome: transmission::Outcome,
        time_sent: Timestamp,
        ecn: ExplicitCongestionNotification,
        transmission_mode: transmission::Mode,
        app_limited: Option<bool>,
        context: &mut Ctx,
        publisher: &mut Pub,
    ) {
        //= https://www.rfc-editor.org/rfc/rfc9002#section-7
        //# Similar to TCP, packets containing only ACK frames do not count
        //# towards bytes in flight and are not congestion controlled.

        // Everything else (including probe packets) are counted, as specified below:
        //= https://www.rfc-editor.org/rfc/rfc9002#section-7.5
        //# A sender MUST however count these packets as being additionally in
        //# flight, since these packets add network load without establishing
        //# packet loss.
        let congestion_controlled_bytes = if outcome.is_congestion_controlled {
            outcome.bytes_sent
        } else {
            0
        };

        let path_id = context.path_id();
        let path = context.path_mut();
        let cc_packet_info = path.congestion_controller.on_packet_sent(
            time_sent,
            congestion_controlled_bytes,
            app_limited,
            &path.rtt_estimator,
            &mut congestion_controller::PathPublisher::new(publisher, path_id),
        );

        self.sent_packets.insert(
            packet_number,
            SentPacketInfo::new(
                outcome.is_congestion_controlled,
                congestion_controlled_bytes,
                time_sent,
                outcome.ack_elicitation,
                path_id,
                ecn,
                transmission_mode,
                cc_packet_info,
            ),
        );
        path.ecn_controller
            .on_packet_sent(ecn, path_event!(path, path_id), publisher);
        self.sent_packet_ecn_counts.increment(ecn);

        if outcome.ack_elicitation.is_ack_eliciting() {
            self.time_of_last_ack_eliciting_packet = Some(time_sent);
            //= https://www.rfc-editor.org/rfc/rfc9002#section-6.2.1
            //# A sender SHOULD restart its PTO timer every time an ack-eliciting
            //# packet is sent or acknowledged,
            self.pto_update_pending = true;
        }
    }

    /// Invoked after a burst of packets has completed transmitting
    pub fn on_transmit_burst_complete(
        &mut self,
        active_path: &Path<Config>,
        now: Timestamp,
        is_handshake_confirmed: bool,
    ) {
        debug_assert!(active_path.is_active());
        if self.pto_update_pending {
            // Update the PTO timer once per transmission burst to reduce CPU cost
            self.update_pto_timer(active_path, now, is_handshake_confirmed);
            debug_assert!(!self.pto_update_pending);
        }
        self.check_consistency(active_path, is_handshake_confirmed);
    }

    /// Updates the PTO timer
    pub fn update_pto_timer(
        &mut self,
        path: &Path<Config>,
        now: Timestamp,
        is_handshake_confirmed: bool,
    ) {
        self.pto_update_pending = false;

<<<<<<< HEAD
        if self.loss_timer.is_armed() {
            //= https://www.rfc-editor.org/rfc/rfc9002#section-6.2.1
            //# The PTO timer MUST NOT be set if a timer is set for time threshold
            //# loss detection; see Section 6.1.2.  A timer that is set for time
            //# threshold loss detection will expire earlier than the PTO timer in
            //# most cases and is less likely to spuriously retransmit data.
            self.pto.cancel();
            return;
        }

        //= https://www.rfc-editor.org/rfc/rfc9002#section-6.2.2.1
        //# If no additional data can be sent, the server's PTO timer MUST NOT be
        //# armed until datagrams have been received from the client, because
        //# packets sent on PTO count against the anti-amplification limit.
        if path.at_amplification_limit() {
            // The server's timer is not set if nothing can be sent.
            self.pto.cancel();
            return;
        }

        //= https://www.rfc-editor.org/rfc/rfc9002#section-6.2.1
        //# An endpoint MUST NOT set its PTO timer for the Application Data
        //# packet number space until the handshake is confirmed.
        if self.space.is_application_data() && !is_handshake_confirmed {
            self.pto.cancel();
            return;
        }

        let ack_eliciting_packets_in_flight = self
            .sent_packets
            .iter()
            .any(|(_, sent_info)| sent_info.ack_elicitation.is_ack_eliciting());

        //= https://www.rfc-editor.org/rfc/rfc9002#section-6.2.2.1
        //# it is the client's responsibility to send packets to unblock the server
        //# until it is certain that the server has finished its address validation
        if !ack_eliciting_packets_in_flight && path.is_peer_validated() {
            // There is nothing to detect lost, so no timer is set.
            // However, the client needs to arm the timer if the
            // server might be blocked by the anti-amplification limit.
            self.pto.cancel();
            return;
        }
=======
        (|| {
            if self.loss_timer.is_armed() {
                //= https://www.rfc-editor.org/rfc/rfc9002#section-6.2.1
                //# The PTO timer MUST NOT be set if a timer is set for time threshold
                //# loss detection; see Section 6.1.2.  A timer that is set for time
                //# threshold loss detection will expire earlier than the PTO timer in
                //# most cases and is less likely to spuriously retransmit data.
                self.pto.cancel();
                return;
            }

            //= https://www.rfc-editor.org/rfc/rfc9002#section-6.2.2.1
            //# If no additional data can be sent, the server's PTO timer MUST NOT be
            //# armed until datagrams have been received from the client, because
            //# packets sent on PTO count against the anti-amplification limit.
            if path.at_amplification_limit() {
                // The server's timer is not set if nothing can be sent.
                self.pto.cancel();
                return;
            }

            //= https://www.rfc-editor.org/rfc/rfc9002#section-6.2.1
            //# An endpoint MUST NOT set its PTO timer for the Application Data
            //# packet number space until the handshake is confirmed.
            if self.space.is_application_data() && !is_handshake_confirmed {
                self.pto.cancel();
                return;
            }

            let ack_eliciting_packets_in_flight = self
                .sent_packets
                .iter()
                .any(|(_, sent_info)| sent_info.ack_elicitation.is_ack_eliciting());
>>>>>>> 8e00eec9

            //= https://www.rfc-editor.org/rfc/rfc9002#section-6.2.2.1
            //# it is the client's responsibility to send packets to unblock the server
            //# until it is certain that the server has finished its address validation
            if !ack_eliciting_packets_in_flight && path.is_peer_validated() {
                // There is nothing to detect lost, so no timer is set.
                // However, the client needs to arm the timer if the
                // server might be blocked by the anti-amplification limit.
                self.pto.cancel();
                return;
            }

            let pto_base_timestamp = if ack_eliciting_packets_in_flight {
                self.time_of_last_ack_eliciting_packet
                    .expect("there is at least one ack eliciting packet in flight")
            } else {
                // Arm PTO from now when there are no inflight packets.
                //= https://www.rfc-editor.org/rfc/rfc9002#section-6.2.2.1
                //# That is,
                //# the client MUST set the PTO timer if the client has not received an
                //# acknowledgment for any of its Handshake packets and the handshake is
                //# not confirmed (see Section 4.1.2 of [QUIC-TLS]), even if there are no
                //# packets in flight.
                now
            };

<<<<<<< HEAD
        self.pto
            .update(pto_base_timestamp, path.pto_period(self.space));
=======
            self.pto
                .update(pto_base_timestamp, path.pto_period(self.space));
        })();
>>>>>>> 8e00eec9

        self.check_consistency(path, is_handshake_confirmed);
    }

    /// Queries the component for any outgoing frames that need to get sent
    pub fn on_transmit<W: WriteContext>(&mut self, context: &mut W) {
        self.pto.on_transmit(context)
    }

    /// Process ACK frame.
    ///
    /// Update congestion controller, timers and meta data around acked packet ranges.
    pub fn on_ack_frame<
        A: frame::ack::AckRanges,
        Ctx: Context<Config>,
        Pub: event::ConnectionPublisher,
    >(
        &mut self,
        timestamp: Timestamp,
        frame: frame::Ack<A>,
        packet_number: PacketNumber,
        random_generator: &mut Config::RandomGenerator,
        context: &mut Ctx,
        publisher: &mut Pub,
    ) -> Result<(), transport::Error> {
        let space = self.space;
        let largest_acked_packet_number = space.new_packet_number(frame.largest_acknowledged());

        self.process_acks(
            timestamp,
            frame.ack_ranges().map(|ack_range| {
                let (start, end) = ack_range.into_inner();
                PacketNumberRange::new(space.new_packet_number(start), space.new_packet_number(end))
            }),
            largest_acked_packet_number,
            frame.ack_delay(),
            frame.ecn_counts,
            packet_number,
            random_generator,
            context,
            publisher,
        )?;

        self.check_consistency(context.path(), context.is_handshake_confirmed());

        Ok(())
    }

    /// Generic interface for processing ACK ranges.
    #[allow(clippy::too_many_arguments)]
    fn process_acks<Ctx: Context<Config>, Pub: event::ConnectionPublisher>(
        &mut self,
        timestamp: Timestamp,
        ranges: impl Iterator<Item = PacketNumberRange>,
        largest_acked_packet_number: PacketNumber,
        ack_delay: Duration,
        ecn_counts: Option<EcnCounts>,
        packet_number: PacketNumber,
        random_generator: &mut Config::RandomGenerator,
        context: &mut Ctx,
        publisher: &mut Pub,
    ) -> Result<(), transport::Error> {
        // Update the largest acked packet if the largest packet acked in this frame is larger
        let acked_new_largest_packet = match self.largest_acked_packet {
            Some(current_largest) if current_largest > largest_acked_packet_number => false,
            _ => {
                self.largest_acked_packet = Some(largest_acked_packet_number);
                true
            }
        };

        let mut newly_acked_packets = SmallVec::<
            [SentPacketInfo<packet_info_type!()>; ACKED_PACKETS_INITIAL_CAPACITY],
        >::new();
        let (largest_newly_acked, includes_ack_eliciting) = self.process_ack_range(
            &mut newly_acked_packets,
            timestamp,
            packet_number,
            ranges,
            context,
            publisher,
        )?;

        //= https://www.rfc-editor.org/rfc/rfc9002#section-5.1
        //# An endpoint generates an RTT sample on receiving an ACK frame that
        //# meets the following two conditions:
        //#
        //# *  the largest acknowledged packet number is newly acknowledged, and
        //#
        //# *  at least one of the newly acknowledged packets was ack-eliciting.
        if let Some(largest_newly_acked) = largest_newly_acked {
            self.update_congestion_control(
                largest_newly_acked,
                largest_acked_packet_number,
                includes_ack_eliciting,
                timestamp,
                ack_delay,
                context,
                publisher,
            );

            let (_, largest_newly_acked_info) = largest_newly_acked;
            self.process_new_acked_packets(
                &newly_acked_packets,
                largest_newly_acked_info,
                acked_new_largest_packet,
                timestamp,
                ecn_counts,
                random_generator,
                context,
                publisher,
            );
        }

        let path_id = context.path_id().as_u8();
        let path = context.path_mut();
        publisher.on_recovery_metrics(recovery_event!(path_id, path));

        Ok(())
    }

    // Process ack_range and return largest_newly_acked and if the packet is ack eliciting.
    fn process_ack_range<Ctx: Context<Config>, Pub: event::ConnectionPublisher>(
        &mut self,
        newly_acked_packets: &mut SmallVec<
            [SentPacketInfo<packet_info_type!()>; ACKED_PACKETS_INITIAL_CAPACITY],
        >,
        timestamp: Timestamp,
        packet_number: PacketNumber,
        ranges: impl Iterator<Item = PacketNumberRange>,
        context: &mut Ctx,
        publisher: &mut Pub,
    ) -> Result<(Option<PacketDetails<packet_info_type!()>>, bool), transport::Error> {
        let mut largest_newly_acked: Option<PacketDetails<packet_info_type!()>> = None;
        let mut includes_ack_eliciting = false;

        for pn_range in ranges {
            // The path the ack was received on
            let rx_path_id = context.path_id();
            let rx_path = context.path_mut();
            publisher.on_ack_range_received(event::builder::AckRangeReceived {
                packet_header: event::builder::PacketHeader::new(
                    packet_number,
                    publisher.quic_version(),
                ),
                path: path_event!(rx_path, rx_path_id),
                ack_range: pn_range.into_event(),
            });

            context.validate_packet_ack(timestamp, &pn_range)?;
            // notify components of packets acked
            context.on_packet_ack(timestamp, &pn_range);

            let mut newly_acked_range: Option<(PacketNumber, PacketNumber)> = None;

            for (packet_number, acked_packet_info) in self.sent_packets.remove_range(pn_range) {
                newly_acked_packets.push(acked_packet_info);

                if largest_newly_acked.map_or(true, |(pn, _)| packet_number > pn) {
                    largest_newly_acked = Some((packet_number, acked_packet_info));
                }

                if let Some((start, end)) = newly_acked_range.as_mut() {
                    debug_assert!(
                        packet_number > *start && packet_number > *end,
                        "remove_range should return packet numbers in ascending order"
                    );
                    *end = packet_number;
                } else {
                    newly_acked_range = Some((packet_number, packet_number));
                };

                includes_ack_eliciting |= acked_packet_info.ack_elicitation.is_ack_eliciting();

                let path = context.path_mut_by_id(acked_packet_info.path_id);
                path.mtu_controller.on_packet_ack(
                    packet_number,
                    acked_packet_info.sent_bytes,
                    &mut path.congestion_controller,
                    acked_packet_info.path_id,
                    publisher,
                );
                path.ecn_controller
                    .on_packet_ack(acked_packet_info.time_sent, acked_packet_info.ecn);
            }

            if let Some((start, end)) = newly_acked_range {
                // notify components of packets that are newly acked
                context.on_new_packet_ack(&PacketNumberRange::new(start, end), publisher);
            }
        }

        Ok((largest_newly_acked, includes_ack_eliciting))
    }

    #[allow(clippy::too_many_arguments)]
    fn update_congestion_control<Ctx: Context<Config>, Pub: event::ConnectionPublisher>(
        &mut self,
        largest_newly_acked: PacketDetails<packet_info_type!()>,
        largest_acked_packet_number: PacketNumber,
        includes_ack_eliciting: bool,
        timestamp: Timestamp,
        ack_delay: Duration,
        context: &mut Ctx,
        publisher: &mut Pub,
    ) {
        let mut should_update_rtt = true;
        let is_handshake_confirmed = context.is_handshake_confirmed();
        let (largest_newly_acked_packet_number, largest_newly_acked_info) = largest_newly_acked;

        //= https://www.rfc-editor.org/rfc/rfc9000#section-9.4
        //# Packets sent on the old path MUST NOT contribute to
        //# congestion control or RTT estimation for the new path.
        should_update_rtt &= context.path_id() == largest_newly_acked_info.path_id;

        //= https://www.rfc-editor.org/rfc/rfc9002#section-5.1
        //# To avoid generating multiple RTT samples for a single packet, an ACK
        //# frame SHOULD NOT be used to update RTT estimates if it does not newly
        //# acknowledge the largest acknowledged packet.
        should_update_rtt &= largest_newly_acked_packet_number == largest_acked_packet_number;

        //= https://www.rfc-editor.org/rfc/rfc9002#section-5.1
        //# An RTT sample MUST NOT be generated on receiving an ACK frame that
        //# does not newly acknowledge at least one ack-eliciting packet.
        should_update_rtt &= includes_ack_eliciting;

        if should_update_rtt {
            let latest_rtt = timestamp - largest_newly_acked_info.time_sent;
            let path = context.path_mut_by_id(largest_newly_acked_info.path_id);
            path.rtt_estimator.update_rtt(
                ack_delay,
                latest_rtt,
                timestamp,
                is_handshake_confirmed,
                largest_acked_packet_number.space(),
            );

            // Update the congestion controller with the latest RTT estimate
            path.congestion_controller.on_rtt_update(
                largest_newly_acked_info.time_sent,
                timestamp,
                &path.rtt_estimator,
                &mut congestion_controller::PathPublisher::new(
                    publisher,
                    largest_newly_acked_info.path_id,
                ),
            );

            // Notify components the RTT estimate was updated
            context.on_rtt_update();
        }
    }

    #[allow(clippy::too_many_arguments)]
    fn process_new_acked_packets<Ctx: Context<Config>, Pub: event::ConnectionPublisher>(
        &mut self,
        newly_acked_packets: &SmallVec<
            [SentPacketInfo<packet_info_type!()>; ACKED_PACKETS_INITIAL_CAPACITY],
        >,
        largest_newly_acked: SentPacketInfo<packet_info_type!()>,
        new_largest_packet: bool,
        timestamp: Timestamp,
        ecn_counts: Option<EcnCounts>,
        random_generator: &mut Config::RandomGenerator,
        context: &mut Ctx,
        publisher: &mut Pub,
    ) {
        //= https://www.rfc-editor.org/rfc/rfc9002#section-6.1.2
        //# Once a later packet within the same packet number space has been
        //# acknowledged, an endpoint SHOULD declare an earlier packet lost if it
        //# was sent a threshold amount of time in the past.
        self.detect_and_remove_lost_packets(timestamp, random_generator, context, publisher);

        let current_path_id = context.path_id();
        let is_handshake_confirmed = context.is_handshake_confirmed();
        let mut current_path_acked_bytes = 0;
        let mut newly_acked_ecn_counts = EcnCounts::default();

        for acked_packet_info in newly_acked_packets {
            let path = context.path_mut_by_id(acked_packet_info.path_id);

            let sent_bytes = acked_packet_info.sent_bytes as usize;
            newly_acked_ecn_counts.increment(acked_packet_info.ecn);

            if acked_packet_info.path_id == current_path_id {
                current_path_acked_bytes += sent_bytes;
            } else if sent_bytes > 0 {
                path.congestion_controller.on_ack(
                    acked_packet_info.time_sent,
                    sent_bytes,
                    acked_packet_info.cc_packet_info,
                    &path.rtt_estimator,
                    random_generator,
                    timestamp,
                    &mut congestion_controller::PathPublisher::new(
                        publisher,
                        acked_packet_info.path_id,
                    ),
                );
            }

            //= https://www.rfc-editor.org/rfc/rfc9002#section-6.2.1
            //# The PTO backoff factor is reset when an acknowledgment is received,
            //# except in the following case.  A server might take longer to respond
            //# to packets during the handshake than otherwise.  To protect such a
            //# server from repeated client probes, the PTO backoff is not reset at a
            //# client that is not yet certain that the server has finished
            //# validating the client's address.  That is, a client does not reset
            //# the PTO backoff factor on receiving acknowledgments in Initial
            //# packets.
            if path.is_peer_validated() {
                path.reset_pto_backoff();
            }

            if acked_packet_info.path_id != current_path_id {
                self.update_pto_timer(path, timestamp, is_handshake_confirmed);
            }
        }

        //= https://www.rfc-editor.org/rfc/rfc9002#section-6.2.1
        //# A sender SHOULD restart its PTO timer every time an ack-eliciting
        //# packet is sent or acknowledged,

        // The pseudocode in https://www.rfc-editor.org/rfc/rfc9002.html#section-a.7 does
        // not distinguish between ack-eliciting packets for determining if the PTO timer should
        // be restarted. This behavior is preferred, as detect_and_remove_lost_packets() will
        // cancel the loss timer, and there may still be ack eliciting packets pending that
        // require a PTO timer for recovery.
        self.update_pto_timer(context.path_mut(), timestamp, is_handshake_confirmed);

        debug_assert!(
            !newly_acked_packets.is_empty(),
            "this method assumes there was at least one newly-acked packet"
        );

        //= https://www.rfc-editor.org/rfc/rfc9000#section-13.4.2.1
        //# Validating ECN counts from reordered ACK frames can result in failure.
        //# An endpoint MUST NOT fail ECN validation as a result of processing an
        //# ACK frame that does not increase the largest acknowledged packet number.
        if new_largest_packet {
            self.process_ecn(
                newly_acked_ecn_counts,
                ecn_counts,
                timestamp,
                context,
                publisher,
            );
        }

        if current_path_acked_bytes > 0 {
            let path = context.path_mut();
            path.congestion_controller.on_ack(
                largest_newly_acked.time_sent,
                current_path_acked_bytes,
                largest_newly_acked.cc_packet_info,
                &path.rtt_estimator,
                random_generator,
                timestamp,
                &mut congestion_controller::PathPublisher::new(publisher, current_path_id),
            );
        }
    }

    fn process_ecn<Ctx: Context<Config>, Pub: event::ConnectionPublisher>(
        &mut self,
        newly_acked_ecn_counts: EcnCounts,
        ack_frame_ecn_counts: Option<EcnCounts>,
        timestamp: Timestamp,
        context: &mut Ctx,
        publisher: &mut Pub,
    ) {
        let path_id = context.path_id();
        let path = context.path_mut();

        let outcome = path.ecn_controller.validate(
            newly_acked_ecn_counts,
            self.sent_packet_ecn_counts,
            self.baseline_ecn_counts,
            ack_frame_ecn_counts,
            timestamp,
            path.rtt_estimator.smoothed_rtt(),
            path_event!(path, path_id),
            publisher,
        );

        if let ValidationOutcome::CongestionExperienced(ce_count) = outcome {
            //= https://www.rfc-editor.org/rfc/rfc9002#section-7.1
            //# If a path has been validated to support Explicit Congestion
            //# Notification (ECN) [RFC3168] [RFC8311], QUIC treats a Congestion
            //# Experienced (CE) codepoint in the IP header as a signal of
            //# congestion.
            context
                .path_mut()
                .congestion_controller
                .on_explicit_congestion(
                    ce_count.as_u64(),
                    timestamp,
                    &mut congestion_controller::PathPublisher::new(publisher, path_id),
                );
            let path = context.path();
            publisher.on_congestion(event::builder::Congestion {
                path: path_event!(path, path_id),
                source: CongestionSource::Ecn,
            })
        }

        self.baseline_ecn_counts = ack_frame_ecn_counts.unwrap_or_default();
        self.sent_packet_ecn_counts -= newly_acked_ecn_counts;
    }

    /// Returns `true` if the recovery manager requires a probe packet to be sent.
    #[inline]
    pub fn requires_probe(&self) -> bool {
        matches!(self.pto.state, PtoState::RequiresTransmission(_))
    }

    //= https://www.rfc-editor.org/rfc/rfc9002#appendix-B.9
    //# When Initial or Handshake keys are discarded, packets sent in that
    //# space no longer count toward bytes in flight.
    /// Clears bytes in flight for sent packets.
    pub fn on_packet_number_space_discarded<Pub: event::ConnectionPublisher>(
        &mut self,
        path: &mut Path<Config>,
        path_id: path::Id,
        publisher: &mut Pub,
    ) {
        debug_assert_ne!(self.space, PacketNumberSpace::ApplicationData);

        let path_id_idx = path_id.as_u8();
        publisher.on_recovery_metrics(recovery_event!(path_id_idx, path));

        // Remove any unacknowledged packets from flight.
        let mut discarded_bytes = 0;
        for (_, unacked_sent_info) in self.sent_packets.iter() {
            debug_assert_eq!(
                unacked_sent_info.path_id,
                path_id,
                "this implementation assumes the connection has a single path when discarding packets"
            );
            discarded_bytes += unacked_sent_info.sent_bytes as usize;
        }
        path.congestion_controller.on_packet_discarded(
            discarded_bytes,
            &mut congestion_controller::PathPublisher::new(publisher, path_id),
        );
    }

    //= https://www.rfc-editor.org/rfc/rfc9002#appendix-A.10
    //# DetectAndRemoveLostPackets is called every time an ACK is received or the time threshold
    //# loss detection timer expires. This function operates on the sent_packets for that packet
    //# number space and returns a list of packets newly detected as lost.
    fn detect_and_remove_lost_packets<Ctx: Context<Config>, Pub: event::ConnectionPublisher>(
        &mut self,
        now: Timestamp,
        random_generator: &mut Config::RandomGenerator,
        context: &mut Ctx,
        publisher: &mut Pub,
    ) {
        // Cancel the loss timer. It will be armed again if any unacknowledged packets are
        // older than the largest acked packet, but not old enough to be considered lost yet
        self.loss_timer.cancel();

        let (persistent_congestion_duration, lost_packets) =
            self.detect_lost_packets(now, context, publisher);

        if let Some(lost_packets) = lost_packets {
            self.remove_lost_packets(
                now,
                persistent_congestion_duration,
                lost_packets,
                random_generator,
                context,
                publisher,
            );
        }
    }

    fn detect_lost_packets<Ctx: Context<Config>, Pub: event::ConnectionPublisher>(
        &mut self,
        now: Timestamp,
        context: &mut Ctx,
        publisher: &mut Pub,
    ) -> (Duration, Option<PacketNumberRange>) {
        let largest_acked_packet = self
            .largest_acked_packet
            .expect("This function is only called after an ack has been received");

        let mut persistent_congestion_calculator = PersistentCongestionCalculator::new(
            context.path().rtt_estimator.first_rtt_sample(),
            context.path_id(),
        );

        let mut smallest_lost_packet = None;
        let mut largest_lost_packet = None;
        for (unacked_packet_number, unacked_sent_info) in self.sent_packets.iter() {
            if unacked_packet_number > largest_acked_packet {
                // sent_packets is ordered by packet number, so all remaining packets will be larger
                break;
            }

            let unacked_path_id = unacked_sent_info.path_id;
            let path = &context.path_by_id(unacked_path_id);
            // Calculate how long we wait until a packet is declared lost
            let time_threshold = Self::calculate_loss_time_threshold(&path.rtt_estimator);
            // Calculate at what time this particular packet is considered lost based on the
            // current path `time_threshold`
            let packet_lost_time = unacked_sent_info.time_sent + time_threshold;

            // If the `packet_lost_time` exceeds the current time, it's lost
            let time_threshold_exceeded = packet_lost_time.has_elapsed(now);

            let packet_number_threshold_exceeded = largest_acked_packet
                .checked_distance(unacked_packet_number)
                .expect("largest_acked_packet >= unacked_packet_number")
                >= K_PACKET_THRESHOLD;

            //= https://www.rfc-editor.org/rfc/rfc9002#section-6.1
            //# A packet is declared lost if it meets all of the following
            //# conditions:
            //#
            //#     *  The packet is unacknowledged, in flight, and was sent prior to an
            //#        acknowledged packet.
            //#
            //#     *  The packet was sent kPacketThreshold packets before an
            //#        acknowledged packet (Section 6.1.1), or it was sent long enough in
            //#        the past (Section 6.1.2).
            if time_threshold_exceeded || packet_number_threshold_exceeded {
                if smallest_lost_packet.is_none() {
                    smallest_lost_packet = Some(unacked_packet_number);
                }
                largest_lost_packet = Some(unacked_packet_number);

                // TODO merge contiguous packet numbers
                let range = PacketNumberRange::new(unacked_packet_number, unacked_packet_number);
                context.on_packet_loss(&range, publisher);

                persistent_congestion_calculator
                    .on_lost_packet(unacked_packet_number, unacked_sent_info);
            } else {
                //= https://www.rfc-editor.org/rfc/rfc9002#section-6.1.2
                //# If packets sent prior to the largest acknowledged packet cannot yet
                //# be declared lost, then a timer SHOULD be set for the remaining time.
                self.loss_timer.set(packet_lost_time);
                debug_assert!(
                    !self.loss_timer.is_expired(now),
                    "loss timer was not armed in the future; now: {now}, threshold: {time_threshold:?}\nmanager: {self:#?}"
                );

                //= https://www.rfc-editor.org/rfc/rfc9002#section-6.2.1
                //# The PTO timer MUST NOT be set if a timer is set for time threshold
                //# loss detection; see Section 6.1.2.  A timer that is set for time
                //# threshold loss detection will expire earlier than the PTO timer in
                //# most cases and is less likely to spuriously retransmit data.
                self.pto.cancel();

                // assuming sent_packets is ordered by packet number and sent time, all remaining
                // packets will have a larger packet number and sent time, and are thus not lost.
                break;
            }
        }

        let sent_packets_to_remove = {
            if let (Some(start), Some(end)) = (smallest_lost_packet, largest_lost_packet) {
                Some(PacketNumberRange::new(start, end))
            } else {
                None
            }
        };

        (
            persistent_congestion_calculator.persistent_congestion_duration(),
            sent_packets_to_remove,
        )
    }

    fn remove_lost_packets<Ctx: Context<Config>, Pub: event::ConnectionPublisher>(
        &mut self,
        now: Timestamp,
        persistent_congestion_duration: Duration,
        lost_packets: PacketNumberRange,
        random_generator: &mut Config::RandomGenerator,
        context: &mut Ctx,
        publisher: &mut Pub,
    ) {
        let current_path_id = context.path_id();
        let mut is_congestion_event = false;
        let mut prev_lost_packet_number = None;

        // Remove the lost packets and account for the bytes on the proper congestion controller
        for (packet_number, sent_info) in self.sent_packets.remove_range(lost_packets) {
            let path = context.path_mut_by_id(sent_info.path_id);

            //= https://www.rfc-editor.org/rfc/rfc9002#section-7.6.2
            //# A sender that does not have state for all packet
            //# number spaces or an implementation that cannot compare send times
            //# across packet number spaces MAY use state for just the packet number
            //# space that was acknowledged.
            let persistent_congestion = persistent_congestion_duration
                > path.rtt_estimator.persistent_congestion_threshold()
                // Check that the packet was sent on this path
                && sent_info.path_id == current_path_id;

            let new_loss_burst = prev_lost_packet_number.map_or(true, |prev: PacketNumber| {
                packet_number.checked_distance(prev) != Some(1)
            });

            if sent_info.transmission_mode.is_mtu_probing() {
                //= https://www.rfc-editor.org/rfc/rfc9000#section-14.4
                //# Loss of a QUIC packet that is carried in a PMTU probe is therefore not a
                //# reliable indication of congestion and SHOULD NOT trigger a congestion
                //# control reaction; see Item 7 in Section 3 of [DPLPMTUD].

                //= https://www.rfc-editor.org/rfc/rfc8899#section-3
                //# Loss of a probe packet SHOULD NOT be treated as an
                //# indication of congestion and SHOULD NOT trigger a congestion
                //# control reaction [RFC4821] because this could result in
                //# unnecessary reduction of the sending rate.
                path.congestion_controller.on_packet_discarded(
                    sent_info.sent_bytes as usize,
                    &mut congestion_controller::PathPublisher::new(publisher, sent_info.path_id),
                );
            } else if sent_info.sent_bytes > 0 {
                path.congestion_controller.on_packet_lost(
                    sent_info.sent_bytes as u32,
                    sent_info.cc_packet_info,
                    persistent_congestion,
                    new_loss_burst,
                    random_generator,
                    now,
                    &mut congestion_controller::PathPublisher::new(publisher, sent_info.path_id),
                );
                is_congestion_event = true;
            }

            publisher.on_packet_lost(event::builder::PacketLost {
                packet_header: event::builder::PacketHeader::new(
                    packet_number,
                    publisher.quic_version(),
                ),
                path: path_event!(path, current_path_id),
                bytes_lost: sent_info.sent_bytes,
                is_mtu_probe: sent_info.transmission_mode.is_mtu_probing(),
            });

            // Notify the MTU controller of packet loss even if it wasn't a probe since it uses
            // that information for blackhole detection.
            path.mtu_controller.on_packet_loss(
                packet_number,
                sent_info.sent_bytes,
                new_loss_burst,
                now,
                &mut path.congestion_controller,
                sent_info.path_id,
                publisher,
            );

            let path_id = sent_info.path_id;

            // Notify the ECN controller of packet loss for blackhole detection.
            path.ecn_controller.on_packet_loss(
                sent_info.time_sent,
                sent_info.ecn,
                now,
                path_event!(path, path_id),
                publisher,
            );

            if persistent_congestion {
                //= https://www.rfc-editor.org/rfc/rfc9002#section-5.2
                //# Endpoints SHOULD set the min_rtt to the newest RTT sample after
                //# persistent congestion is established.
                path.rtt_estimator.on_persistent_congestion();
            }

            prev_lost_packet_number = Some(packet_number);
        }

        if is_congestion_event {
            let path = context.path();
            publisher.on_congestion(event::builder::Congestion {
                path: path_event!(path, current_path_id),
                source: CongestionSource::PacketLoss,
            })
        }
    }

    fn calculate_loss_time_threshold(rtt_estimator: &RttEstimator) -> Duration {
        //= https://www.rfc-editor.org/rfc/rfc9002#section-6.1.2
        //# The time threshold is:
        //#
        //# max(kTimeThreshold * max(smoothed_rtt, latest_rtt), kGranularity)
        let mut time_threshold = max(rtt_estimator.smoothed_rtt(), rtt_estimator.latest_rtt());

        //= https://www.rfc-editor.org/rfc/rfc9002#section-6.1.2
        //# The RECOMMENDED time threshold (kTimeThreshold), expressed as an
        //# RTT multiplier, is 9/8.
        time_threshold = (time_threshold * 9) / 8;

        //= https://www.rfc-editor.org/rfc/rfc9002#section-6.1.2
        //# To avoid declaring
        //# packets as lost too early, this time threshold MUST be set to at
        //# least the local timer granularity, as indicated by the kGranularity
        //# constant.
        max(time_threshold, K_GRANULARITY)
    }

    #[inline]
    fn check_consistency(&self, path: &Path<Config>, is_handshake_confirmed: bool) {
        if cfg!(debug_assertions) {
            let ack_eliciting_packets_in_flight = self
                .sent_packets
                .iter()
                .any(|(_, sent_info)| sent_info.ack_elicitation.is_ack_eliciting());

            let mut timer_required = ack_eliciting_packets_in_flight;

            //= https://www.rfc-editor.org/rfc/rfc9002#section-6.2.2.1
            //# it is the client's responsibility to send packets to unblock the server
            //# until it is certain that the server has finished its address validation
            timer_required |= !path.is_peer_validated();

            //= https://www.rfc-editor.org/rfc/rfc9002#section-6.2.2.1
            //# If no additional data can be sent, the server's PTO timer MUST NOT be
            //# armed until datagrams have been received from the client, because
            //# packets sent on PTO count against the anti-amplification limit.
            timer_required &= !path.at_amplification_limit();

            //= https://www.rfc-editor.org/rfc/rfc9002#section-6.2.1
            //# An endpoint MUST NOT set its PTO timer for the Application Data
            //# packet number space until the handshake is confirmed.
            timer_required &= !self.space.is_application_data() || is_handshake_confirmed;

            // We haven't transmitted anything in this packet space yet so the
            // PTO timer would not be armed yet
            timer_required &= self.time_of_last_ack_eliciting_packet.is_some();

            if timer_required {
<<<<<<< HEAD
                assert!(self.armed_timer_count() > 0);
=======
                assert_ne!(self.armed_timer_count(), 0);
>>>>>>> 8e00eec9
            }
        }
    }
}

impl<Config: endpoint::Config> timer::Provider for Manager<Config> {
    #[inline]
    fn timers<Q: timer::Query>(&self, query: &mut Q) -> timer::Result {
        //= https://www.rfc-editor.org/rfc/rfc9002#section-6.2.1
        //# The PTO timer MUST NOT be set if a timer is set for time threshold
        //# loss detection; see Section 6.1.2.  A timer that is set for time
        //# threshold loss detection will expire earlier than the PTO timer in
        //# most cases and is less likely to spuriously retransmit data.

        if self.loss_timer.is_armed() {
            self.loss_timer.timers(query)?;
        } else {
            self.pto.timers(query)?;
        }

        Ok(())
    }
}

pub trait Context<Config: endpoint::Config> {
    const ENDPOINT_TYPE: endpoint::Type;

    fn is_handshake_confirmed(&self) -> bool;

    fn path(&self) -> &Path<Config>;

    fn path_mut(&mut self) -> &mut Path<Config>;

    fn path_by_id(&self, path_id: path::Id) -> &path::Path<Config>;

    fn path_mut_by_id(&mut self, path_id: path::Id) -> &mut path::Path<Config>;

    fn path_id(&self) -> path::Id;

    fn validate_packet_ack(
        &mut self,
        timestamp: Timestamp,
        packet_number_range: &PacketNumberRange,
    ) -> Result<(), transport::Error>;

    fn on_new_packet_ack<Pub: event::ConnectionPublisher>(
        &mut self,
        packet_number_range: &PacketNumberRange,
        publisher: &mut Pub,
    );
    fn on_packet_ack(&mut self, timestamp: Timestamp, packet_number_range: &PacketNumberRange);
    fn on_packet_loss<Pub: event::ConnectionPublisher>(
        &mut self,
        packet_number_range: &PacketNumberRange,
        publisher: &mut Pub,
    );
    fn on_rtt_update(&mut self);
}

impl<Config: endpoint::Config> transmission::interest::Provider for Manager<Config> {
    fn transmission_interest<Q: transmission::interest::Query>(
        &self,
        query: &mut Q,
    ) -> transmission::interest::Result {
        self.pto.transmission_interest(query)
    }
}

/// Manages the probe time out calculation and probe packet transmission
#[derive(Debug, Default)]
struct Pto {
    timer: Timer,
    state: PtoState,
}

#[derive(Debug, PartialEq)]
enum PtoState {
    Idle,
    RequiresTransmission(u8),
}

impl Default for PtoState {
    fn default() -> Self {
        Self::Idle
    }
}

impl Pto {
    /// Called when a timeout has occurred. Returns true if the PTO timer had expired.
    pub fn on_timeout(&mut self, packets_in_flight: bool, timestamp: Timestamp) -> bool {
        if self.timer.poll_expiration(timestamp).is_ready() {
            //= https://www.rfc-editor.org/rfc/rfc9002#section-6.2.4
            //# When a PTO timer expires, a sender MUST send at least one ack-
            //# eliciting packet in the packet number space as a probe.

            //= https://www.rfc-editor.org/rfc/rfc9002#section-6.2.2.1
            //# Since the server could be blocked until more datagrams are received
            //# from the client, it is the client's responsibility to send packets to
            //# unblock the server until it is certain that the server has finished
            //# its address validation

            //= https://www.rfc-editor.org/rfc/rfc9002#section-6.2.4
            //# An endpoint
            //# MAY send up to two full-sized datagrams containing ack-eliciting
            //# packets to avoid an expensive consecutive PTO expiration due to a
            //# single lost datagram or to transmit data from multiple packet number
            //# spaces.

            //= https://www.rfc-editor.org/rfc/rfc9002#section-6.2.4
            //# Sending two packets on PTO
            //# expiration increases resilience to packet drops, thus reducing the
            //# probability of consecutive PTO events.
            let transmission_count = if packets_in_flight { 2 } else { 1 };

            self.state = PtoState::RequiresTransmission(transmission_count);
            true
        } else {
            false
        }
    }

    /// Queries the component for any outgoing frames that need to get sent
    pub fn on_transmit<W: WriteContext>(&mut self, context: &mut W) {
        if !context.transmission_mode().is_loss_recovery_probing() {
            // If we aren't currently in loss recovery probing mode, don't
            // send a probe. We could be in this state even if PtoState is
            // RequiresTransmission if we are just transmitting a ConnectionClose
            // frame.
            return;
        }

        match self.state {
            PtoState::RequiresTransmission(0) => self.state = PtoState::Idle,
            PtoState::RequiresTransmission(remaining) => {
                //= https://www.rfc-editor.org/rfc/rfc9002#section-6.2.4
                //# When there is no data to send, the sender SHOULD send
                //# a PING or other ack-eliciting frame in a single packet, re-arming the
                //# PTO timer.

                //= https://www.rfc-editor.org/rfc/rfc9002#section-6.2.2.1
                //# When the PTO fires, the client MUST send a Handshake packet if it
                //# has Handshake keys, otherwise it MUST send an Initial packet in a
                //# UDP datagram with a payload of at least 1200 bytes.

                //= https://www.rfc-editor.org/rfc/rfc9002#appendix-A.9
                //# // Client sends an anti-deadlock packet: Initial is padded
                //# // to earn more anti-amplification credit,
                //# // a Handshake packet proves address ownership.

                //= https://www.rfc-editor.org/rfc/rfc9002#section-6.2.4
                //# All probe packets sent on a PTO MUST be ack-eliciting.

                //= https://www.rfc-editor.org/rfc/rfc9002#section-7.5
                //# Probe packets MUST NOT be blocked by the congestion controller.

                // The early transmission will automatically ensure all initial packets sent by the
                // client are padded to 1200 bytes
                if context.ack_elicitation().is_ack_eliciting()
                    || context.write_frame_forced(&frame::Ping).is_some()
                {
                    let remaining = remaining - 1;
                    self.state = if remaining == 0 {
                        PtoState::Idle
                    } else {
                        PtoState::RequiresTransmission(remaining)
                    };
                }
            }
            _ => {}
        }
    }

    //= https://www.rfc-editor.org/rfc/rfc9002#section-6.2.1
    //# A sender SHOULD restart its PTO timer every time an ack-eliciting
    //# packet is sent or acknowledged, or when Initial or Handshake keys are
    //# discarded (Section 4.9 of [QUIC-TLS]).
    pub fn update(&mut self, base_timestamp: Timestamp, pto_period: Duration) {
        self.timer.set(base_timestamp + pto_period);
    }

    /// Cancels the PTO timer
    pub fn cancel(&mut self) {
        self.timer.cancel();
    }
}

impl timer::Provider for Pto {
    #[inline]
    fn timers<Q: timer::Query>(&self, query: &mut Q) -> timer::Result {
        self.timer.timers(query)?;
        Ok(())
    }
}

impl transmission::interest::Provider for Pto {
    #[inline]
    fn transmission_interest<Q: transmission::interest::Query>(
        &self,
        query: &mut Q,
    ) -> transmission::interest::Result {
        if matches!(self.state, PtoState::RequiresTransmission(_)) {
            query.on_forced()?;
        }

        Ok(())
    }
}

mod persistent_congestion;
#[cfg(test)]
mod tests;<|MERGE_RESOLUTION|>--- conflicted
+++ resolved
@@ -296,51 +296,6 @@
     ) {
         self.pto_update_pending = false;
 
-<<<<<<< HEAD
-        if self.loss_timer.is_armed() {
-            //= https://www.rfc-editor.org/rfc/rfc9002#section-6.2.1
-            //# The PTO timer MUST NOT be set if a timer is set for time threshold
-            //# loss detection; see Section 6.1.2.  A timer that is set for time
-            //# threshold loss detection will expire earlier than the PTO timer in
-            //# most cases and is less likely to spuriously retransmit data.
-            self.pto.cancel();
-            return;
-        }
-
-        //= https://www.rfc-editor.org/rfc/rfc9002#section-6.2.2.1
-        //# If no additional data can be sent, the server's PTO timer MUST NOT be
-        //# armed until datagrams have been received from the client, because
-        //# packets sent on PTO count against the anti-amplification limit.
-        if path.at_amplification_limit() {
-            // The server's timer is not set if nothing can be sent.
-            self.pto.cancel();
-            return;
-        }
-
-        //= https://www.rfc-editor.org/rfc/rfc9002#section-6.2.1
-        //# An endpoint MUST NOT set its PTO timer for the Application Data
-        //# packet number space until the handshake is confirmed.
-        if self.space.is_application_data() && !is_handshake_confirmed {
-            self.pto.cancel();
-            return;
-        }
-
-        let ack_eliciting_packets_in_flight = self
-            .sent_packets
-            .iter()
-            .any(|(_, sent_info)| sent_info.ack_elicitation.is_ack_eliciting());
-
-        //= https://www.rfc-editor.org/rfc/rfc9002#section-6.2.2.1
-        //# it is the client's responsibility to send packets to unblock the server
-        //# until it is certain that the server has finished its address validation
-        if !ack_eliciting_packets_in_flight && path.is_peer_validated() {
-            // There is nothing to detect lost, so no timer is set.
-            // However, the client needs to arm the timer if the
-            // server might be blocked by the anti-amplification limit.
-            self.pto.cancel();
-            return;
-        }
-=======
         (|| {
             if self.loss_timer.is_armed() {
                 //= https://www.rfc-editor.org/rfc/rfc9002#section-6.2.1
@@ -374,7 +329,6 @@
                 .sent_packets
                 .iter()
                 .any(|(_, sent_info)| sent_info.ack_elicitation.is_ack_eliciting());
->>>>>>> 8e00eec9
 
             //= https://www.rfc-editor.org/rfc/rfc9002#section-6.2.2.1
             //# it is the client's responsibility to send packets to unblock the server
@@ -401,14 +355,9 @@
                 now
             };
 
-<<<<<<< HEAD
-        self.pto
-            .update(pto_base_timestamp, path.pto_period(self.space));
-=======
             self.pto
                 .update(pto_base_timestamp, path.pto_period(self.space));
         })();
->>>>>>> 8e00eec9
 
         self.check_consistency(path, is_handshake_confirmed);
     }
@@ -1146,11 +1095,7 @@
             timer_required &= self.time_of_last_ack_eliciting_packet.is_some();
 
             if timer_required {
-<<<<<<< HEAD
-                assert!(self.armed_timer_count() > 0);
-=======
                 assert_ne!(self.armed_timer_count(), 0);
->>>>>>> 8e00eec9
             }
         }
     }

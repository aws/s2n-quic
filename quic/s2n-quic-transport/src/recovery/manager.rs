// Copyright Amazon.com, Inc. or its affiliates. All Rights Reserved.
// SPDX-License-Identifier: Apache-2.0

use crate::{
    contexts::WriteContext,
    endpoint,
    path::{self, ecn::ValidationOutcome, path_event, Path},
    recovery::{SentPacketInfo, SentPackets},
    transmission::{self, interest::Provider as _, Provider as _},
};
<<<<<<< HEAD
use core::{cmp::max, ops::RangeInclusive, time::Duration};
=======
use core::time::Duration;
>>>>>>> c36a81c1
use s2n_quic_core::{
    event::{self, builder::CongestionSource, IntoEvent},
    frame,
    frame::ack::EcnCounts,
    inet::ExplicitCongestionNotification,
<<<<<<< HEAD
    packet::{
        interceptor,
        interceptor::Interceptor,
        number::{PacketNumber, PacketNumberRange, PacketNumberSpace},
    },
    recovery::{congestion_controller, CongestionController, RttEstimator, K_GRANULARITY},
=======
    packet::number::{PacketNumber, PacketNumberRange, PacketNumberSpace},
    recovery::{congestion_controller, persistent_congestion, CongestionController, Pto},
>>>>>>> c36a81c1
    time::{timer, timer::Provider, Timer, Timestamp},
    transport,
    varint::VarInt,
};
use smallvec::SmallVec;

#[cfg(test)]
mod tests;

type PacketDetails<PacketInfo> = (PacketNumber, SentPacketInfo<PacketInfo>);

#[derive(Debug)]
pub struct Manager<Config: endpoint::Config> {
    // The packet space for this recovery manager
    space: PacketNumberSpace,

    //= https://www.rfc-editor.org/rfc/rfc9002#appendix-A.3
    //# The largest packet number acknowledged in the packet number space so far.
    largest_acked_packet: Option<PacketNumber>,

    //= https://www.rfc-editor.org/rfc/rfc9002#appendix-A.3
    //# An association of packet numbers in a packet number space to information about them.
    //  These are packets that are pending acknowledgement.
    sent_packets: SentPackets<<<Config::CongestionControllerEndpoint as congestion_controller::Endpoint>::CongestionController as congestion_controller::CongestionController>::PacketInfo>,

    // Timer set when packets may be declared lost at a time in the future
    loss_timer: Timer,

    //= https://www.rfc-editor.org/rfc/rfc9002#section-6.2
    //# A Probe Timeout (PTO) triggers the sending of one or two probe
    //# datagrams when ack-eliciting packets are not acknowledged within the
    //# expected period of time or the server may not have validated the
    //# client's address.  A PTO enables a connection to recover from loss of
    //# tail packets or acknowledgments.
    pto: Pto,

    //= https://www.rfc-editor.org/rfc/rfc9002#appendix-A.3
    //# The time the most recent ack-eliciting packet was sent.
    time_of_last_ack_eliciting_packet: Option<Timestamp>,

    // The last processed ECN counts received in an ACK frame. Used to
    // validate new ECN counts and to detect increases in the reported ECN-CE counter.
    baseline_ecn_counts: EcnCounts,

    // The total ecn counts for outstanding (unacknowledged) packets
    sent_packet_ecn_counts: EcnCounts,

    // An update to the PTO timer is needed.
    //
    // Used for updating the PTO timer at the end of a transmission burst.
    pto_update_pending: bool,
}

/// Initial capacity of the SmallVec used for keeping track of packets
/// acked in an ack frame
// TODO: Determine if there is a more appropriate default
const ACKED_PACKETS_INITIAL_CAPACITY: usize = 32;

macro_rules! recovery_event {
    ($path_id:ident, $path:ident) => {
        event::builder::RecoveryMetrics {
            path: event::builder::Path {
                local_addr: $path.local_address().into_event(),
                local_cid: $path.local_connection_id.into_event(),
                remote_addr: $path.remote_address().into_event(),
                remote_cid: $path.peer_connection_id.into_event(),
                id: $path_id as u64,
                is_active: $path.is_active(),
            },
            min_rtt: $path.rtt_estimator.min_rtt(),
            smoothed_rtt: $path.rtt_estimator.smoothed_rtt(),
            latest_rtt: $path.rtt_estimator.latest_rtt(),
            rtt_variance: $path.rtt_estimator.rttvar(),
            max_ack_delay: $path.rtt_estimator.max_ack_delay(),
            pto_count: ($path.pto_backoff as f32).log2() as u32,
            congestion_window: $path.congestion_controller.congestion_window(),
            bytes_in_flight: $path.congestion_controller.bytes_in_flight(),
            congestion_limited: $path.transmission_constraint().is_congestion_limited(),
        }
    };
}

pub(crate) use recovery_event;
use s2n_quic_core::recovery::loss;

// Since `SentPacketInfo` is generic over a type supplied by the Congestion Controller implementation,
// the type definition is particularly lengthy, especially since rust requires the fully-qualified
// syntax to eliminate ambiguity. This macro can be used where ever the Congestion Controller
// generic PacketInfo type is required to help with readability.
macro_rules! packet_info_type {
    () => {
        <<Config::CongestionControllerEndpoint as congestion_controller::Endpoint>::CongestionController as congestion_controller::CongestionController>::PacketInfo
    }
}

#[allow(clippy::type_complexity)]
impl<Config: endpoint::Config> Manager<Config> {
    /// Constructs a new `recovery::Manager`
    pub fn new(space: PacketNumberSpace) -> Self {
        Self {
            space,
            largest_acked_packet: None,
            sent_packets: SentPackets::default(),
            loss_timer: Timer::default(),
            pto: Pto::default(),
            time_of_last_ack_eliciting_packet: None,
            baseline_ecn_counts: EcnCounts::default(),
            sent_packet_ecn_counts: EcnCounts::default(),
            pto_update_pending: false,
        }
    }

    /// Invoked when the Client processes a Retry packet.
    ///
    /// Reset congestion controller state by discarding sent bytes and replacing recovery
    /// manager with a new instance of itself.
    pub fn on_retry_packet<Pub: event::ConnectionPublisher>(
        &mut self,
        path: &mut Path<Config>,
        path_id: path::Id,
        publisher: &mut Pub,
    ) {
        debug_assert!(
            Config::ENDPOINT_TYPE.is_client(),
            "only a Client should process a Retry packet"
        );

        let mut discarded_bytes = 0;
        for (_, unacked_sent_info) in self.sent_packets.iter() {
            discarded_bytes += unacked_sent_info.sent_bytes as usize;
        }
        path.congestion_controller.on_packet_discarded(
            discarded_bytes,
            &mut congestion_controller::PathPublisher::new(publisher, path_id),
        );

        *self = Self::new(self.space);
    }

    pub fn on_timeout<Ctx: Context<Config>, Pub: event::ConnectionPublisher>(
        &mut self,
        timestamp: Timestamp,
        random_generator: &mut Config::RandomGenerator,
        max_pto_backoff: u32,
        context: &mut Ctx,
        publisher: &mut Pub,
    ) {
        debug_assert!(!self.pto_update_pending);

        if self.loss_timer.is_armed() {
            if self.loss_timer.poll_expiration(timestamp).is_ready() {
                self.detect_and_remove_lost_packets(
                    timestamp,
                    random_generator,
                    context,
                    publisher,
                );
                self.update_pto_timer(
                    context.active_path(),
                    timestamp,
                    context.is_handshake_confirmed(),
                );
            }
        } else {
            let pto_expired = self
                .pto
                .on_timeout(!self.sent_packets.is_empty(), timestamp)
                .is_ready();

            //= https://www.rfc-editor.org/rfc/rfc9002#section-6.2
            //# A PTO timer expiration event does not indicate packet loss and MUST
            //# NOT cause prior unacknowledged packets to be marked as lost.

            //= https://www.rfc-editor.org/rfc/rfc9002#section-6.2.1
            //# When a PTO timer expires, the PTO backoff MUST be increased,
            //# resulting in the PTO period being set to twice its current value.
            if pto_expired {
                context.active_path_mut().pto_backoff =
                    (context.active_path().pto_backoff * 2).min(max_pto_backoff);
                self.update_pto_timer(
                    context.active_path(),
                    timestamp,
                    context.is_handshake_confirmed(),
                );
            }
        }

        self.check_consistency(context.active_path(), context.is_handshake_confirmed());

        let path_id = context.path_id().as_u8();
        let path = context.path_mut();
        publisher.on_recovery_metrics(recovery_event!(path_id, path));
    }

    //= https://www.rfc-editor.org/rfc/rfc9002#appendix-A.5
    //# After a packet is sent, information about the packet is stored.
    #[allow(clippy::too_many_arguments)]
    pub fn on_packet_sent<Ctx: Context<Config>, Pub: event::ConnectionPublisher>(
        &mut self,
        packet_number: PacketNumber,
        outcome: transmission::Outcome,
        time_sent: Timestamp,
        ecn: ExplicitCongestionNotification,
        transmission_mode: transmission::Mode,
        app_limited: Option<bool>,
        context: &mut Ctx,
        publisher: &mut Pub,
    ) {
        //= https://www.rfc-editor.org/rfc/rfc9002#section-7
        //# Similar to TCP, packets containing only ACK frames do not count
        //# towards bytes in flight and are not congestion controlled.

        // Everything else (including probe packets) are counted, as specified below:
        //= https://www.rfc-editor.org/rfc/rfc9002#section-7.5
        //# A sender MUST however count these packets as being additionally in
        //# flight, since these packets add network load without establishing
        //# packet loss.
        let congestion_controlled_bytes = if outcome.is_congestion_controlled {
            outcome.bytes_sent
        } else {
            0
        };

        let path_id = context.path_id();
        let path = context.path_mut();
        let cc_packet_info = path.congestion_controller.on_packet_sent(
            time_sent,
            congestion_controlled_bytes,
            app_limited,
            &path.rtt_estimator,
            &mut congestion_controller::PathPublisher::new(publisher, path_id),
        );

        self.sent_packets.insert(
            packet_number,
            SentPacketInfo::new(
                outcome.is_congestion_controlled,
                congestion_controlled_bytes,
                time_sent,
                outcome.ack_elicitation,
                path_id,
                ecn,
                transmission_mode,
                cc_packet_info,
            ),
        );
        path.ecn_controller
            .on_packet_sent(ecn, path_event!(path, path_id), publisher);
        self.sent_packet_ecn_counts.increment(ecn);

        if outcome.ack_elicitation.is_ack_eliciting() {
            self.time_of_last_ack_eliciting_packet = Some(time_sent);
            //= https://www.rfc-editor.org/rfc/rfc9002#section-6.2.1
            //# A sender SHOULD restart its PTO timer every time an ack-eliciting
            //# packet is sent or acknowledged,
            self.pto_update_pending = true;
        }
    }

    /// Invoked after a burst of packets has completed transmitting
    pub fn on_transmit_burst_complete(
        &mut self,
        active_path: &Path<Config>,
        now: Timestamp,
        is_handshake_confirmed: bool,
    ) {
        debug_assert!(active_path.is_active());
        if self.pto_update_pending {
            // Update the PTO timer once per transmission burst to reduce CPU cost
            self.update_pto_timer(active_path, now, is_handshake_confirmed);
            debug_assert!(!self.pto_update_pending);
        }
        self.check_consistency(active_path, is_handshake_confirmed);
    }

    /// Updates the PTO timer
    pub fn update_pto_timer(
        &mut self,
        active_path: &Path<Config>,
        now: Timestamp,
        is_handshake_confirmed: bool,
    ) {
        self.pto_update_pending = false;

        debug_assert!(active_path.is_active());

        (|| {
            if self.loss_timer.is_armed() {
                //= https://www.rfc-editor.org/rfc/rfc9002#section-6.2.1
                //# The PTO timer MUST NOT be set if a timer is set for time threshold
                //# loss detection; see Section 6.1.2.  A timer that is set for time
                //# threshold loss detection will expire earlier than the PTO timer in
                //# most cases and is less likely to spuriously retransmit data.
                self.pto.cancel();
                return;
            }

            //= https://www.rfc-editor.org/rfc/rfc9002#section-6.2.2.1
            //# If no additional data can be sent, the server's PTO timer MUST NOT be
            //# armed until datagrams have been received from the client, because
            //# packets sent on PTO count against the anti-amplification limit.
            if active_path.at_amplification_limit() {
                // The server's timer is not set if nothing can be sent.
                self.pto.cancel();
                return;
            }

            //= https://www.rfc-editor.org/rfc/rfc9002#section-6.2.1
            //# An endpoint MUST NOT set its PTO timer for the Application Data
            //# packet number space until the handshake is confirmed.
            if self.space.is_application_data() && !is_handshake_confirmed {
                self.pto.cancel();
                return;
            }

            let ack_eliciting_packets_in_flight = self
                .sent_packets
                .iter()
                .any(|(_, sent_info)| sent_info.ack_elicitation.is_ack_eliciting());

            //= https://www.rfc-editor.org/rfc/rfc9002#section-6.2.2.1
            //# it is the client's responsibility to send packets to unblock the server
            //# until it is certain that the server has finished its address validation
            if !ack_eliciting_packets_in_flight && active_path.is_peer_validated() {
                // There is nothing to detect lost, so no timer is set.
                // However, the client needs to arm the timer if the
                // server might be blocked by the anti-amplification limit.
                self.pto.cancel();
                return;
            }

            let pto_base_timestamp = if ack_eliciting_packets_in_flight {
                self.time_of_last_ack_eliciting_packet
                    .expect("there is at least one ack eliciting packet in flight")
            } else {
                // Arm PTO from now when there are no inflight packets.
                //= https://www.rfc-editor.org/rfc/rfc9002#section-6.2.2.1
                //# That is,
                //# the client MUST set the PTO timer if the client has not received an
                //# acknowledgment for any of its Handshake packets and the handshake is
                //# not confirmed (see Section 4.1.2 of [QUIC-TLS]), even if there are no
                //# packets in flight.
                now
            };

            self.pto
                .update(pto_base_timestamp, active_path.pto_period(self.space));
        })();

        self.check_consistency(active_path, is_handshake_confirmed);
    }

    /// Queries the component for any outgoing frames that need to get sent
    pub fn on_transmit<W: WriteContext>(&mut self, context: &mut W) {
        self.pto.on_transmit(context)
    }

    /// Process ACK frame.
    ///
    /// Update congestion controller, timers and meta data around acked packet ranges.
    #[allow(clippy::too_many_arguments)]
    pub fn on_ack_frame<
        A: frame::ack::AckRanges,
        Ctx: Context<Config>,
        Pub: event::ConnectionPublisher,
    >(
        &mut self,
        timestamp: Timestamp,
        frame: frame::Ack<A>,
        packet_number: PacketNumber,
        random_generator: &mut Config::RandomGenerator,
        context: &mut Ctx,
        publisher: &mut Pub,
        packet_interceptor: &mut Config::PacketInterceptor,
    ) -> Result<(), transport::Error> {
        let space = self.space;
        let largest_acked_packet_number = space.new_packet_number(frame.largest_acknowledged());

        self.process_acks(
            timestamp,
            frame.ack_ranges().map(|ack_range| {
                let mut intercept_ack_range = InterceptAckRange { space, ack_range };
                packet_interceptor.intercept_rx_ack(&mut intercept_ack_range);
                let (start, end) = intercept_ack_range.ack_range.into_inner();
                PacketNumberRange::new(space.new_packet_number(start), space.new_packet_number(end))
            }),
            largest_acked_packet_number,
            frame.ack_delay(),
            frame.ecn_counts,
            packet_number,
            random_generator,
            context,
            publisher,
        )?;

        self.check_consistency(context.active_path(), context.is_handshake_confirmed());

        Ok(())
    }

    /// Generic interface for processing ACK ranges.
    #[allow(clippy::too_many_arguments)]
    fn process_acks<Ctx: Context<Config>, Pub: event::ConnectionPublisher>(
        &mut self,
        timestamp: Timestamp,
        ranges: impl Iterator<Item = PacketNumberRange>,
        largest_acked_packet_number: PacketNumber,
        ack_delay: Duration,
        ecn_counts: Option<EcnCounts>,
        packet_number: PacketNumber,
        random_generator: &mut Config::RandomGenerator,
        context: &mut Ctx,
        publisher: &mut Pub,
    ) -> Result<(), transport::Error> {
        // Update the largest acked packet if the largest packet acked in this frame is larger
        let acked_new_largest_packet = match self.largest_acked_packet {
            Some(current_largest) if current_largest > largest_acked_packet_number => false,
            _ => {
                self.largest_acked_packet = Some(largest_acked_packet_number);
                true
            }
        };

        let mut newly_acked_packets =
            SmallVec::<[PacketDetails<packet_info_type!()>; ACKED_PACKETS_INITIAL_CAPACITY]>::new();
        let (largest_newly_acked, includes_ack_eliciting) = self.process_ack_range(
            &mut newly_acked_packets,
            timestamp,
            packet_number,
            ranges,
            context,
            publisher,
        )?;

        //= https://www.rfc-editor.org/rfc/rfc9002#section-5.1
        //# An endpoint generates an RTT sample on receiving an ACK frame that
        //# meets the following two conditions:
        //#
        //# *  the largest acknowledged packet number is newly acknowledged, and
        //#
        //# *  at least one of the newly acknowledged packets was ack-eliciting.
        if let Some(largest_newly_acked) = largest_newly_acked {
            self.update_congestion_control(
                largest_newly_acked,
                largest_acked_packet_number,
                includes_ack_eliciting,
                timestamp,
                ack_delay,
                context,
                publisher,
            );

            self.process_new_acked_packets(
                &newly_acked_packets,
                acked_new_largest_packet,
                timestamp,
                ecn_counts,
                random_generator,
                context,
                publisher,
            );
        }

        let path_id = context.path_id().as_u8();
        let path = context.path_mut();
        publisher.on_recovery_metrics(recovery_event!(path_id, path));

        Ok(())
    }

    // Process ack_range and return largest_newly_acked and if the packet is ack eliciting.
    fn process_ack_range<Ctx: Context<Config>, Pub: event::ConnectionPublisher>(
        &mut self,
        newly_acked_packets: &mut SmallVec<
            [PacketDetails<packet_info_type!()>; ACKED_PACKETS_INITIAL_CAPACITY],
        >,
        timestamp: Timestamp,
        packet_number: PacketNumber,
        ranges: impl Iterator<Item = PacketNumberRange>,
        context: &mut Ctx,
        publisher: &mut Pub,
    ) -> Result<(Option<PacketDetails<packet_info_type!()>>, bool), transport::Error> {
        let mut largest_newly_acked: Option<PacketDetails<packet_info_type!()>> = None;
        let mut includes_ack_eliciting = false;

        for pn_range in ranges {
            // The path the ack was received on
            let rx_path_id = context.path_id();
            let rx_path = context.path_mut();
            publisher.on_ack_range_received(event::builder::AckRangeReceived {
                packet_header: event::builder::PacketHeader::new(
                    packet_number,
                    publisher.quic_version(),
                ),
                path: path_event!(rx_path, rx_path_id),
                ack_range: pn_range.into_event(),
            });

            context.validate_packet_ack(
                timestamp,
                &pn_range,
                self.sent_packets.get_range().start(),
            )?;
            // notify components of packets acked
            context.on_packet_ack(timestamp, &pn_range);

            let mut newly_acked_range: Option<(PacketNumber, PacketNumber)> = None;

            for (packet_number, acked_packet_info) in self.sent_packets.remove_range(pn_range) {
                newly_acked_packets.push((packet_number, acked_packet_info));

                if largest_newly_acked.map_or(true, |(pn, _)| packet_number > pn) {
                    largest_newly_acked = Some((packet_number, acked_packet_info));
                }

                if let Some((start, end)) = newly_acked_range.as_mut() {
                    debug_assert!(
                        packet_number > *start && packet_number > *end,
                        "remove_range should return packet numbers in ascending order"
                    );
                    *end = packet_number;
                } else {
                    newly_acked_range = Some((packet_number, packet_number));
                };

                includes_ack_eliciting |= acked_packet_info.ack_elicitation.is_ack_eliciting();

                let path = context.path_mut_by_id(acked_packet_info.path_id);
                path.mtu_controller.on_packet_ack(
                    packet_number,
                    acked_packet_info.sent_bytes,
                    &mut path.congestion_controller,
                    acked_packet_info.path_id,
                    publisher,
                );
                path.ecn_controller
                    .on_packet_ack(acked_packet_info.time_sent, acked_packet_info.ecn);
            }

            if let Some((start, end)) = newly_acked_range {
                // notify components of packets that are newly acked
                context.on_new_packet_ack(&PacketNumberRange::new(start, end), publisher);
            }
        }

        Ok((largest_newly_acked, includes_ack_eliciting))
    }

    #[allow(clippy::too_many_arguments)]
    fn update_congestion_control<Ctx: Context<Config>, Pub: event::ConnectionPublisher>(
        &mut self,
        largest_newly_acked: PacketDetails<packet_info_type!()>,
        largest_acked_packet_number: PacketNumber,
        includes_ack_eliciting: bool,
        timestamp: Timestamp,
        ack_delay: Duration,
        context: &mut Ctx,
        publisher: &mut Pub,
    ) {
        let mut should_update_rtt = true;
        let is_handshake_confirmed = context.is_handshake_confirmed();
        let (largest_newly_acked_packet_number, largest_newly_acked_info) = largest_newly_acked;

        //= https://www.rfc-editor.org/rfc/rfc9000#section-9.4
        //# Packets sent on the old path MUST NOT contribute to
        //# congestion control or RTT estimation for the new path.
        should_update_rtt &= context.path_id() == largest_newly_acked_info.path_id;

        //= https://www.rfc-editor.org/rfc/rfc9002#section-5.1
        //# To avoid generating multiple RTT samples for a single packet, an ACK
        //# frame SHOULD NOT be used to update RTT estimates if it does not newly
        //# acknowledge the largest acknowledged packet.
        should_update_rtt &= largest_newly_acked_packet_number == largest_acked_packet_number;

        //= https://www.rfc-editor.org/rfc/rfc9002#section-5.1
        //# An RTT sample MUST NOT be generated on receiving an ACK frame that
        //# does not newly acknowledge at least one ack-eliciting packet.
        should_update_rtt &= includes_ack_eliciting;

        if should_update_rtt {
            let latest_rtt = timestamp - largest_newly_acked_info.time_sent;
            let path = context.path_mut_by_id(largest_newly_acked_info.path_id);
            path.rtt_estimator.update_rtt(
                ack_delay,
                latest_rtt,
                timestamp,
                is_handshake_confirmed,
                largest_acked_packet_number.space(),
            );

            // Update the congestion controller with the latest RTT estimate
            path.congestion_controller.on_rtt_update(
                largest_newly_acked_info.time_sent,
                timestamp,
                &path.rtt_estimator,
                &mut congestion_controller::PathPublisher::new(
                    publisher,
                    largest_newly_acked_info.path_id,
                ),
            );

            // Notify components the RTT estimate was updated
            context.on_rtt_update(timestamp);
        }
    }

    #[allow(clippy::too_many_arguments)]
    fn process_new_acked_packets<Ctx: Context<Config>, Pub: event::ConnectionPublisher>(
        &mut self,
        newly_acked_packets: &SmallVec<
            [PacketDetails<packet_info_type!()>; ACKED_PACKETS_INITIAL_CAPACITY],
        >,
        new_largest_packet: bool,
        timestamp: Timestamp,
        ecn_counts: Option<EcnCounts>,
        random_generator: &mut Config::RandomGenerator,
        context: &mut Ctx,
        publisher: &mut Pub,
    ) {
        //= https://www.rfc-editor.org/rfc/rfc9002#section-6.1.2
        //# Once a later packet within the same packet number space has been
        //# acknowledged, an endpoint SHOULD declare an earlier packet lost if it
        //# was sent a threshold amount of time in the past.
        self.detect_and_remove_lost_packets(timestamp, random_generator, context, publisher);

        let current_path_id = context.path_id();
        let is_handshake_confirmed = context.is_handshake_confirmed();
        let mut current_path_acked_bytes = 0;
        let mut current_path_largest_newly_acked = None;
        let mut newly_acked_ecn_counts = EcnCounts::default();

        for (packet_number, acked_packet_info) in newly_acked_packets {
            let path = context.path_mut_by_id(acked_packet_info.path_id);

            let sent_bytes = acked_packet_info.sent_bytes as usize;
            newly_acked_ecn_counts.increment(acked_packet_info.ecn);

            if acked_packet_info.path_id == current_path_id {
                current_path_acked_bytes += sent_bytes;

                if current_path_largest_newly_acked.map_or(true, |(pn, _)| packet_number > pn) {
                    current_path_largest_newly_acked = Some((packet_number, acked_packet_info));
                }
            } else if sent_bytes > 0 {
                path.congestion_controller.on_ack(
                    acked_packet_info.time_sent,
                    sent_bytes,
                    acked_packet_info.cc_packet_info,
                    &path.rtt_estimator,
                    random_generator,
                    timestamp,
                    &mut congestion_controller::PathPublisher::new(
                        publisher,
                        acked_packet_info.path_id,
                    ),
                );
            }

            //= https://www.rfc-editor.org/rfc/rfc9002#section-6.2.1
            //# The PTO backoff factor is reset when an acknowledgment is received,
            //# except in the following case.  A server might take longer to respond
            //# to packets during the handshake than otherwise.  To protect such a
            //# server from repeated client probes, the PTO backoff is not reset at a
            //# client that is not yet certain that the server has finished
            //# validating the client's address.  That is, a client does not reset
            //# the PTO backoff factor on receiving acknowledgments in Initial
            //# packets.
            if path.is_peer_validated() {
                path.reset_pto_backoff();
            }
        }

        //= https://www.rfc-editor.org/rfc/rfc9002#section-6.2.1
        //# A sender SHOULD restart its PTO timer every time an ack-eliciting
        //# packet is sent or acknowledged,

        // The pseudocode in https://www.rfc-editor.org/rfc/rfc9002.html#section-a.7 does
        // not distinguish between ack-eliciting packets for determining if the PTO timer should
        // be restarted. This behavior is preferred, as detect_and_remove_lost_packets() will
        // cancel the loss timer, and there may still be ack eliciting packets pending that
        // require a PTO timer for recovery.
        self.update_pto_timer(context.active_path(), timestamp, is_handshake_confirmed);

        debug_assert!(
            !newly_acked_packets.is_empty(),
            "this method assumes there was at least one newly-acked packet"
        );

        //= https://www.rfc-editor.org/rfc/rfc9000#section-13.4.2.1
        //# Validating ECN counts from reordered ACK frames can result in failure.
        //# An endpoint MUST NOT fail ECN validation as a result of processing an
        //# ACK frame that does not increase the largest acknowledged packet number.
        if new_largest_packet {
            self.process_ecn(
                newly_acked_ecn_counts,
                ecn_counts,
                timestamp,
                context,
                publisher,
            );
        }

        if current_path_acked_bytes > 0 {
            let (_, largest_newly_acked) = current_path_largest_newly_acked
                .expect("At least some bytes were acknowledged on the current path");
            let path = context.path_mut();
            path.congestion_controller.on_ack(
                largest_newly_acked.time_sent,
                current_path_acked_bytes,
                largest_newly_acked.cc_packet_info,
                &path.rtt_estimator,
                random_generator,
                timestamp,
                &mut congestion_controller::PathPublisher::new(publisher, current_path_id),
            );
        }
    }

    fn process_ecn<Ctx: Context<Config>, Pub: event::ConnectionPublisher>(
        &mut self,
        newly_acked_ecn_counts: EcnCounts,
        ack_frame_ecn_counts: Option<EcnCounts>,
        timestamp: Timestamp,
        context: &mut Ctx,
        publisher: &mut Pub,
    ) {
        let path_id = context.path_id();
        let path = context.path_mut();

        let outcome = path.ecn_controller.validate(
            newly_acked_ecn_counts,
            self.sent_packet_ecn_counts,
            self.baseline_ecn_counts,
            ack_frame_ecn_counts,
            timestamp,
            path.rtt_estimator.smoothed_rtt(),
            path_event!(path, path_id),
            publisher,
        );

        if let ValidationOutcome::CongestionExperienced(ce_count) = outcome {
            //= https://www.rfc-editor.org/rfc/rfc9002#section-7.1
            //# If a path has been validated to support Explicit Congestion
            //# Notification (ECN) [RFC3168] [RFC8311], QUIC treats a Congestion
            //# Experienced (CE) codepoint in the IP header as a signal of
            //# congestion.
            context
                .path_mut()
                .congestion_controller
                .on_explicit_congestion(
                    ce_count.as_u64(),
                    timestamp,
                    &mut congestion_controller::PathPublisher::new(publisher, path_id),
                );
            let path = context.path();
            publisher.on_congestion(event::builder::Congestion {
                path: path_event!(path, path_id),
                source: CongestionSource::Ecn,
            })
        }

        self.baseline_ecn_counts = ack_frame_ecn_counts.unwrap_or_default();
        self.sent_packet_ecn_counts -= newly_acked_ecn_counts;
    }

    /// Returns `true` if the recovery manager requires a probe packet to be sent.
    #[inline]
    pub fn requires_probe(&self) -> bool {
        self.pto.has_transmission_interest()
    }

    //= https://www.rfc-editor.org/rfc/rfc9002#appendix-B.9
    //# When Initial or Handshake keys are discarded, packets sent in that
    //# space no longer count toward bytes in flight.
    /// Clears bytes in flight for sent packets.
    pub fn on_packet_number_space_discarded<Pub: event::ConnectionPublisher>(
        &mut self,
        path: &mut Path<Config>,
        path_id: path::Id,
        publisher: &mut Pub,
    ) {
        debug_assert_ne!(self.space, PacketNumberSpace::ApplicationData);

        let path_id_idx = path_id.as_u8();
        publisher.on_recovery_metrics(recovery_event!(path_id_idx, path));

        // Remove any unacknowledged packets from flight.
        let mut discarded_bytes = 0;
        for (_, unacked_sent_info) in self.sent_packets.iter() {
            debug_assert_eq!(
                unacked_sent_info.path_id,
                path_id,
                "this implementation assumes the connection has a single path when discarding packets"
            );
            discarded_bytes += unacked_sent_info.sent_bytes as usize;
        }
        path.congestion_controller.on_packet_discarded(
            discarded_bytes,
            &mut congestion_controller::PathPublisher::new(publisher, path_id),
        );
    }

    //= https://www.rfc-editor.org/rfc/rfc9002#appendix-A.10
    //# DetectAndRemoveLostPackets is called every time an ACK is received or the time threshold
    //# loss detection timer expires. This function operates on the sent_packets for that packet
    //# number space and returns a list of packets newly detected as lost.
    fn detect_and_remove_lost_packets<Ctx: Context<Config>, Pub: event::ConnectionPublisher>(
        &mut self,
        now: Timestamp,
        random_generator: &mut Config::RandomGenerator,
        context: &mut Ctx,
        publisher: &mut Pub,
    ) {
        // Cancel the loss timer. It will be armed again if any unacknowledged packets are
        // older than the largest acked packet, but not old enough to be considered lost yet
        self.loss_timer.cancel();

        let (persistent_congestion_duration, lost_packets) =
            self.detect_lost_packets(now, context, publisher);

        if let Some(lost_packets) = lost_packets {
            self.remove_lost_packets(
                now,
                persistent_congestion_duration,
                lost_packets,
                random_generator,
                context,
                publisher,
            );
        }
    }

    fn detect_lost_packets<Ctx: Context<Config>, Pub: event::ConnectionPublisher>(
        &mut self,
        now: Timestamp,
        context: &mut Ctx,
        publisher: &mut Pub,
    ) -> (Duration, Option<PacketNumberRange>) {
        let largest_acked_packet = self
            .largest_acked_packet
            .expect("This function is only called after an ack has been received");

        let mut persistent_congestion_calculator = persistent_congestion::Calculator::new(
            context.path().rtt_estimator.first_rtt_sample(),
            context.path_id(),
        );

        let mut smallest_lost_packet = None;
        let mut largest_lost_packet = None;
        for (unacked_packet_number, unacked_sent_info) in self.sent_packets.iter() {
            if unacked_packet_number > largest_acked_packet {
                // sent_packets is ordered by packet number, so all remaining packets will be larger
                break;
            }

            let unacked_path_id = unacked_sent_info.path_id;
            let path = &context.path_by_id(unacked_path_id);
            // Calculate how long we wait until a packet is declared lost
            let time_threshold = path.rtt_estimator.loss_time_threshold();

            let loss_outcome = loss::detect(
                time_threshold,
                unacked_sent_info.time_sent,
                loss::K_PACKET_THRESHOLD,
                unacked_packet_number,
                largest_acked_packet,
                now,
            );

            match loss_outcome {
                loss::Outcome::Lost => {
                    if smallest_lost_packet.is_none() {
                        smallest_lost_packet = Some(unacked_packet_number);
                    }
                    largest_lost_packet = Some(unacked_packet_number);

                    // TODO merge contiguous packet numbers
                    let range =
                        PacketNumberRange::new(unacked_packet_number, unacked_packet_number);
                    context.on_packet_loss(&range, publisher);

                    persistent_congestion_calculator
                        .on_lost_packet(unacked_packet_number, unacked_sent_info);
                }
                loss::Outcome::NotLostYet { lost_time } => {
                    //= https://www.rfc-editor.org/rfc/rfc9002#section-6.1.2
                    //# If packets sent prior to the largest acknowledged packet cannot yet
                    //# be declared lost, then a timer SHOULD be set for the remaining time.
                    self.loss_timer.set(lost_time);
                    debug_assert!(
                        !self.loss_timer.is_expired(now),
                        "loss timer was not armed in the future; now: {now}, threshold: {time_threshold:?}\nmanager: {self:#?}"
                    );

                    //= https://www.rfc-editor.org/rfc/rfc9002#section-6.2.1
                    //# The PTO timer MUST NOT be set if a timer is set for time threshold
                    //# loss detection; see Section 6.1.2.  A timer that is set for time
                    //# threshold loss detection will expire earlier than the PTO timer in
                    //# most cases and is less likely to spuriously retransmit data.
                    self.pto.cancel();

                    // assuming sent_packets is ordered by packet number and sent time, all remaining
                    // packets will have a larger packet number and sent time, and are thus not lost.
                    break;
                }
            }
        }

        let sent_packets_to_remove = {
            if let (Some(start), Some(end)) = (smallest_lost_packet, largest_lost_packet) {
                Some(PacketNumberRange::new(start, end))
            } else {
                None
            }
        };

        (
            persistent_congestion_calculator.persistent_congestion_duration(),
            sent_packets_to_remove,
        )
    }

    fn remove_lost_packets<Ctx: Context<Config>, Pub: event::ConnectionPublisher>(
        &mut self,
        now: Timestamp,
        persistent_congestion_duration: Duration,
        lost_packets: PacketNumberRange,
        random_generator: &mut Config::RandomGenerator,
        context: &mut Ctx,
        publisher: &mut Pub,
    ) {
        let current_path_id = context.path_id();
        let mut is_congestion_event = false;
        let mut prev_lost_packet_number = None;

        // Remove the lost packets and account for the bytes on the proper congestion controller
        for (packet_number, sent_info) in self.sent_packets.remove_range(lost_packets) {
            let path = context.path_mut_by_id(sent_info.path_id);

            //= https://www.rfc-editor.org/rfc/rfc9002#section-7.6.2
            //# A sender that does not have state for all packet
            //# number spaces or an implementation that cannot compare send times
            //# across packet number spaces MAY use state for just the packet number
            //# space that was acknowledged.
            let persistent_congestion = persistent_congestion_duration
                > path.rtt_estimator.persistent_congestion_threshold()
                // Check that the packet was sent on this path
                && sent_info.path_id == current_path_id;

            let new_loss_burst = prev_lost_packet_number.map_or(true, |prev: PacketNumber| {
                packet_number.checked_distance(prev) != Some(1)
            });

            if sent_info.transmission_mode.is_mtu_probing() {
                //= https://www.rfc-editor.org/rfc/rfc9000#section-14.4
                //# Loss of a QUIC packet that is carried in a PMTU probe is therefore not a
                //# reliable indication of congestion and SHOULD NOT trigger a congestion
                //# control reaction; see Item 7 in Section 3 of [DPLPMTUD].

                //= https://www.rfc-editor.org/rfc/rfc8899#section-3
                //# Loss of a probe packet SHOULD NOT be treated as an
                //# indication of congestion and SHOULD NOT trigger a congestion
                //# control reaction [RFC4821] because this could result in
                //# unnecessary reduction of the sending rate.
                path.congestion_controller.on_packet_discarded(
                    sent_info.sent_bytes as usize,
                    &mut congestion_controller::PathPublisher::new(publisher, sent_info.path_id),
                );
            } else if sent_info.sent_bytes > 0 {
                path.congestion_controller.on_packet_lost(
                    sent_info.sent_bytes as u32,
                    sent_info.cc_packet_info,
                    persistent_congestion,
                    new_loss_burst,
                    random_generator,
                    now,
                    &mut congestion_controller::PathPublisher::new(publisher, sent_info.path_id),
                );
                is_congestion_event = true;
            }

            publisher.on_packet_lost(event::builder::PacketLost {
                packet_header: event::builder::PacketHeader::new(
                    packet_number,
                    publisher.quic_version(),
                ),
                path: path_event!(path, current_path_id),
                bytes_lost: sent_info.sent_bytes,
                is_mtu_probe: sent_info.transmission_mode.is_mtu_probing(),
            });

            // Notify the MTU controller of packet loss even if it wasn't a probe since it uses
            // that information for blackhole detection.
            path.mtu_controller.on_packet_loss(
                packet_number,
                sent_info.sent_bytes,
                new_loss_burst,
                now,
                &mut path.congestion_controller,
                sent_info.path_id,
                publisher,
            );

            let path_id = sent_info.path_id;

            // Notify the ECN controller of packet loss for blackhole detection.
            path.ecn_controller.on_packet_loss(
                sent_info.time_sent,
                sent_info.ecn,
                now,
                path_event!(path, path_id),
                publisher,
            );

            if persistent_congestion {
                //= https://www.rfc-editor.org/rfc/rfc9002#section-5.2
                //# Endpoints SHOULD set the min_rtt to the newest RTT sample after
                //# persistent congestion is established.
                path.rtt_estimator.on_persistent_congestion();
            }

            prev_lost_packet_number = Some(packet_number);
        }

        if is_congestion_event {
            let path = context.path();
            publisher.on_congestion(event::builder::Congestion {
                path: path_event!(path, current_path_id),
                source: CongestionSource::PacketLoss,
            })
        }
    }

    #[inline]
    fn check_consistency(&self, active_path: &Path<Config>, is_handshake_confirmed: bool) {
        if cfg!(debug_assertions) {
            assert!(active_path.is_active());

            let ack_eliciting_packets_in_flight = self
                .sent_packets
                .iter()
                .any(|(_, sent_info)| sent_info.ack_elicitation.is_ack_eliciting());

            let mut timer_required = ack_eliciting_packets_in_flight;

            //= https://www.rfc-editor.org/rfc/rfc9002#section-6.2.2.1
            //# it is the client's responsibility to send packets to unblock the server
            //# until it is certain that the server has finished its address validation
            timer_required |= !active_path.is_peer_validated();

            //= https://www.rfc-editor.org/rfc/rfc9002#section-6.2.2.1
            //# If no additional data can be sent, the server's PTO timer MUST NOT be
            //# armed until datagrams have been received from the client, because
            //# packets sent on PTO count against the anti-amplification limit.
            timer_required &= !active_path.at_amplification_limit();

            //= https://www.rfc-editor.org/rfc/rfc9002#section-6.2.1
            //# An endpoint MUST NOT set its PTO timer for the Application Data
            //# packet number space until the handshake is confirmed.
            timer_required &= !self.space.is_application_data() || is_handshake_confirmed;

            // We haven't transmitted anything in this packet space yet so the
            // PTO timer would not be armed yet
            timer_required &= self.time_of_last_ack_eliciting_packet.is_some();

            if timer_required {
                assert_ne!(self.armed_timer_count(), 0);
            }
        }
    }
}

impl<Config: endpoint::Config> timer::Provider for Manager<Config> {
    #[inline]
    fn timers<Q: timer::Query>(&self, query: &mut Q) -> timer::Result {
        //= https://www.rfc-editor.org/rfc/rfc9002#section-6.2.1
        //# The PTO timer MUST NOT be set if a timer is set for time threshold
        //# loss detection; see Section 6.1.2.  A timer that is set for time
        //# threshold loss detection will expire earlier than the PTO timer in
        //# most cases and is less likely to spuriously retransmit data.

        if self.loss_timer.is_armed() {
            self.loss_timer.timers(query)?;
        } else {
            self.pto.timers(query)?;
        }

        Ok(())
    }
}

pub trait Context<Config: endpoint::Config> {
    const ENDPOINT_TYPE: endpoint::Type;

    fn is_handshake_confirmed(&self) -> bool;

    fn active_path(&self) -> &Path<Config>;

    fn active_path_mut(&mut self) -> &mut Path<Config>;

    fn path(&self) -> &Path<Config>;

    fn path_mut(&mut self) -> &mut Path<Config>;

    fn path_by_id(&self, path_id: path::Id) -> &path::Path<Config>;

    fn path_mut_by_id(&mut self, path_id: path::Id) -> &mut path::Path<Config>;

    fn path_id(&self) -> path::Id;

    fn validate_packet_ack(
        &mut self,
        timestamp: Timestamp,
        packet_number_range: &PacketNumberRange,
        lowest_tracking_packet_number: PacketNumber,
    ) -> Result<(), transport::Error>;

    fn on_new_packet_ack<Pub: event::ConnectionPublisher>(
        &mut self,
        packet_number_range: &PacketNumberRange,
        publisher: &mut Pub,
    );
    fn on_packet_ack(&mut self, timestamp: Timestamp, packet_number_range: &PacketNumberRange);
    fn on_packet_loss<Pub: event::ConnectionPublisher>(
        &mut self,
        packet_number_range: &PacketNumberRange,
        publisher: &mut Pub,
    );
    fn on_rtt_update(&mut self, now: Timestamp);
}

impl<Config: endpoint::Config> transmission::interest::Provider for Manager<Config> {
    fn transmission_interest<Q: transmission::interest::Query>(
        &self,
        query: &mut Q,
    ) -> transmission::interest::Result {
        self.pto.transmission_interest(query)
    }
<<<<<<< HEAD
}

/// Manages the probe time out calculation and probe packet transmission
#[derive(Debug, Default)]
struct Pto {
    timer: Timer,
    state: PtoState,
}

#[derive(Debug, PartialEq)]
enum PtoState {
    Idle,
    RequiresTransmission(u8),
}

impl Default for PtoState {
    fn default() -> Self {
        Self::Idle
    }
}

impl Pto {
    /// Called when a timeout has occurred. Returns true if the PTO timer had expired.
    pub fn on_timeout(&mut self, packets_in_flight: bool, timestamp: Timestamp) -> bool {
        if self.timer.poll_expiration(timestamp).is_ready() {
            //= https://www.rfc-editor.org/rfc/rfc9002#section-6.2.4
            //# When a PTO timer expires, a sender MUST send at least one ack-
            //# eliciting packet in the packet number space as a probe.

            //= https://www.rfc-editor.org/rfc/rfc9002#section-6.2.2.1
            //# Since the server could be blocked until more datagrams are received
            //# from the client, it is the client's responsibility to send packets to
            //# unblock the server until it is certain that the server has finished
            //# its address validation

            //= https://www.rfc-editor.org/rfc/rfc9002#section-6.2.4
            //# An endpoint
            //# MAY send up to two full-sized datagrams containing ack-eliciting
            //# packets to avoid an expensive consecutive PTO expiration due to a
            //# single lost datagram or to transmit data from multiple packet number
            //# spaces.

            //= https://www.rfc-editor.org/rfc/rfc9002#section-6.2.4
            //# Sending two packets on PTO
            //# expiration increases resilience to packet drops, thus reducing the
            //# probability of consecutive PTO events.
            let transmission_count = if packets_in_flight { 2 } else { 1 };

            self.state = PtoState::RequiresTransmission(transmission_count);
            true
        } else {
            false
        }
    }

    /// Queries the component for any outgoing frames that need to get sent
    pub fn on_transmit<W: WriteContext>(&mut self, context: &mut W) {
        if !context.transmission_mode().is_loss_recovery_probing() {
            // If we aren't currently in loss recovery probing mode, don't
            // send a probe. We could be in this state even if PtoState is
            // RequiresTransmission if we are just transmitting a ConnectionClose
            // frame.
            return;
        }

        match self.state {
            PtoState::RequiresTransmission(0) => self.state = PtoState::Idle,
            PtoState::RequiresTransmission(remaining) => {
                //= https://www.rfc-editor.org/rfc/rfc9002#section-6.2.4
                //# When there is no data to send, the sender SHOULD send
                //# a PING or other ack-eliciting frame in a single packet, re-arming the
                //# PTO timer.

                //= https://www.rfc-editor.org/rfc/rfc9002#section-6.2.2.1
                //# When the PTO fires, the client MUST send a Handshake packet if it
                //# has Handshake keys, otherwise it MUST send an Initial packet in a
                //# UDP datagram with a payload of at least 1200 bytes.

                //= https://www.rfc-editor.org/rfc/rfc9002#appendix-A.9
                //# // Client sends an anti-deadlock packet: Initial is padded
                //# // to earn more anti-amplification credit,
                //# // a Handshake packet proves address ownership.

                //= https://www.rfc-editor.org/rfc/rfc9002#section-6.2.4
                //# All probe packets sent on a PTO MUST be ack-eliciting.

                //= https://www.rfc-editor.org/rfc/rfc9002#section-7.5
                //# Probe packets MUST NOT be blocked by the congestion controller.

                // The early transmission will automatically ensure all initial packets sent by the
                // client are padded to 1200 bytes
                if context.ack_elicitation().is_ack_eliciting()
                    || context.write_frame_forced(&frame::Ping).is_some()
                {
                    let remaining = remaining - 1;
                    self.state = if remaining == 0 {
                        PtoState::Idle
                    } else {
                        PtoState::RequiresTransmission(remaining)
                    };
                }
            }
            _ => {}
        }
    }

    //= https://www.rfc-editor.org/rfc/rfc9002#section-6.2.1
    //# A sender SHOULD restart its PTO timer every time an ack-eliciting
    //# packet is sent or acknowledged, or when Initial or Handshake keys are
    //# discarded (Section 4.9 of [QUIC-TLS]).
    pub fn update(&mut self, base_timestamp: Timestamp, pto_period: Duration) {
        self.timer.set(base_timestamp + pto_period);
    }

    /// Cancels the PTO timer
    pub fn cancel(&mut self) {
        self.timer.cancel();
    }
}

impl timer::Provider for Pto {
    #[inline]
    fn timers<Q: timer::Query>(&self, query: &mut Q) -> timer::Result {
        self.timer.timers(query)?;
        Ok(())
    }
}

impl transmission::interest::Provider for Pto {
    #[inline]
    fn transmission_interest<Q: transmission::interest::Query>(
        &self,
        query: &mut Q,
    ) -> transmission::interest::Result {
        if matches!(self.state, PtoState::RequiresTransmission(_)) {
            query.on_forced()?;
        }

        Ok(())
    }
}

struct InterceptAckRange {
    space: PacketNumberSpace,
    ack_range: RangeInclusive<VarInt>,
}

impl interceptor::Ack for InterceptAckRange {
    fn space(&self) -> PacketNumberSpace {
        self.space
    }

    fn set_range(&mut self, range: RangeInclusive<VarInt>) {
        self.ack_range = range;
    }
}

mod persistent_congestion;
#[cfg(test)]
mod tests;
=======
}
>>>>>>> c36a81c1
<|MERGE_RESOLUTION|>--- conflicted
+++ resolved
@@ -8,27 +8,18 @@
     recovery::{SentPacketInfo, SentPackets},
     transmission::{self, interest::Provider as _, Provider as _},
 };
-<<<<<<< HEAD
-use core::{cmp::max, ops::RangeInclusive, time::Duration};
-=======
-use core::time::Duration;
->>>>>>> c36a81c1
+use core::{ops::RangeInclusive, time::Duration};
 use s2n_quic_core::{
     event::{self, builder::CongestionSource, IntoEvent},
     frame,
     frame::ack::EcnCounts,
     inet::ExplicitCongestionNotification,
-<<<<<<< HEAD
     packet::{
         interceptor,
         interceptor::Interceptor,
         number::{PacketNumber, PacketNumberRange, PacketNumberSpace},
     },
-    recovery::{congestion_controller, CongestionController, RttEstimator, K_GRANULARITY},
-=======
-    packet::number::{PacketNumber, PacketNumberRange, PacketNumberSpace},
     recovery::{congestion_controller, persistent_congestion, CongestionController, Pto},
->>>>>>> c36a81c1
     time::{timer, timer::Provider, Timer, Timestamp},
     transport,
     varint::VarInt,
@@ -1167,147 +1158,6 @@
     ) -> transmission::interest::Result {
         self.pto.transmission_interest(query)
     }
-<<<<<<< HEAD
-}
-
-/// Manages the probe time out calculation and probe packet transmission
-#[derive(Debug, Default)]
-struct Pto {
-    timer: Timer,
-    state: PtoState,
-}
-
-#[derive(Debug, PartialEq)]
-enum PtoState {
-    Idle,
-    RequiresTransmission(u8),
-}
-
-impl Default for PtoState {
-    fn default() -> Self {
-        Self::Idle
-    }
-}
-
-impl Pto {
-    /// Called when a timeout has occurred. Returns true if the PTO timer had expired.
-    pub fn on_timeout(&mut self, packets_in_flight: bool, timestamp: Timestamp) -> bool {
-        if self.timer.poll_expiration(timestamp).is_ready() {
-            //= https://www.rfc-editor.org/rfc/rfc9002#section-6.2.4
-            //# When a PTO timer expires, a sender MUST send at least one ack-
-            //# eliciting packet in the packet number space as a probe.
-
-            //= https://www.rfc-editor.org/rfc/rfc9002#section-6.2.2.1
-            //# Since the server could be blocked until more datagrams are received
-            //# from the client, it is the client's responsibility to send packets to
-            //# unblock the server until it is certain that the server has finished
-            //# its address validation
-
-            //= https://www.rfc-editor.org/rfc/rfc9002#section-6.2.4
-            //# An endpoint
-            //# MAY send up to two full-sized datagrams containing ack-eliciting
-            //# packets to avoid an expensive consecutive PTO expiration due to a
-            //# single lost datagram or to transmit data from multiple packet number
-            //# spaces.
-
-            //= https://www.rfc-editor.org/rfc/rfc9002#section-6.2.4
-            //# Sending two packets on PTO
-            //# expiration increases resilience to packet drops, thus reducing the
-            //# probability of consecutive PTO events.
-            let transmission_count = if packets_in_flight { 2 } else { 1 };
-
-            self.state = PtoState::RequiresTransmission(transmission_count);
-            true
-        } else {
-            false
-        }
-    }
-
-    /// Queries the component for any outgoing frames that need to get sent
-    pub fn on_transmit<W: WriteContext>(&mut self, context: &mut W) {
-        if !context.transmission_mode().is_loss_recovery_probing() {
-            // If we aren't currently in loss recovery probing mode, don't
-            // send a probe. We could be in this state even if PtoState is
-            // RequiresTransmission if we are just transmitting a ConnectionClose
-            // frame.
-            return;
-        }
-
-        match self.state {
-            PtoState::RequiresTransmission(0) => self.state = PtoState::Idle,
-            PtoState::RequiresTransmission(remaining) => {
-                //= https://www.rfc-editor.org/rfc/rfc9002#section-6.2.4
-                //# When there is no data to send, the sender SHOULD send
-                //# a PING or other ack-eliciting frame in a single packet, re-arming the
-                //# PTO timer.
-
-                //= https://www.rfc-editor.org/rfc/rfc9002#section-6.2.2.1
-                //# When the PTO fires, the client MUST send a Handshake packet if it
-                //# has Handshake keys, otherwise it MUST send an Initial packet in a
-                //# UDP datagram with a payload of at least 1200 bytes.
-
-                //= https://www.rfc-editor.org/rfc/rfc9002#appendix-A.9
-                //# // Client sends an anti-deadlock packet: Initial is padded
-                //# // to earn more anti-amplification credit,
-                //# // a Handshake packet proves address ownership.
-
-                //= https://www.rfc-editor.org/rfc/rfc9002#section-6.2.4
-                //# All probe packets sent on a PTO MUST be ack-eliciting.
-
-                //= https://www.rfc-editor.org/rfc/rfc9002#section-7.5
-                //# Probe packets MUST NOT be blocked by the congestion controller.
-
-                // The early transmission will automatically ensure all initial packets sent by the
-                // client are padded to 1200 bytes
-                if context.ack_elicitation().is_ack_eliciting()
-                    || context.write_frame_forced(&frame::Ping).is_some()
-                {
-                    let remaining = remaining - 1;
-                    self.state = if remaining == 0 {
-                        PtoState::Idle
-                    } else {
-                        PtoState::RequiresTransmission(remaining)
-                    };
-                }
-            }
-            _ => {}
-        }
-    }
-
-    //= https://www.rfc-editor.org/rfc/rfc9002#section-6.2.1
-    //# A sender SHOULD restart its PTO timer every time an ack-eliciting
-    //# packet is sent or acknowledged, or when Initial or Handshake keys are
-    //# discarded (Section 4.9 of [QUIC-TLS]).
-    pub fn update(&mut self, base_timestamp: Timestamp, pto_period: Duration) {
-        self.timer.set(base_timestamp + pto_period);
-    }
-
-    /// Cancels the PTO timer
-    pub fn cancel(&mut self) {
-        self.timer.cancel();
-    }
-}
-
-impl timer::Provider for Pto {
-    #[inline]
-    fn timers<Q: timer::Query>(&self, query: &mut Q) -> timer::Result {
-        self.timer.timers(query)?;
-        Ok(())
-    }
-}
-
-impl transmission::interest::Provider for Pto {
-    #[inline]
-    fn transmission_interest<Q: transmission::interest::Query>(
-        &self,
-        query: &mut Q,
-    ) -> transmission::interest::Result {
-        if matches!(self.state, PtoState::RequiresTransmission(_)) {
-            query.on_forced()?;
-        }
-
-        Ok(())
-    }
 }
 
 struct InterceptAckRange {
@@ -1323,11 +1173,4 @@
     fn set_range(&mut self, range: RangeInclusive<VarInt>) {
         self.ack_range = range;
     }
-}
-
-mod persistent_congestion;
-#[cfg(test)]
-mod tests;
-=======
-}
->>>>>>> c36a81c1
+}
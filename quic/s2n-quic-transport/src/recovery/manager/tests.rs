// Copyright Amazon.com, Inc. or its affiliates. All Rights Reserved.
// SPDX-License-Identifier: Apache-2.0

use super::*;
use crate::{
    connection::{ConnectionIdMapper, InternalConnectionIdGenerator},
    contexts::testing::{MockWriteContext, OutgoingFrameBuffer},
    endpoint::{self, testing::Server as Config},
    path::MINIMUM_MTU,
    recovery,
    recovery::manager::PtoState::RequiresTransmission,
    space::rx_packet_numbers::ack_ranges::AckRanges,
};
use core::{ops::RangeInclusive, time::Duration};
use s2n_quic_core::{
    connection,
    event::testing::Publisher,
    frame::ack_elicitation::AckElicitation,
    inet::{DatagramInfo, ExplicitCongestionNotification, SocketAddress},
    packet::number::PacketNumberSpace,
    path::{migration, RemoteAddress, DEFAULT_MAX_MTU, INITIAL_PTO_BACKOFF},
    random,
    recovery::{
        congestion_controller::testing::mock::{
            CongestionController as MockCongestionController, Endpoint,
        },
        DEFAULT_INITIAL_RTT,
    },
    time::{timer::Provider as _, Clock, NoopClock},
    varint::VarInt,
};
use std::{collections::HashSet, net::SocketAddr};

// alias the manager and paths over the config so we don't have to annotate it everywhere
type Manager = super::Manager<Config>;
type Path = super::Path<Config>;

//= https://www.rfc-editor.org/rfc/rfc9002#section-6.2.2
//= type=test
//# When no previous RTT is available, the initial RTT
//# SHOULD be set to 333 milliseconds.  This results in handshakes
//# starting with a PTO of 1 second, as recommended for TCP's initial
//# RTO; see Section 2 of [RFC6298].
#[test]
fn one_second_pto_when_no_previous_rtt_available() {
    let space = PacketNumberSpace::Handshake;
    let max_ack_delay = Duration::from_millis(0);
    let mut manager = Manager::new(space);
    let now = s2n_quic_platform::time::now();

    let path = Path::new(
        Default::default(),
        connection::PeerId::TEST_ID,
        connection::LocalId::TEST_ID,
        RttEstimator::new(max_ack_delay),
        Default::default(),
        false,
        DEFAULT_MAX_MTU,
    );

    manager
        .pto
        .update(now, path.rtt_estimator.pto_period(path.pto_backoff, space));

    assert!(manager.pto.timer.is_armed());
    assert_eq!(
        manager.pto.timer.next_expiration(),
        Some(now + Duration::from_millis(999))
    );
}

//= https://www.rfc-editor.org/rfc/rfc9002#section-A.5
//= type=test
#[test]
fn on_packet_sent() {
    let max_ack_delay = Duration::from_millis(100);
    let now = s2n_quic_platform::time::now();
    let mut time_sent = now;
    let ecn = ExplicitCongestionNotification::Ect0;
    let space = PacketNumberSpace::ApplicationData;
    let mut publisher = Publisher::snapshot();
    let (_first_addr, first_path_id, _second_addr, _second_path_id, mut manager, mut path_manager) =
        helper_generate_multi_path_manager(space, &mut publisher);
    let mut context = MockContext::new(&mut path_manager);

    // Validate the path so it is not amplification limited and we can verify PTO arming
    //
    // simulate receiving a handshake packet to force path validation
    context.path_mut().on_handshake_packet();

    // PTO = smoothed_rtt + max(4*rttvar, kGranularity) + max_ack_delay
    // PTO = DEFAULT_INITIAL_RTT + 4*DEFAULT_INITIAL_RTT/2 + 10
    let expected_pto_duration = DEFAULT_INITIAL_RTT + 2 * DEFAULT_INITIAL_RTT + max_ack_delay;
    let mut expected_bytes_in_flight = 0;

    for i in 1..=10 {
        // Reset the timer so we can confirm it was set correctly
        manager.pto.timer.cancel();

        let sent_packet = space.new_packet_number(VarInt::from_u8(i));
        let ack_elicitation = if i % 2 == 0 {
            AckElicitation::Eliciting
        } else {
            AckElicitation::NonEliciting
        };

        let outcome = transmission::Outcome {
            ack_elicitation,
            is_congestion_controlled: i % 3 == 0,
            bytes_sent: (2 * i) as usize,
            bytes_progressed: 0,
        };

        manager.on_packet_sent(
            sent_packet,
            outcome,
            time_sent,
            ecn,
            &mut context,
            &mut publisher,
        );

        assert!(manager.sent_packets.get(sent_packet).is_some());
        let actual_sent_packet = manager.sent_packets.get(sent_packet).unwrap();
        assert_eq!(
            actual_sent_packet.congestion_controlled,
            outcome.is_congestion_controlled
        );
        assert_eq!(actual_sent_packet.time_sent, time_sent);
        assert_eq!(actual_sent_packet.ecn, ecn);

        if outcome.is_congestion_controlled {
            assert_eq!(actual_sent_packet.sent_bytes as usize, outcome.bytes_sent);

            if outcome.ack_elicitation.is_ack_eliciting() {
                //= https://www.rfc-editor.org/rfc/rfc9002#section-6.2.1
                //= type=test
                //# A sender SHOULD restart its PTO timer every time an ack-eliciting
                //# packet is sent
                assert!(manager.pto.timer.is_armed());
                assert_eq!(
                    Some(time_sent + expected_pto_duration),
                    manager.pto.timer.next_expiration()
                );
            } else if let Some(time_of_last_ack_eliciting_packet) =
                manager.time_of_last_ack_eliciting_packet
            {
                assert!(manager.pto.timer.is_armed());
                assert_eq!(
                    Some(time_of_last_ack_eliciting_packet + expected_pto_duration),
                    manager.pto.timer.next_expiration()
                );
            } else {
                // No ack eliciting packets have been sent yet
                assert!(!manager.pto.timer.is_armed());
                assert_eq!(None, manager.pto.timer.next_expiration());
            }

            expected_bytes_in_flight += outcome.bytes_sent;
        } else {
            assert_eq!(actual_sent_packet.sent_bytes, 0);
        }

        time_sent += Duration::from_millis(10);
    }

    assert_eq!(manager.sent_packets.iter().count(), 10);
    assert_eq!(
        expected_bytes_in_flight as u32,
        context
            .path_by_id(first_path_id)
            .congestion_controller
            .bytes_in_flight
    );
}

#[test]
// The pto timer is shared for all paths and should be armed if packet if received on any of
// the paths.
//
// Setup 1:
// - create path manager with two validated and not AmplificationLimited paths
// - reset pto timer
//
// Trigger 1:
// - send packet on path 1
//   - packet: 1
//   - ack_elicitation: Eliciting
//   - is_congestion_controlled: true
//
// Expectation 1:
// - bytes sent, congestion_controlled, time_sent match that of sent
// - pto is armed
//
// Setup 2:
// - reset pto timer
//
// Trigger 2:
// - send packet on path 2
//   - packet: 2
//   - ack_elicitation: Eliciting
//   - is_congestion_controlled: true
//
// Expectation 2:
// - bytes sent, congestion_controlled, time_sent match that of sent
// - pto is armed
fn on_packet_sent_across_multiple_paths() {
    // let space = PacketNumberSpace::ApplicationData;
    let max_ack_delay = Duration::from_millis(100);
    // let mut manager = Manager::new(space, max_ack_delay);
    let now = s2n_quic_platform::time::now();
    let ecn = ExplicitCongestionNotification::default();
    let mut time_sent = now;
    let mut publisher = Publisher::snapshot();
    // let mut path_manager = helper_generate_path_manager(Duration::from_millis(100));
    // let mut context = MockContext::new(&mut path_manager);
    // Call on validated so the path is not amplification limited so we can verify PTO arming
    let space = PacketNumberSpace::ApplicationData;
    let packet_bytes = 128;
    // Setup 1:
    let (_first_addr, _first_path_id, _second_addr, second_path_id, mut manager, mut path_manager) =
        helper_generate_multi_path_manager(space, &mut publisher);
    let mut context = MockContext::new(&mut path_manager);
    // simulate receiving a handshake packet to force path validation
    context.path_mut().on_handshake_packet();

    // PTO = smoothed_rtt + max(4*rttvar, kGranularity) + max_ack_delay
    // PTO = DEFAULT_INITIAL_RTT + 4*DEFAULT_INITIAL_RTT/2 + 10
    let expected_pto_duration = DEFAULT_INITIAL_RTT + 2 * DEFAULT_INITIAL_RTT + max_ack_delay;

    // Reset the timer so we can confirm it was set correctly
    manager.pto.timer.cancel();

    // Trigger 1:
    let sent_packet = space.new_packet_number(VarInt::from_u8(1));
    let ack_elicitation = AckElicitation::Eliciting;

    let outcome = transmission::Outcome {
        ack_elicitation,
        is_congestion_controlled: true,
        bytes_sent: packet_bytes,
        bytes_progressed: 0,
    };

    manager.on_packet_sent(
        sent_packet,
        outcome,
        time_sent,
        ecn,
        &mut context,
        &mut publisher,
    );

    // Expectation 1:
    assert!(manager.sent_packets.get(sent_packet).is_some());
    let actual_sent_packet = manager.sent_packets.get(sent_packet).unwrap();
    assert_eq!(
        actual_sent_packet.congestion_controlled,
        outcome.is_congestion_controlled
    );
    assert_eq!(actual_sent_packet.time_sent, time_sent);

    // checking outcome.is_congestion_controlled
    assert_eq!(actual_sent_packet.sent_bytes as usize, outcome.bytes_sent);

    //= https://www.rfc-editor.org/rfc/rfc9002#section-6.2.1
    //= type=test
    //# A sender SHOULD restart its PTO timer every time an ack-eliciting
    //# packet is sent
    let expected_pto = time_sent + expected_pto_duration;
    assert!(manager.pto.timer.is_armed());
    assert_eq!(Some(expected_pto), manager.pto.timer.next_expiration());

    // Setup 2:
    // send 2nd packet on path 2nd path
    let sent_packet = space.new_packet_number(VarInt::from_u8(2));
    time_sent += Duration::from_millis(10);
    let outcome = transmission::Outcome {
        ack_elicitation,
        is_congestion_controlled: true,
        bytes_sent: packet_bytes,
        bytes_progressed: 0,
    };

    // Reset the timer so we can confirm it was set correctly
    manager.pto.timer.cancel();

    // Trigger 2:
    context.set_path_id(second_path_id);
    manager.on_packet_sent(
        sent_packet,
        outcome,
        time_sent,
        ecn,
        &mut context,
        &mut publisher,
    );

    // Expectation 2:
    assert!(manager.sent_packets.get(sent_packet).is_some());
    let actual_sent_packet = manager.sent_packets.get(sent_packet).unwrap();
    assert_eq!(
        actual_sent_packet.congestion_controlled,
        outcome.is_congestion_controlled
    );
    assert_eq!(actual_sent_packet.time_sent, time_sent);

    // checking outcome.is_congestion_controlled
    assert_eq!(actual_sent_packet.sent_bytes as usize, outcome.bytes_sent);

    //= https://www.rfc-editor.org/rfc/rfc9002#section-6.2.1
    //= type=test
    //# A sender SHOULD restart its PTO timer every time an ack-eliciting
    //# packet is sent
    let expected_pto = time_sent + expected_pto_duration;
    assert!(manager.pto.timer.is_armed());
    assert_eq!(Some(expected_pto), manager.pto.timer.next_expiration());
}

//= https://www.rfc-editor.org/rfc/rfc9002#section-A.7
//= type=test
#[test]
fn on_ack_frame() {
    let space = PacketNumberSpace::ApplicationData;
    let mut manager = Manager::new(space);
    let packet_bytes = 128;
    let ecn = ExplicitCongestionNotification::default();
    let mut path_manager = helper_generate_path_manager(Duration::from_millis(10));
    let mut context = MockContext::new(&mut path_manager);
    let mut publisher = Publisher::snapshot();

    // Start the pto backoff at 2 so we can tell if it was reset
    context.path_mut().pto_backoff = 2;

    let time_sent = s2n_quic_platform::time::now() + Duration::from_secs(10);

    // Send packets 1 to 10
    for i in 1..=10 {
        manager.on_packet_sent(
            space.new_packet_number(VarInt::from_u8(i)),
            transmission::Outcome {
                ack_elicitation: AckElicitation::Eliciting,
                is_congestion_controlled: true,
                bytes_sent: packet_bytes,
                bytes_progressed: 0,
            },
            time_sent,
            ecn,
            &mut context,
            &mut publisher,
        );
    }

    assert_eq!(manager.sent_packets.iter().count(), 10);

    // Ack packets 1 to 3
    let ack_receive_time = time_sent + Duration::from_millis(500);
    ack_packets(
        1..=3,
        ack_receive_time,
        &mut context,
        &mut manager,
        None,
        &mut publisher,
    );

    assert_eq!(context.path().congestion_controller.lost_bytes, 0);
    assert_eq!(context.path().congestion_controller.on_rtt_update, 1);
    assert_eq!(context.path().pto_backoff, INITIAL_PTO_BACKOFF);
    assert_eq!(manager.sent_packets.iter().count(), 7);
    assert_eq!(
        manager.largest_acked_packet,
        Some(space.new_packet_number(VarInt::from_u8(3)))
    );
    assert_eq!(context.on_packet_ack_count, 1);
    assert_eq!(context.on_new_packet_ack_count, 1);
    assert_eq!(context.validate_packet_ack_count, 1);
    assert_eq!(context.on_packet_loss_count, 0);
    assert_eq!(
        context.path().rtt_estimator.latest_rtt(),
        Duration::from_millis(500)
    );
    assert_eq!(1, context.on_rtt_update_count);

    // Reset the pto backoff to 2 so we can tell if it was reset
    context.path_mut().pto_backoff = 2;

    // Acknowledging already acked packets
    let ack_receive_time = ack_receive_time + Duration::from_secs(1);
    ack_packets(
        1..=3,
        ack_receive_time,
        &mut context,
        &mut manager,
        None,
        &mut publisher,
    );

    //= https://www.rfc-editor.org/rfc/rfc9002#section-5.1
    //= type=test
    //# An RTT sample MUST NOT be generated on receiving an ACK frame that
    //# does not newly acknowledge at least one ack-eliciting packet.

    // Acknowledging already acked packets does not call on_new_packet_ack or change RTT
    assert_eq!(context.path().congestion_controller.lost_bytes, 0);
    assert_eq!(context.path().congestion_controller.on_rtt_update, 1);
    assert_eq!(context.path().pto_backoff, 2);
    assert_eq!(context.on_packet_ack_count, 2);
    assert_eq!(context.on_new_packet_ack_count, 1);
    assert_eq!(context.validate_packet_ack_count, 2);
    assert_eq!(context.on_packet_loss_count, 0);
    assert_eq!(
        context.path().rtt_estimator.latest_rtt(),
        Duration::from_millis(500)
    );
    assert_eq!(1, context.on_rtt_update_count);

    // Ack packets 7 to 9 (4 - 6 will be considered lost)
    let ack_receive_time = ack_receive_time + Duration::from_secs(1);
    ack_packets(
        7..=9,
        ack_receive_time,
        &mut context,
        &mut manager,
        None,
        &mut publisher,
    );

    assert_eq!(
        context.path().congestion_controller.lost_bytes,
        (packet_bytes * 3) as u32
    );
    assert_eq!(context.path().pto_backoff, INITIAL_PTO_BACKOFF);
    assert_eq!(context.on_packet_ack_count, 3);
    assert_eq!(context.on_new_packet_ack_count, 2);
    assert_eq!(context.validate_packet_ack_count, 3);
    assert_eq!(context.on_packet_loss_count, 3);
    assert_eq!(
        context.path().rtt_estimator.latest_rtt(),
        Duration::from_millis(2500)
    );
    assert_eq!(2, context.on_rtt_update_count);

    // Ack packet 10, but with a path that is not peer validated
    context.path_manager[unsafe { path::Id::new(0) }] = Path::new(
        Default::default(),
        connection::PeerId::TEST_ID,
        connection::LocalId::TEST_ID,
        context.path().rtt_estimator,
        MockCongestionController::default(),
        false,
        DEFAULT_MAX_MTU,
    );
    context.path_mut().pto_backoff = 2;
    let ack_receive_time = ack_receive_time + Duration::from_millis(500);
    ack_packets(
        10..=10,
        ack_receive_time,
        &mut context,
        &mut manager,
        None,
        &mut publisher,
    );
    assert_eq!(context.path().congestion_controller.on_rtt_update, 1);
    assert_eq!(context.path().pto_backoff, 2);
    assert_eq!(context.on_packet_ack_count, 4);
    assert_eq!(context.on_new_packet_ack_count, 3);
    assert_eq!(context.validate_packet_ack_count, 4);
    assert_eq!(context.on_packet_loss_count, 3);
    assert_eq!(
        context.path().rtt_estimator.latest_rtt(),
        Duration::from_millis(3000)
    );
    assert_eq!(3, context.on_rtt_update_count);

    // Send and ack a non ack eliciting packet
    manager.on_packet_sent(
        space.new_packet_number(VarInt::from_u8(11)),
        transmission::Outcome {
            ack_elicitation: AckElicitation::NonEliciting,
            is_congestion_controlled: true,
            bytes_sent: packet_bytes,
            bytes_progressed: 0,
        },
        time_sent,
        ecn,
        &mut context,
        &mut publisher,
    );
    ack_packets(
        11..=11,
        ack_receive_time,
        &mut context,
        &mut manager,
        None,
        &mut publisher,
    );

    assert_eq!(context.path().congestion_controller.lost_bytes, 0);
    assert_eq!(context.path().congestion_controller.on_rtt_update, 1);
    assert_eq!(context.on_packet_ack_count, 5);
    assert_eq!(context.on_new_packet_ack_count, 4);
    assert_eq!(context.validate_packet_ack_count, 5);
    assert_eq!(context.on_packet_loss_count, 3);
    // RTT remains unchanged
    assert_eq!(
        context.path().rtt_estimator.latest_rtt(),
        Duration::from_millis(3000)
    );
    assert_eq!(3, context.on_rtt_update_count);
}

#[test]
// pto_backoff reset should happen for the path the packet was sent on
//
// Setup 1:
// - create path manager with two validated  paths
// - send a packet on each path
// - set pto_backoff to non-initial value
//
// Trigger 1:
// - send ack for packet 1 on path 1
//
// Expectation 1:
// - pto_backoff for first_path is reset
// - pto_backoff for second_path_id path is not reset
//
// Trigger 2:
// - send ack for packet 2 on path 1
//
// Expectation 2:
// - pto_backoff for first_path path is not reset
// - pto_backoff for second_path is reset
fn process_new_acked_packets_update_pto_timer() {
    // Setup:
    let space = PacketNumberSpace::ApplicationData;
    let mut publisher = Publisher::snapshot();
    let packet_bytes = 128;
    let (first_addr, first_path_id, _second_addr, second_path_id, mut manager, mut path_manager) =
        helper_generate_multi_path_manager(space, &mut publisher);
    let mut context = MockContext::new(&mut path_manager);
    let ecn = ExplicitCongestionNotification::default();
    let time_sent = s2n_quic_platform::time::now() + Duration::from_secs(10);

    // Send packets 1 on first_path
    manager.on_packet_sent(
        space.new_packet_number(VarInt::from_u8(1)),
        transmission::Outcome {
            ack_elicitation: AckElicitation::Eliciting,
            is_congestion_controlled: true,
            bytes_sent: packet_bytes,
            bytes_progressed: 0,
        },
        time_sent,
        ecn,
        &mut context,
        &mut publisher,
    );
    // Send packets 2 on second_path
    context.set_path_id(second_path_id);
    manager.on_packet_sent(
        space.new_packet_number(VarInt::from_u8(2)),
        transmission::Outcome {
            ack_elicitation: AckElicitation::Eliciting,
            is_congestion_controlled: true,
            bytes_sent: packet_bytes,
            bytes_progressed: 0,
        },
        time_sent,
        ecn,
        &mut context,
        &mut publisher,
    );

    // Start the pto backoff at 2 so we can tell if it was reset
    context.path_mut_by_id(first_path_id).pto_backoff = 2;
    context.path_mut_by_id(second_path_id).pto_backoff = 2;

    // Trigger 1:
    // Ack packet first_path
    let ack_receive_time = time_sent + Duration::from_millis(500);
    ack_packets_on_path(
        1..=1,
        ack_receive_time,
        &mut context,
        &mut manager,
        first_addr,
        None,
        &mut publisher,
    );

    // Expectation 1:
    assert_eq!(
        context.path_mut_by_id(first_path_id).pto_backoff,
        INITIAL_PTO_BACKOFF
    );
    assert_eq!(context.path_mut_by_id(second_path_id).pto_backoff, 2);

    // Reset the pto backoff to 2 so we can tell if it was reset
    context.path_mut_by_id(first_path_id).pto_backoff = 2;
    context.path_mut_by_id(second_path_id).pto_backoff = 2;

    // Trigger 2:
    // Ack packet second_path
    let ack_receive_time = ack_receive_time + Duration::from_secs(1);
    ack_packets_on_path(
        2..=2,
        ack_receive_time,
        &mut context,
        &mut manager,
        first_addr,
        None,
        &mut publisher,
    );

    // Expectation 2:
    assert_eq!(context.path_mut_by_id(first_path_id).pto_backoff, 2);
    assert_eq!(
        context.path_mut_by_id(second_path_id).pto_backoff,
        INITIAL_PTO_BACKOFF
    );
}

#[test]
// congestion_controller.on_packet_ack should be updated for the path the packet was sent on
//
// Setup 1:
// - create path manager with two validated paths
// - send a packet on each path
//  - packet 1 on path 1
//  - packet 2 on path 2
//
// Trigger 1:
// - send ack for packet 1 on path 1
//
// Expectation 1:
// - cc.on_packet_ack should be updated for first_path
// - cc.on_packet_ack should not be updated for second_path
//
// Trigger 2:
// - send ack for packet 2 on path 2
//
// Expectation 2:
// - cc.on_packet_ack should not be updated for first_path
// - cc.on_packet_ack should be updated for second_path
fn process_new_acked_packets_congestion_controller() {
    // Setup:
    let space = PacketNumberSpace::ApplicationData;
    let mut publisher = Publisher::snapshot();
    let packet_bytes = 128;
    let (first_addr, first_path_id, _second_addr, second_path_id, mut manager, mut path_manager) =
        helper_generate_multi_path_manager(space, &mut publisher);
    let ecn = ExplicitCongestionNotification::default();
    let mut context = MockContext::new(&mut path_manager);

    let time_sent = s2n_quic_platform::time::now() + Duration::from_secs(10);

    // Send packets 1 on first_path
    manager.on_packet_sent(
        space.new_packet_number(VarInt::from_u8(1)),
        transmission::Outcome {
            ack_elicitation: AckElicitation::Eliciting,
            is_congestion_controlled: true,
            bytes_sent: packet_bytes,
            bytes_progressed: 0,
        },
        time_sent,
        ecn,
        &mut context,
        &mut publisher,
    );
    // Send packets 2 on second_path
    context.set_path_id(second_path_id);
    manager.on_packet_sent(
        space.new_packet_number(VarInt::from_u8(2)),
        transmission::Outcome {
            ack_elicitation: AckElicitation::Eliciting,
            is_congestion_controlled: true,
            bytes_sent: packet_bytes,
            bytes_progressed: 0,
        },
        time_sent,
        ecn,
        &mut context,
        &mut publisher,
    );

    // Trigger 1:
    // Ack packet 1 on path 1
    let ack_receive_time = time_sent + Duration::from_millis(500);
    ack_packets_on_path(
        1..=1,
        ack_receive_time,
        &mut context,
        &mut manager,
        first_addr,
        None,
        &mut publisher,
    );

    // Expectation 1:
    assert_eq!(
        context
            .path_by_id(first_path_id)
            .congestion_controller
            .on_packet_ack,
        1
    );
    assert_eq!(
        context
            .path_by_id(second_path_id)
            .congestion_controller
            .on_packet_ack,
        0
    );

    // Trigger 2:
    // Ack packet 2 on path 1
    let ack_receive_time = time_sent + Duration::from_millis(500);
    ack_packets_on_path(
        2..=2,
        ack_receive_time,
        &mut context,
        &mut manager,
        first_addr,
        None,
        &mut publisher,
    );

    // Expectation 2:
    assert_eq!(
        context
            .path_by_id(first_path_id)
            .congestion_controller
            .on_packet_ack,
        1
    );
    assert_eq!(
        context
            .path_by_id(second_path_id)
            .congestion_controller
            .on_packet_ack,
        1
    );
}

#[test]
// since pto is shared across paths, acks on either paths should update pto timer
//
// Setup 1:
// - create path manager with two peer_validated and not AmplificationLimited paths
// -
// - send a packet on each path (make sure sent_packets is non-empty)
//  - packet 1 on path 1
//  - packet 2 on path 2
//
// Trigger 1:
// - send ack for packet 1 on path 1
//
// Expectation 1:
// - pto.timer should be armed
//
// Setup 2:
// - send a packet on path 1 (make sure sent_packets is non-empty)
//
// Trigger 2:
// - send ack for packet 2 on path 2
//
// Expectation 2:
// - pto.timer should be armed
fn process_new_acked_packets_pto_timer() {
    // Setup:
    let space = PacketNumberSpace::ApplicationData;
    let mut publisher = Publisher::snapshot();
    let packet_bytes = 128;
    let (first_addr, _first_path_id, second_addr, second_path_id, mut manager, mut path_manager) =
        helper_generate_multi_path_manager(space, &mut publisher);
    let mut context = MockContext::new(&mut path_manager);
    let ecn = ExplicitCongestionNotification::default();
    let time_sent = s2n_quic_platform::time::now() + Duration::from_secs(10);

    // Send packets 1 on first_path
    manager.on_packet_sent(
        space.new_packet_number(VarInt::from_u8(1)),
        transmission::Outcome {
            ack_elicitation: AckElicitation::Eliciting,
            is_congestion_controlled: true,
            bytes_sent: packet_bytes,
            bytes_progressed: 0,
        },
        time_sent,
        ecn,
        &mut context,
        &mut publisher,
    );
    // Send packets 2 on second_path
    context.set_path_id(second_path_id);
    manager.on_packet_sent(
        space.new_packet_number(VarInt::from_u8(2)),
        transmission::Outcome {
            ack_elicitation: AckElicitation::Eliciting,
            is_congestion_controlled: true,
            bytes_sent: packet_bytes,
            bytes_progressed: 0,
        },
        time_sent,
        ecn,
        &mut context,
        &mut publisher,
    );

    manager.pto.timer.cancel();

    // Trigger 1:
    // Ack packet 1 on path 1
    let ack_receive_time = time_sent + Duration::from_millis(500);
    ack_packets_on_path(
        1..=1,
        ack_receive_time,
        &mut context,
        &mut manager,
        first_addr,
        None,
        &mut publisher,
    );

    // Expectation 1:
    assert!(manager.pto.timer.is_armed());

    // Setup 2:
    manager.pto.timer.cancel();
    // Send packets 3 on first path so that sent_packets is non-empty
    manager.on_packet_sent(
        space.new_packet_number(VarInt::from_u8(3)),
        transmission::Outcome {
            ack_elicitation: AckElicitation::Eliciting,
            is_congestion_controlled: true,
            bytes_sent: packet_bytes,
            bytes_progressed: 0,
        },
        time_sent,
        ecn,
        &mut context,
        &mut publisher,
    );

    // Trigger 2:
    // Ack packet 2 on path 1
    let ack_receive_time = time_sent + Duration::from_millis(500);
    ack_packets_on_path(
        2..=2,
        ack_receive_time,
        &mut context,
        &mut manager,
        second_addr,
        None,
        &mut publisher,
    );

    // Expectation 2:
    assert!(manager.pto.timer.is_armed());
}

#[test]
// Increase in ECN CE count should cause congestion event
// Out of order Ack Frames should not fail ECN validation
//
// Setup 1:
// - Send 10 ECT0 marked packets
//
// Trigger 1:
// - Acknowledge the packets with valid ECN counts, including
//   an increased CE count
//
// Expectation 1:
// - Congestion Event recorded
//
// Trigger 2:
// - Send out of order Ack
//
// Expectation 2:
// - ECN controller is still capable
fn process_new_acked_packets_process_ecn() {
    // Setup:
    let space = PacketNumberSpace::ApplicationData;
    let mut manager = Manager::new(space);
    let packet_bytes = 128;
    let mut path_manager = helper_generate_path_manager(Duration::from_millis(10));
    let mut context = MockContext::new(&mut path_manager);
    let time_sent = s2n_quic_platform::time::now() + Duration::from_secs(10);
    let mut publisher = Publisher::snapshot();

    // Send 10 ECT0 marked packets
    for i in 1..=10 {
        manager.on_packet_sent(
            space.new_packet_number(VarInt::from_u8(i)),
            transmission::Outcome {
                ack_elicitation: AckElicitation::Eliciting,
                is_congestion_controlled: true,
                bytes_sent: packet_bytes,
                bytes_progressed: 0,
            },
            time_sent,
            ExplicitCongestionNotification::Ect0,
            &mut context,
            &mut publisher,
        );
    }

    // Trigger 1:
    // Ack packets 2-5 and then 6-10
    let ack_receive_time = time_sent + Duration::from_millis(500);
    let ack_ecn_counts = EcnCounts {
        ect_0_count: VarInt::from_u8(3),
        ect_1_count: Default::default(),
        ce_count: VarInt::from_u8(1),
    };
    ack_packets(
        2..=5,
        ack_receive_time,
        &mut context,
        &mut manager,
        Some(ack_ecn_counts),
        &mut publisher,
    );
    let ack_ecn_counts = EcnCounts {
        ect_0_count: VarInt::from_u8(9),
        ect_1_count: Default::default(),
        ce_count: VarInt::from_u8(1),
    };
    ack_packets(
        6..=10,
        ack_receive_time,
        &mut context,
        &mut manager,
        Some(ack_ecn_counts),
        &mut publisher,
    );

    // Expectation 1:
    assert_eq!(ack_ecn_counts, manager.baseline_ecn_counts);
    assert_eq!(1, context.path().congestion_controller.congestion_events);
    assert!(context.path().ecn_controller.is_capable());

    //= https://www.rfc-editor.org/rfc/rfc9000#section-13.4.2.1
    //= type=test
    //# Validating ECN counts from reordered ACK frames can result in failure.
    //# An endpoint MUST NOT fail ECN validation as a result of processing an
    //# ACK frame that does not increase the largest acknowledged packet number.

    // Trigger 2:
    // Out of order Ack does not fail ECN validation
    let out_of_order_ack_ecn_counts = EcnCounts {
        ect_0_count: VarInt::from_u8(1),
        ect_1_count: Default::default(),
        ce_count: VarInt::from_u8(0),
    };
    ack_packets(
        1..=1,
        ack_receive_time,
        &mut context,
        &mut manager,
        Some(out_of_order_ack_ecn_counts),
        &mut publisher,
    );

    // Expectation 2:
    assert_eq!(ack_ecn_counts, manager.baseline_ecn_counts);
    assert!(context.path().ecn_controller.is_capable());
}

#[test]
// Increase in ECN CE count should not cause congestion event if ECN validation fails
//
// Setup 1:
// - Send 10 ECT0 marked packets
//
// Trigger 1:
// - Acknowledge the packets with invalid ECN counts
//
// Expectation 1:
// - No Congestion Event recorded
fn process_new_acked_packets_failed_ecn_validation_does_not_cause_congestion_event() {
    // Setup:
    let space = PacketNumberSpace::ApplicationData;
    let mut manager = Manager::new(space);
    let packet_bytes = 128;
    let mut path_manager = helper_generate_path_manager(Duration::from_millis(10));
    let mut context = MockContext::new(&mut path_manager);
    let time_sent = s2n_quic_platform::time::now() + Duration::from_secs(10);
    let mut publisher = Publisher::snapshot();

    // Send 10 ECT0 marked packets
    for i in 1..=10 {
        manager.on_packet_sent(
            space.new_packet_number(VarInt::from_u8(i)),
            transmission::Outcome {
                ack_elicitation: AckElicitation::Eliciting,
                is_congestion_controlled: true,
                bytes_sent: packet_bytes,
                bytes_progressed: 0,
            },
            time_sent,
            ExplicitCongestionNotification::Ect0,
            &mut context,
            &mut publisher,
        );
    }

    // Trigger 1:
    // Ack packets with bad ECN counts
    let ack_receive_time = time_sent + Duration::from_millis(500);
    let ack_ecn_counts = EcnCounts {
        ect_0_count: VarInt::from_u8(8),
        ect_1_count: VarInt::from_u8(1), // We never send ECT1 so this is invalid
        ce_count: VarInt::from_u8(1),
    };
    ack_packets(
        1..=10,
        ack_receive_time,
        &mut context,
        &mut manager,
        Some(ack_ecn_counts),
        &mut publisher,
    );

    // Expectation 1:
    assert_eq!(ack_ecn_counts, manager.baseline_ecn_counts);
    assert_eq!(0, context.path().congestion_controller.congestion_events);
    assert!(!context.path().ecn_controller.is_capable());
}

//= https://www.rfc-editor.org/rfc/rfc9002#section-5.1
//= type=test
//# To avoid generating multiple RTT samples for a single packet, an ACK
//# frame SHOULD NOT be used to update RTT estimates if it does not newly
//# acknowledge the largest acknowledged packet.
#[test]
fn no_rtt_update_when_not_acknowledging_the_largest_acknowledged_packet() {
    let space = PacketNumberSpace::ApplicationData;
    let mut manager = Manager::new(space);
    let packet_bytes = 128;
    let mut path_manager = helper_generate_path_manager(Duration::from_millis(10));
    let ecn = ExplicitCongestionNotification::default();
    let mut context = MockContext::new(&mut path_manager);
    let mut publisher = Publisher::snapshot();

    let time_sent = s2n_quic_platform::time::now() + Duration::from_secs(10);

    // Send 2 packets
    manager.on_packet_sent(
        space.new_packet_number(VarInt::from_u8(0)),
        transmission::Outcome {
            ack_elicitation: AckElicitation::Eliciting,
            is_congestion_controlled: true,
            bytes_sent: packet_bytes,
            bytes_progressed: 0,
        },
        time_sent,
        ecn,
        &mut context,
        &mut publisher,
    );
    manager.on_packet_sent(
        space.new_packet_number(VarInt::from_u8(1)),
        transmission::Outcome {
            ack_elicitation: AckElicitation::Eliciting,
            is_congestion_controlled: true,
            bytes_sent: packet_bytes,
            bytes_progressed: 0,
        },
        time_sent,
        ecn,
        &mut context,
        &mut publisher,
    );

    assert_eq!(manager.sent_packets.iter().count(), 2);

    // Ack packet 1
    let ack_receive_time = time_sent + Duration::from_millis(500);
    ack_packets(
        1..=1,
        ack_receive_time,
        &mut context,
        &mut manager,
        None,
        &mut publisher,
    );

    // New rtt estimate because the largest packet was newly acked
    assert_eq!(context.path().congestion_controller.on_rtt_update, 1);
    assert_eq!(
        manager.largest_acked_packet,
        Some(space.new_packet_number(VarInt::from_u8(1)))
    );
    assert_eq!(
        context.path().rtt_estimator.latest_rtt(),
        Duration::from_millis(500)
    );
    assert_eq!(1, context.on_rtt_update_count);

    // Ack packets 0 and 1
    let ack_receive_time = time_sent + Duration::from_millis(1500);
    ack_packets(
        0..=1,
        ack_receive_time,
        &mut context,
        &mut manager,
        None,
        &mut publisher,
    );

    // No new rtt estimate because the largest packet was not newly acked
    assert_eq!(context.path().congestion_controller.on_rtt_update, 1);
    assert_eq!(
        context.path().rtt_estimator.latest_rtt(),
        Duration::from_millis(500)
    );
    assert_eq!(1, context.on_rtt_update_count);
}

//= https://www.rfc-editor.org/rfc/rfc9000#section-9.4
//= type=test
//# Packets sent on the old path MUST NOT contribute to
//# congestion control or RTT estimation for the new path.
#[test]
fn no_rtt_update_when_receiving_packet_on_different_path() {
    let space = PacketNumberSpace::ApplicationData;
    let mut publisher = Publisher::snapshot();
    let (first_addr, _first_path_id, second_addr, _second_path_id, mut manager, mut path_manager) =
        helper_generate_multi_path_manager(space, &mut publisher);
    let packet_bytes = 128;
    let ecn = ExplicitCongestionNotification::default();
    let mut context = MockContext::new(&mut path_manager);

    let time_sent = s2n_quic_platform::time::now() + Duration::from_secs(10);

    // Send packet
    manager.on_packet_sent(
        space.new_packet_number(VarInt::from_u8(0)),
        transmission::Outcome {
            ack_elicitation: AckElicitation::Eliciting,
            is_congestion_controlled: true,
            bytes_sent: packet_bytes,
            bytes_progressed: 0,
        },
        time_sent,
        ecn,
        &mut context,
        &mut publisher,
    );
    manager.on_packet_sent(
        space.new_packet_number(VarInt::from_u8(1)),
        transmission::Outcome {
            ack_elicitation: AckElicitation::Eliciting,
            is_congestion_controlled: true,
            bytes_sent: packet_bytes,
            bytes_progressed: 0,
        },
        time_sent,
        ecn,
        &mut context,
        &mut publisher,
    );
    assert_eq!(manager.sent_packets.iter().count(), 2);

    // clear the cc counts
    context.path_mut().congestion_controller.on_rtt_update = 0;

    // Ack packet 0 on diffent path as it was sent.. expect no rtt update
    let ack_receive_time = time_sent + Duration::from_millis(500);
    ack_packets_on_path(
        0..=0,
        ack_receive_time,
        &mut context,
        &mut manager,
        second_addr,
        None,
        &mut publisher,
    );

    // no rtt estimate because the packet was received on different path
    assert_eq!(context.path().congestion_controller.on_rtt_update, 0);
    assert_eq!(
        manager.largest_acked_packet,
        Some(space.new_packet_number(VarInt::from_u8(0)))
    );
    assert_eq!(
        context.path().rtt_estimator.latest_rtt(),
        Duration::from_millis(DEFAULT_INITIAL_RTT.as_millis() as u64)
    );
    assert_eq!(0, context.on_rtt_update_count);

    // Ack packet 1 on same path as it was sent.. expect rtt update
    let ack_receive_time = time_sent + Duration::from_millis(1500);
    ack_packets_on_path(
        1..=1,
        ack_receive_time,
        &mut context,
        &mut manager,
        first_addr,
        None,
        &mut publisher,
    );

    // rtt estimate because the packet was received on same path
    assert_eq!(context.path().congestion_controller.on_rtt_update, 1);
    assert_eq!(
        manager.largest_acked_packet,
        Some(space.new_packet_number(VarInt::from_u8(1)))
    );
    assert_eq!(
        context.path().rtt_estimator.latest_rtt(),
        Duration::from_millis(1500)
    );
    assert_eq!(1, context.on_rtt_update_count);
}

#[test]
// It is possible to receive acks for packets that were sent on different paths. In this case
// we still update rtt if the largest acked packet was sent/received on the same path.
//
// Setup:
// - create path manager with two paths
//
// Trigger:
// - send packet on each path
//   - packet 0: 2nd path: time 300
//   - packet 1: 1st path: time 300
// - send ack for both packet on 1st path
//
// Expectation:
// - update rtt for 1st path using packet 1 time
//   - since packet 1 is largest acked and was sent/received on 1st path
// - rtt for 2nd apth should be unchanged
fn rtt_update_when_receiving_ack_from_multiple_paths() {
    // Setup:
    let space = PacketNumberSpace::ApplicationData;
    let mut publisher = Publisher::snapshot();
    let packet_bytes = 128;
    let (first_addr, first_path_id, _second_addr, second_path_id, mut manager, mut path_manager) =
        helper_generate_multi_path_manager(space, &mut publisher);
    let ecn = ExplicitCongestionNotification::default();
    let mut context = MockContext::new(&mut path_manager);

    // Trigger:
    let time_sent = s2n_quic_platform::time::now() + Duration::from_secs(10);
    let sent_time = time_sent + Duration::from_millis(300);
    let ack_receive_time = time_sent + Duration::from_millis(1000);

    // send packet 0 packet on second path. sent +500
    context.set_path_id(second_path_id);
    manager.on_packet_sent(
        space.new_packet_number(VarInt::from_u8(0)),
        transmission::Outcome {
            ack_elicitation: AckElicitation::Eliciting,
            is_congestion_controlled: true,
            bytes_sent: packet_bytes,
            bytes_progressed: 0,
        },
        sent_time,
        ecn,
        &mut context,
        &mut publisher,
    );

    // send packet 1 (largest) on first path. sent + 200
    context.set_path_id(first_path_id);
    manager.on_packet_sent(
        space.new_packet_number(VarInt::from_u8(1)),
        transmission::Outcome {
            ack_elicitation: AckElicitation::Eliciting,
            is_congestion_controlled: true,
            bytes_sent: packet_bytes,
            bytes_progressed: 0,
        },
        sent_time,
        ecn,
        &mut context,
        &mut publisher,
    );
    assert_eq!(manager.sent_packets.iter().count(), 2);

    // receive ack for both packets on address of first path (first packet is largest)
    ack_packets_on_path(
        0..=1,
        ack_receive_time,
        &mut context,
        &mut manager,
        first_addr,
        None,
        &mut publisher,
    );

    let first_path = context.path_by_id(first_path_id);
    let second_path = context.path_by_id(second_path_id);

    // Expectation:
    // received/sent largest packet on first path so we expect an rtt update using sent time of first path
    // assert common component
    assert_eq!(
        manager.largest_acked_packet,
        Some(space.new_packet_number(VarInt::from_u8(1)))
    );
    assert_eq!(context.on_rtt_update_count, 1);

    // assert first path
    assert_eq!(
        first_path.rtt_estimator.latest_rtt(),
        ack_receive_time - sent_time
    );
    assert_eq!(first_path.congestion_controller.on_rtt_update, 1);

    // assert second path
    assert_eq!(
        second_path.rtt_estimator.latest_rtt(),
        Duration::from_millis(DEFAULT_INITIAL_RTT.as_millis() as u64)
    );
    assert_eq!(second_path.congestion_controller.on_rtt_update, 0);
}

//= https://www.rfc-editor.org/rfc/rfc9002#section-A.10
//= type=test
#[test]
fn detect_and_remove_lost_packets() {
    let space = PacketNumberSpace::ApplicationData;
    let mut manager = Manager::new(space);
    let now = s2n_quic_platform::time::now();
    let mut path_manager = helper_generate_path_manager(Duration::from_millis(10));
    let ecn = ExplicitCongestionNotification::default();
    let mut context = MockContext::new(&mut path_manager);
    let mut publisher = Publisher::snapshot();

    manager.largest_acked_packet = Some(space.new_packet_number(VarInt::from_u8(10)));

    let mut time_sent = s2n_quic_platform::time::now();
    let outcome = transmission::Outcome {
        ack_elicitation: AckElicitation::Eliciting,
        is_congestion_controlled: true,
        bytes_sent: 1,
        bytes_progressed: 0,
    };

    // Send a packet that was sent too long ago (lost)
    let old_packet_time_sent = space.new_packet_number(VarInt::from_u8(0));
    manager.on_packet_sent(
        old_packet_time_sent,
        outcome,
        time_sent,
        ecn,
        &mut context,
        &mut publisher,
    );

    // time threshold = max(kTimeThreshold * max(smoothed_rtt, latest_rtt), kGranularity)
    // time threshold = max(9/8 * 8) = 9
    context.path_mut().rtt_estimator.update_rtt(
        Duration::from_secs(0),
        Duration::from_secs(8),
        now,
        true,
        space,
    );
    let expected_time_threshold = Duration::from_secs(9);
    assert_eq!(
        expected_time_threshold,
        Manager::calculate_loss_time_threshold(&context.path().rtt_estimator)
    );

    time_sent += Duration::from_secs(10);

    // Send a packet that was sent within the time threshold but is with a packet number
    // K_PACKET_THRESHOLD away from the largest (lost)
    let old_packet_packet_number =
        space.new_packet_number(VarInt::new(10 - K_PACKET_THRESHOLD).unwrap());
    manager.on_packet_sent(
        old_packet_packet_number,
        outcome,
        time_sent,
        ecn,
        &mut context,
        &mut publisher,
    );

    // Send a packet that is less than the largest acked but not lost
    let not_lost = space.new_packet_number(VarInt::from_u8(9));
    manager.on_packet_sent(
        not_lost,
        outcome,
        time_sent,
        ecn,
        &mut context,
        &mut publisher,
    );

    // Send a packet larger than the largest acked (not lost)
    let larger_than_largest = manager.largest_acked_packet.unwrap().next().unwrap();
    manager.on_packet_sent(
        larger_than_largest,
        outcome,
        time_sent,
        ecn,
        &mut context,
        &mut publisher,
    );

    // Four packets sent, each size 1 byte
    let bytes_in_flight: u16 = manager
        .sent_packets
        .iter()
        .map(|(_, info)| info.sent_bytes)
        .sum();
    assert_eq!(bytes_in_flight, 4);

    let now = time_sent;
    manager.detect_and_remove_lost_packets(now, &mut context, &mut publisher);

    //= https://www.rfc-editor.org/rfc/rfc9002#section-6.1.2
    //= type=test
    //# Once a later packet within the same packet number space has been
    //# acknowledged, an endpoint SHOULD declare an earlier packet lost if it
    //# was sent a threshold amount of time in the past.

    // Two packets lost, each size 1 byte
    assert_eq!(context.path().congestion_controller.lost_bytes, 2);
    // Two packets remaining
    let bytes_in_flight: u16 = manager
        .sent_packets
        .iter()
        .map(|(_, info)| info.sent_bytes)
        .sum();
    assert_eq!(bytes_in_flight, 2);

    let sent_packets = &manager.sent_packets;
    assert!(context.lost_packets.contains(&old_packet_time_sent));
    assert!(sent_packets.get(old_packet_time_sent).is_none());

    assert!(context.lost_packets.contains(&old_packet_packet_number));
    assert!(sent_packets.get(old_packet_packet_number).is_none());

    assert!(!context.lost_packets.contains(&larger_than_largest));
    assert!(sent_packets.get(larger_than_largest).is_some());

    assert!(!context.lost_packets.contains(&not_lost));
    assert!(sent_packets.get(not_lost).is_some());

    let expected_loss_time =
        sent_packets.get(not_lost).unwrap().time_sent + expected_time_threshold;
    //= https://www.rfc-editor.org/rfc/rfc9002#section-6.1.2
    //= type=test
    //# If packets sent prior to the largest acknowledged packet cannot yet
    //# be declared lost, then a timer SHOULD be set for the remaining time.
    assert!(manager.loss_timer.is_armed());
    assert_eq!(
        Some(expected_loss_time),
        manager.loss_timer.next_expiration()
    );
}

#[test]
// persistent_congestion should only be calculated for the specified path
//
// Setup:
// - create path manager with two paths
// - largest ack is 20 (way above K_PACKET_THRESHOLD)
// - 1-2 contiguous lost packets for path 1 (period: 2-1 = 1)
// - 3-6 contiguous lost packets for path 2 (period: 6-3 = 3)
// - 7-9 contiguous lost packets for path 1 (period: 9-7 = 2)
//
// Trigger:
// - call detect_lost_packets for path 1
//
// Expectation:
// - ensure max_persistent_congestion_period is 2 corresponding to range 7-9
// - ensure path_id is 1
fn detect_lost_packets_persistent_congestion_path_aware() {
    // Setup:
    let space = PacketNumberSpace::ApplicationData;
    let mut publisher = Publisher::snapshot();
    let (_first_addr, first_path_id, _second_addr, second_path_id, mut manager, mut path_manager) =
        helper_generate_multi_path_manager(space, &mut publisher);
    let ecn = ExplicitCongestionNotification::default();
    let mut context = MockContext::new(&mut path_manager);

    let mut now = s2n_quic_platform::time::now();
    manager.largest_acked_packet = Some(space.new_packet_number(VarInt::from_u8(20)));

    // create first rtt samples so they can enter enter persistent_congestion
    context
        .path_mut_by_id(first_path_id)
        .rtt_estimator
        .update_rtt(
            Duration::from_secs(0),
            Duration::from_secs(8),
            now,
            true,
            space,
        );
    context
        .path_mut_by_id(second_path_id)
        .rtt_estimator
        .update_rtt(
            Duration::from_secs(0),
            Duration::from_secs(8),
            now,
            true,
            space,
        );

    // Trigger:
    let outcome = transmission::Outcome {
        ack_elicitation: AckElicitation::Eliciting,
        is_congestion_controlled: true,
        bytes_sent: 1,
        bytes_progressed: 0,
    };

    // Send a packet that was sent too long ago (lost)
    for i in 1..=2 {
        now += Duration::from_secs(1);
        manager.on_packet_sent(
            space.new_packet_number(VarInt::from_u8(i)),
            outcome,
            now,
            ecn,
            &mut context,
            &mut publisher,
        );
    }
    // Send a packet that was sent too long ago (lost)
    for i in 3..=6 {
        now += Duration::from_secs(1);
        context.set_path_id(second_path_id);
        manager.on_packet_sent(
            space.new_packet_number(VarInt::from_u8(i)),
            outcome,
            now,
            ecn,
            &mut context,
            &mut publisher,
        );
    }
    // Send a packet that was sent too long ago (lost)
    for i in 7..=9 {
        now += Duration::from_secs(1);
        context.set_path_id(first_path_id);
        manager.on_packet_sent(
            space.new_packet_number(VarInt::from_u8(i)),
            outcome,
            now,
            ecn,
            &mut context,
            &mut publisher,
        );
    }

    // increase the time so all sent packets will be considered lost
    now += Duration::from_secs(10);

    let expected_time_threshold = Duration::from_secs(9);
    assert_eq!(
        expected_time_threshold,
        Manager::calculate_loss_time_threshold(&context.path_by_id(first_path_id).rtt_estimator)
    );

    // 1-9 packets packets sent, each size 1 byte
    let bytes_in_flight: u16 = manager
        .sent_packets
        .iter()
        .map(|(_, info)| info.sent_bytes)
        .sum();
    assert_eq!(bytes_in_flight, 9);

    let (max_persistent_congestion_period, _sent_packets_to_remove) =
        manager.detect_lost_packets(now, &mut context, &mut publisher);

    // Expectation:
    assert_eq!(max_persistent_congestion_period, Duration::from_secs(2));
}

#[test]
// persistent_congestion should only be calculated for the specified path
//
// Setup:
// - create path manager with two paths that are not persistent_congestion
// - create PacketDetails for lost packets on each path
// - verify both paths are not in persistent_congestion
// - provide both paths with rrt sample so we can verify they are cleared later
//
// Trigger:
// - call remove_lost_packets for path 2
//
// Expectation:
// - ensure path 1 is NOT persistent_congestion
// - ensure path 1 first_rtt_sample is NOT cleared
// - ensure path 2 is persistent_congestion
// - ensure path 2 first_rtt_sample is cleared
fn remove_lost_packets_persistent_congestion_path_aware() {
    // Setup:
    let space = PacketNumberSpace::ApplicationData;
    let mut publisher = Publisher::snapshot();
    let (_first_addr, first_path_id, _second_addr, second_path_id, mut manager, mut path_manager) =
        helper_generate_multi_path_manager(space, &mut publisher);
    let ecn = ExplicitCongestionNotification::default();
    let mut context = MockContext::new(&mut path_manager);
    let mut now = s2n_quic_platform::time::now();

    assert_eq!(
        context
            .path_by_id(first_path_id)
            .congestion_controller
            .persistent_congestion,
        None
    );
    assert_eq!(
        context
            .path_by_id(second_path_id)
            .congestion_controller
            .persistent_congestion,
        None
    );

    // create first rtt samples so we can check it later
    context
        .path_mut_by_id(first_path_id)
        .rtt_estimator
        .update_rtt(
            Duration::from_secs(0),
            Duration::from_secs(0),
            now,
            true,
            space,
        );
    context
        .path_mut_by_id(second_path_id)
        .rtt_estimator
        .update_rtt(
            Duration::from_secs(0),
            Duration::from_secs(0),
            now,
            true,
            space,
        );
    assert!(context
        .path_by_id(first_path_id)
        .rtt_estimator
        .first_rtt_sample()
        .is_some());
    assert!(context
        .path_by_id(second_path_id)
        .rtt_estimator
        .first_rtt_sample()
        .is_some());

    now += Duration::from_secs(10);
    let sent_packets_to_remove = vec![
        (
            space.new_packet_number(VarInt::from_u8(9)),
<<<<<<< HEAD
            SentPacketInfo {
                congestion_controlled: true,
                sent_bytes: 1,
                time_sent: now,
                ack_elicitation: AckElicitation::Eliciting,
                ecn,
                delivered_bytes: 0,
                delivered_time: now,
                lost_bytes: 0,
                first_sent_time: now,
                is_app_limited: false,
                path_id: first_path_id,
                bytes_in_flight: 0,
            },
        ),
        (
            space.new_packet_number(VarInt::from_u8(9)),
            SentPacketInfo {
                congestion_controlled: true,
                sent_bytes: 1,
                time_sent: now,
                ack_elicitation: AckElicitation::Eliciting,
                ecn,
                path_id: second_path_id,
                delivered_bytes: 0,
                delivered_time: now,
                lost_bytes: 0,
                first_sent_time: now,
                is_app_limited: false,
                bytes_in_flight: 0,
            },
=======
            SentPacketInfo::new(true, 1, now, AckElicitation::Eliciting, first_path_id, ecn),
        ),
        (
            space.new_packet_number(VarInt::from_u8(9)),
            SentPacketInfo::new(true, 1, now, AckElicitation::Eliciting, second_path_id, ecn),
>>>>>>> e1719678
        ),
    ];

    // Trigger:
    context.set_path_id(second_path_id);
    manager.remove_lost_packets(
        now,
        Duration::from_secs(20),
        sent_packets_to_remove,
        &mut context,
        &mut publisher,
    );

    // Expectation:
    assert_eq!(
        context
            .path_by_id(first_path_id)
            .congestion_controller
            .persistent_congestion,
        Some(false)
    );
    assert!(context
        .path_by_id(first_path_id)
        .rtt_estimator
        .first_rtt_sample()
        .is_some());
    assert_eq!(
        context
            .path_by_id(second_path_id)
            .congestion_controller
            .persistent_congestion,
        Some(true)
    );
    assert!(context
        .path_by_id(second_path_id)
        .rtt_estimator
        .first_rtt_sample()
        .is_none());
}

#[test]
fn detect_and_remove_lost_packets_nothing_lost() {
    let space = PacketNumberSpace::ApplicationData;
    let mut manager = Manager::new(space);
    let mut path_manager = helper_generate_path_manager(Duration::from_millis(10));
    let ecn = ExplicitCongestionNotification::default();
    let mut context = MockContext::new(&mut path_manager);
    manager.largest_acked_packet = Some(space.new_packet_number(VarInt::from_u8(10)));
    let mut publisher = Publisher::snapshot();

    let time_sent = s2n_quic_platform::time::now();
    let outcome = transmission::Outcome {
        ack_elicitation: AckElicitation::Eliciting,
        is_congestion_controlled: true,
        bytes_sent: 1,
        bytes_progressed: 0,
    };

    // Send a packet that is less than the largest acked but not lost
    let not_lost = space.new_packet_number(VarInt::from_u8(9));
    manager.on_packet_sent(
        not_lost,
        outcome,
        time_sent,
        ecn,
        &mut context,
        &mut publisher,
    );

    manager.detect_and_remove_lost_packets(time_sent, &mut context, &mut publisher);

    // Verify no lost bytes are sent to the congestion controller and
    // on_packets_lost is not called
    assert_eq!(context.lost_packets.len(), 0);
    assert_eq!(context.path().congestion_controller.lost_bytes, 0);
    assert_eq!(context.path().congestion_controller.on_packets_lost, 0);
}

//= https://www.rfc-editor.org/rfc/rfc9000#section-14.4
//= type=test
//# Loss of a QUIC packet that is carried in a PMTU probe is therefore not a
//# reliable indication of congestion and SHOULD NOT trigger a congestion
//# control reaction; see Item 7 in Section 3 of [DPLPMTUD].

//= https://www.rfc-editor.org/rfc/rfc8899#section-3
//= type=test
//# Loss of a probe packet SHOULD NOT be treated as an
//# indication of congestion and SHOULD NOT trigger a congestion
//# control reaction [RFC4821] because this could result in
//# unnecessary reduction of the sending rate.
#[test]
fn detect_and_remove_lost_packets_mtu_probe() {
    let space = PacketNumberSpace::ApplicationData;
    let mut manager = Manager::new(space);
    let mut path_manager = helper_generate_path_manager(Duration::from_millis(10));
    let ecn = ExplicitCongestionNotification::default();
    let mut context = MockContext::new(&mut path_manager);
    manager.largest_acked_packet = Some(space.new_packet_number(VarInt::from_u8(10)));
    let mut publisher = Publisher::snapshot();

    let time_sent = s2n_quic_platform::time::now();
    let outcome = transmission::Outcome {
        ack_elicitation: AckElicitation::Eliciting,
        is_congestion_controlled: true,
        bytes_sent: MINIMUM_MTU as usize + 1,
        bytes_progressed: 0,
    };

    // Send an MTU probe packet
    let lost_packet = space.new_packet_number(VarInt::from_u8(2));
    manager.on_packet_sent(
        lost_packet,
        outcome,
        time_sent,
        ecn,
        &mut context,
        &mut publisher,
    );
    assert_eq!(
        context.path().congestion_controller.bytes_in_flight,
        MINIMUM_MTU as u32 + 1
    );

    manager.detect_and_remove_lost_packets(time_sent, &mut context, &mut publisher);

    // Verify no lost bytes are sent to the congestion controller and
    // on_packets_lost is not called, but bytes_in_flight is reduced
    assert_eq!(context.lost_packets.len(), 1);
    assert_eq!(context.path().congestion_controller.lost_bytes, 0);
    assert_eq!(context.path().congestion_controller.on_packets_lost, 0);
    assert_eq!(context.path().congestion_controller.bytes_in_flight, 0);
}

#[test]
fn persistent_congestion() {
    //= https://www.rfc-editor.org/rfc/rfc9002#section-7.6.2
    //= type=test
    //# A sender that does not have state for all packet
    //# number spaces or an implementation that cannot compare send times
    //# across packet number spaces MAY use state for just the packet number
    //# space that was acknowledged.
    let space = PacketNumberSpace::ApplicationData;
    let mut manager = Manager::new(space);
    let mut path_manager = helper_generate_path_manager(Duration::from_millis(10));
    let ecn = ExplicitCongestionNotification::default();
    let mut context = MockContext::new(&mut path_manager);
    let mut publisher = Publisher::snapshot();

    let time_zero = s2n_quic_platform::time::now() + Duration::from_secs(10);
    // The RFC doesn't mention it, but it is implied that the first RTT sample has already
    // been received when this example begins, otherwise packet #2 would not be considered
    // part of the persistent congestion period.
    context.path_mut().rtt_estimator.update_rtt(
        Duration::from_millis(10),
        Duration::from_millis(700),
        s2n_quic_platform::time::now(),
        true,
        space,
    );

    let mut outcome = transmission::Outcome {
        ack_elicitation: AckElicitation::Eliciting,
        is_congestion_controlled: true,
        bytes_sent: 1,
        bytes_progressed: 0,
    };

    // t=0: Send packet #1 (app data)
    manager.on_packet_sent(
        space.new_packet_number(VarInt::from_u8(1)),
        outcome,
        time_zero,
        ecn,
        &mut context,
        &mut publisher,
    );

    // t=1: Send packet #2 (app data)
    manager.on_packet_sent(
        space.new_packet_number(VarInt::from_u8(2)),
        outcome,
        time_zero + Duration::from_secs(1),
        ecn,
        &mut context,
        &mut publisher,
    );

    // t=1.2: Recv acknowledgement of #1
    ack_packets(
        1..=1,
        time_zero + Duration::from_millis(1200),
        &mut context,
        &mut manager,
        None,
        &mut publisher,
    );

    // t=2-6: Send packets #3 - #7 (app data)
    // These packets are NonEliciting, which are allowed to be part of a Persistent Congestion Period
    // as long as they are not the start or end of the period.
    outcome.ack_elicitation = AckElicitation::NonEliciting;
    for t in 2..=6 {
        manager.on_packet_sent(
            space.new_packet_number(VarInt::from_u8(t + 1)),
            outcome,
            time_zero + Duration::from_secs(t.into()),
            ecn,
            &mut context,
            &mut publisher,
        );
    }
    outcome.ack_elicitation = AckElicitation::Eliciting;

    // t=8: Send packet #8 (PTO 1)
    manager.on_packet_sent(
        space.new_packet_number(VarInt::from_u8(8)),
        outcome,
        time_zero + Duration::from_secs(8),
        ecn,
        &mut context,
        &mut publisher,
    );

    // t=12: Send packet #9 (PTO 2)
    manager.on_packet_sent(
        space.new_packet_number(VarInt::from_u8(9)),
        outcome,
        time_zero + Duration::from_secs(12),
        ecn,
        &mut context,
        &mut publisher,
    );

    // t=12.2: Recv acknowledgement of #9
    ack_packets(
        9..=9,
        time_zero + Duration::from_millis(12200),
        &mut context,
        &mut manager,
        None,
        &mut publisher,
    );

    //= https://www.rfc-editor.org/rfc/rfc9002#section-7.6.3
    //# Packets 2 through 8 are declared lost when the acknowledgment for
    //# packet 9 is received at "t = 12.2".
    assert_eq!(7, context.on_packet_loss_count);

    //= https://www.rfc-editor.org/rfc/rfc9002#section-7.6.3
    //# The congestion period is calculated as the time between the oldest
    //# and newest lost packets: "8 - 1 = 7".
    assert!(
        context
            .path()
            .rtt_estimator
            .persistent_congestion_threshold()
            < Duration::from_secs(7)
    );
    assert_eq!(
        Some(true),
        context.path().congestion_controller.persistent_congestion
    );
    assert_eq!(context.path().rtt_estimator.first_rtt_sample(), None);

    // t=20: Send packet #10
    manager.on_packet_sent(
        space.new_packet_number(VarInt::from_u8(10)),
        outcome,
        time_zero + Duration::from_secs(20),
        ecn,
        &mut context,
        &mut publisher,
    );

    // t=21: Recv acknowledgement of #10
    ack_packets(
        10..=10,
        time_zero + Duration::from_secs(21),
        &mut context,
        &mut manager,
        None,
        &mut publisher,
    );

    //= https://www.rfc-editor.org/rfc/rfc9002#section-5.2
    //= type=test
    //# Endpoints SHOULD set the min_rtt to the newest RTT sample after
    //# persistent congestion is established.
    assert_eq!(
        context.path().rtt_estimator.min_rtt(),
        Duration::from_secs(1)
    );
    assert_eq!(
        context.path().rtt_estimator.smoothed_rtt(),
        Duration::from_secs(1)
    );
}

//= https://www.rfc-editor.org/rfc/rfc9002#section-7.6
//= type=test
#[test]
fn persistent_congestion_multiple_periods() {
    let space = PacketNumberSpace::ApplicationData;
    let mut manager = Manager::new(space);
    let mut path_manager = helper_generate_path_manager(Duration::from_millis(10));
    let ecn = ExplicitCongestionNotification::default();
    let mut context = MockContext::new(&mut path_manager);
    let time_zero = s2n_quic_platform::time::now() + Duration::from_secs(10);
    let mut publisher = Publisher::snapshot();

    let outcome = transmission::Outcome {
        ack_elicitation: AckElicitation::Eliciting,
        is_congestion_controlled: true,
        bytes_sent: 1,
        bytes_progressed: 0,
    };

    // t=0: Send packet #1 (app data)
    manager.on_packet_sent(
        space.new_packet_number(VarInt::from_u8(1)),
        outcome,
        time_zero,
        ecn,
        &mut context,
        &mut publisher,
    );

    // t=1: Send packet #2 (app data)
    manager.on_packet_sent(
        space.new_packet_number(VarInt::from_u8(2)),
        outcome,
        time_zero + Duration::from_secs(1),
        ecn,
        &mut context,
        &mut publisher,
    );

    // t=1.2: Recv acknowledgement of #1
    ack_packets(
        1..=1,
        time_zero + Duration::from_millis(1200),
        &mut context,
        &mut manager,
        None,
        &mut publisher,
    );

    // t=2-6: Send packets #3 - #7 (app data)
    for t in 2..=6 {
        manager.on_packet_sent(
            space.new_packet_number(VarInt::from_u8(t + 1)),
            outcome,
            time_zero + Duration::from_secs(t.into()),
            ecn,
            &mut context,
            &mut publisher,
        );
    }

    // Skip packet #8, which ends one persistent congestion period.

    // t=8: Send packet #9 (app data)
    manager.on_packet_sent(
        space.new_packet_number(VarInt::from_u8(9)),
        outcome,
        time_zero + Duration::from_secs(8),
        ecn,
        &mut context,
        &mut publisher,
    );

    // t=20: Send packet #10 (app data)
    manager.on_packet_sent(
        space.new_packet_number(VarInt::from_u8(10)),
        outcome,
        time_zero + Duration::from_secs(20),
        ecn,
        &mut context,
        &mut publisher,
    );

    // t=30: Send packet #11 (app data)
    manager.on_packet_sent(
        space.new_packet_number(VarInt::from_u8(11)),
        outcome,
        time_zero + Duration::from_secs(30),
        ecn,
        &mut context,
        &mut publisher,
    );

    // t=30.2: Recv acknowledgement of #11
    ack_packets(
        11..=11,
        time_zero + Duration::from_millis(30200),
        &mut context,
        &mut manager,
        None,
        &mut publisher,
    );

    // Packets 2 though 7 and 9-10 should be lost
    assert_eq!(8, context.on_packet_loss_count);

    // The largest contiguous period of lost packets is #9 (sent at t8) to #10 (sent at t20)
    assert!(
        context
            .path()
            .rtt_estimator
            .persistent_congestion_threshold()
            < Duration::from_secs(12)
    );
    assert_eq!(
        Some(true),
        context.path().congestion_controller.persistent_congestion
    );
}

//= https://www.rfc-editor.org/rfc/rfc9002#section-7.6.2
//= type=test
//# The persistent congestion period SHOULD NOT start until there is at
//# least one RTT sample.
#[test]
fn persistent_congestion_period_does_not_start_until_rtt_sample() {
    let space = PacketNumberSpace::ApplicationData;
    let mut manager = Manager::new(space);
    let mut path_manager = helper_generate_path_manager(Duration::from_millis(10));
    let ecn = ExplicitCongestionNotification::default();
    let mut context = MockContext::new(&mut path_manager);
    let time_zero = s2n_quic_platform::time::now() + Duration::from_secs(10);
    let mut publisher = Publisher::snapshot();

    let outcome = transmission::Outcome {
        ack_elicitation: AckElicitation::Eliciting,
        is_congestion_controlled: true,
        bytes_sent: 1,
        bytes_progressed: 0,
    };

    // t=0: Send packet #1 (app data)
    manager.on_packet_sent(
        space.new_packet_number(VarInt::from_u8(1)),
        outcome,
        time_zero,
        ecn,
        &mut context,
        &mut publisher,
    );

    // t=10: Send packet #2 (app data)
    manager.on_packet_sent(
        space.new_packet_number(VarInt::from_u8(2)),
        outcome,
        time_zero + Duration::from_secs(10),
        ecn,
        &mut context,
        &mut publisher,
    );

    // t=20: Send packet #3 (app data)
    manager.on_packet_sent(
        space.new_packet_number(VarInt::from_u8(3)),
        outcome,
        time_zero + Duration::from_secs(20),
        ecn,
        &mut context,
        &mut publisher,
    );

    // t=20.1: Recv acknowledgement of #3. The first RTT sample is collected
    //         now, at t=20.1
    ack_packets(
        3..=3,
        time_zero + Duration::from_millis(20_100),
        &mut context,
        &mut manager,
        None,
        &mut publisher,
    );

    // There is no persistent congestion, because the lost packets were all
    // sent prior to the first RTT sample
    assert_eq!(context.path().congestion_controller.on_packets_lost, 2);
    assert_eq!(
        context.path().congestion_controller.persistent_congestion,
        Some(false)
    );
}

//= https://www.rfc-editor.org/rfc/rfc9002#section-7.6.2
//= type=test
//# These two packets MUST be ack-eliciting, since a receiver is required
//# to acknowledge only ack-eliciting packets within its maximum
//# acknowledgment delay; see Section 13.2 of [QUIC-TRANSPORT].
#[test]
fn persistent_congestion_not_ack_eliciting() {
    let space = PacketNumberSpace::ApplicationData;
    let mut manager = Manager::new(space);
    let mut path_manager = helper_generate_path_manager(Duration::from_millis(10));
    let ecn = ExplicitCongestionNotification::default();
    let mut context = MockContext::new(&mut path_manager);
    let mut publisher = Publisher::snapshot();

    let time_zero = s2n_quic_platform::time::now() + Duration::from_secs(10);
    context.path_mut().rtt_estimator.update_rtt(
        Duration::from_millis(10),
        Duration::from_millis(700),
        s2n_quic_platform::time::now(),
        true,
        space,
    );

    let mut outcome = transmission::Outcome {
        ack_elicitation: AckElicitation::NonEliciting,
        is_congestion_controlled: true,
        bytes_sent: 1,
        bytes_progressed: 0,
    };

    // t=0: Send packet #1 (app data)
    manager.on_packet_sent(
        space.new_packet_number(VarInt::from_u8(1)),
        outcome,
        time_zero,
        ecn,
        &mut context,
        &mut publisher,
    );

    // The first packet was not ack-eliciting, but subsequent ones are
    outcome.ack_elicitation = AckElicitation::Eliciting;

    // t=10: Send packet #2 (app data)
    manager.on_packet_sent(
        space.new_packet_number(VarInt::from_u8(2)),
        outcome,
        time_zero + Duration::from_secs(10),
        ecn,
        &mut context,
        &mut publisher,
    );

    // t=20: Send packet #3 (app data)
    manager.on_packet_sent(
        space.new_packet_number(VarInt::from_u8(3)),
        outcome,
        time_zero + Duration::from_secs(20),
        ecn,
        &mut context,
        &mut publisher,
    );

    // t=20.1: Recv acknowledgement of #3
    ack_packets(
        3..=3,
        time_zero + Duration::from_millis(20_100),
        &mut context,
        &mut manager,
        None,
        &mut publisher,
    );

    // There is no persistent congestion because the first packet in the potential
    // persistent congestion period was not ack-eliciting.
    assert_eq!(context.path().congestion_controller.on_packets_lost, 2);
    assert_eq!(
        context.path().congestion_controller.persistent_congestion,
        Some(false)
    );
}

//= https://www.rfc-editor.org/rfc/rfc9002#section-6.2.1
//= type=test
#[test]
fn update_pto_timer() {
    let space = PacketNumberSpace::ApplicationData;
    let mut manager = Manager::new(space);
    let now = s2n_quic_platform::time::now() + Duration::from_secs(10);
    let is_handshake_confirmed = true;
    let mut path_manager = helper_generate_path_manager(Duration::from_millis(10));
    let ecn = ExplicitCongestionNotification::default();
    let mut context = MockContext::new(&mut path_manager);
    let mut publisher = Publisher::snapshot();

    context.path_mut().rtt_estimator.update_rtt(
        Duration::from_millis(0),
        Duration::from_millis(500),
        now,
        true,
        space,
    );
    context.path_mut().rtt_estimator.update_rtt(
        Duration::from_millis(0),
        Duration::from_millis(1000),
        now,
        true,
        space,
    );
    // The path will be at the anti-amplification limit
    context.path_mut().on_bytes_received(1200);
    context.path_mut().on_bytes_transmitted((1200 * 3) + 1);
    // Arm the PTO so we can verify it is cancelled
    manager.pto.timer.set(now + Duration::from_secs(10));
    manager.update_pto_timer(context.path(), now, is_handshake_confirmed);

    //= https://www.rfc-editor.org/rfc/rfc9002#section-6.2.2.1
    //= type=test
    //# If no additional data can be sent, the server's PTO timer MUST NOT be
    //# armed until datagrams have been received from the client, because
    //# packets sent on PTO count against the anti-amplification limit.
    assert!(!manager.pto.timer.is_armed());

    // Arm the PTO so we can verify it is cancelled
    manager.pto.timer.set(now + Duration::from_secs(10));
    // Validate the path so it is not at the anti-amplification limit
    //
    // simulate receiving a handshake packet to force path validation
    context.path_mut().on_handshake_packet();
    context.path_mut().on_peer_validated();
    manager.update_pto_timer(context.path(), now, is_handshake_confirmed);

    // Since the path is peer validated and sent packets is empty, PTO is cancelled
    assert!(!manager.pto.timer.is_armed());

    // Reset the path back to not peer validated
    context.path_manager[unsafe { path::Id::new(0) }] = Path::new(
        Default::default(),
        connection::PeerId::TEST_ID,
        connection::LocalId::TEST_ID,
        RttEstimator::new(Duration::from_millis(10)),
        MockCongestionController::default(),
        false,
        DEFAULT_MAX_MTU,
    );
    // simulate receiving a handshake packet to force path validation
    context.path_mut().on_handshake_packet();
    context.path_mut().pto_backoff = 2;
    let is_handshake_confirmed = false;
    manager.update_pto_timer(context.path(), now, is_handshake_confirmed);

    //= https://www.rfc-editor.org/rfc/rfc9002#section-6.2.1
    //= type=test
    //# An endpoint MUST NOT set its PTO timer for the Application Data
    //# packet number space until the handshake is confirmed.
    assert!(!manager.pto.timer.is_armed());

    // Set is handshake confirmed back to true
    let is_handshake_confirmed = true;
    manager.update_pto_timer(context.path(), now, is_handshake_confirmed);

    // Now the PTO is armed
    assert!(manager.pto.timer.is_armed());

    // Send a packet to validate behavior when sent_packets is not empty
    manager.on_packet_sent(
        space.new_packet_number(VarInt::from_u8(1)),
        transmission::Outcome {
            ack_elicitation: AckElicitation::Eliciting,
            is_congestion_controlled: true,
            bytes_sent: 1,
            bytes_progressed: 0,
        },
        now,
        ecn,
        &mut context,
        &mut publisher,
    );

    let expected_pto_base_timestamp = now - Duration::from_secs(5);
    manager.time_of_last_ack_eliciting_packet = Some(expected_pto_base_timestamp);
    // This will update the smoother_rtt to 2000, and rtt_var to 1000
    context.path_mut().rtt_estimator.update_rtt(
        Duration::from_millis(0),
        Duration::from_millis(2000),
        now,
        true,
        space,
    );
    manager.update_pto_timer(context.path(), now, is_handshake_confirmed);

    //= https://www.rfc-editor.org/rfc/rfc9002#section-6.2.1
    //# When an ack-eliciting packet is transmitted, the sender schedules a
    //# timer for the PTO period as follows:
    //#
    //# PTO = smoothed_rtt + max(4*rttvar, kGranularity) + max_ack_delay
    // Including the pto backoff (2) =:
    // PTO = (2000 + max(4*1000, 1) + 10) * 2 = 12020
    assert!(manager.pto.timer.is_armed());
    assert_eq!(
        manager.pto.timer.next_expiration().unwrap(),
        expected_pto_base_timestamp + Duration::from_millis(12020)
    );
}

//= https://www.rfc-editor.org/rfc/rfc9002#section-6.2.2.1
//= type=test
//# That is,
//# the client MUST set the PTO timer if the client has not received an
//# acknowledgment for any of its Handshake packets and the handshake is
//# not confirmed (see Section 4.1.2 of [QUIC-TLS]), even if there are no
//# packets in flight.
#[test]
fn pto_armed_if_handshake_not_confirmed() {
    let space = PacketNumberSpace::Handshake;
    let mut manager = Manager::new(space);
    let now = s2n_quic_platform::time::now() + Duration::from_secs(10);
    let is_handshake_confirmed = false;

    let mut path = Path::new(
        Default::default(),
        connection::PeerId::TEST_ID,
        connection::LocalId::TEST_ID,
        RttEstimator::new(Duration::from_millis(10)),
        Default::default(),
        false,
        DEFAULT_MAX_MTU,
    );

    // simulate receiving a handshake packet to force path validation
    path.on_handshake_packet();

    manager.update_pto_timer(&path, now, is_handshake_confirmed);

    assert!(manager.pto.timer.is_armed());
}
//= https://www.rfc-editor.org/rfc/rfc9002#section-6.2.1
//= type=test
//# The PTO period MUST be at least kGranularity, to avoid the timer
//# expiring immediately.
#[test]
fn pto_must_be_at_least_k_granularity() {
    let space = PacketNumberSpace::Handshake;
    let max_ack_delay = Duration::from_millis(0);
    let mut manager = Manager::new(space);
    let now = s2n_quic_platform::time::now();

    let mut path = Path::new(
        Default::default(),
        connection::PeerId::TEST_ID,
        connection::LocalId::TEST_ID,
        RttEstimator::new(max_ack_delay),
        Default::default(),
        false,
        DEFAULT_MAX_MTU,
    );

    // Update RTT with the smallest possible sample
    path.rtt_estimator.update_rtt(
        Duration::from_millis(0),
        Duration::from_nanos(1),
        now,
        true,
        space,
    );

    manager
        .pto
        .update(now, path.rtt_estimator.pto_period(path.pto_backoff, space));

    assert!(manager.pto.timer.is_armed());
    assert!(manager.pto.timer.next_expiration().unwrap() >= now + K_GRANULARITY);
}

//= https://www.rfc-editor.org/rfc/rfc9002#section-6.2.1
//= type=test
#[test]
fn on_timeout() {
    let space = PacketNumberSpace::ApplicationData;
    let mut manager = Manager::new(space);
    let now = s2n_quic_platform::time::now() + Duration::from_secs(10);
    manager.largest_acked_packet = Some(space.new_packet_number(VarInt::from_u8(10)));
    let mut path_manager = helper_generate_path_manager(Duration::from_millis(10));
    let ecn = ExplicitCongestionNotification::default();
    let mut context = MockContext::new(&mut path_manager);
    let mut publisher = Publisher::snapshot();

    let mut expected_pto_backoff = context.path().pto_backoff;

    // Loss timer is armed but not expired yet, nothing happens
    manager.loss_timer.set(now + Duration::from_secs(10));
    manager.on_timeout(now, &mut context, &mut publisher);
    assert_eq!(context.on_packet_loss_count, 0);
    //= https://www.rfc-editor.org/rfc/rfc9002#section-6.2.1
    //= type=test
    //# The PTO timer MUST NOT be set if a timer is set for time threshold
    //# loss detection; see Section 6.1.2.
    assert!(!manager.pto.timer.is_armed());
    assert_eq!(expected_pto_backoff, context.path().pto_backoff);

    // Send a packet that will be considered lost
    manager.on_packet_sent(
        space.new_packet_number(VarInt::from_u8(1)),
        transmission::Outcome {
            ack_elicitation: AckElicitation::Eliciting,
            is_congestion_controlled: true,
            bytes_sent: 1,
            bytes_progressed: 0,
        },
        now - Duration::from_secs(5),
        ecn,
        &mut context,
        &mut publisher,
    );

    // Loss timer is armed and expired, on_packet_loss is called
    manager.loss_timer.set(now - Duration::from_secs(1));
    manager.on_timeout(now, &mut context, &mut publisher);
    assert_eq!(context.on_packet_loss_count, 1);
    //= https://www.rfc-editor.org/rfc/rfc9002#section-6.2.1
    //= type=test
    //# The PTO timer MUST NOT be set if a timer is set for time threshold
    //# loss detection; see Section 6.1.2.
    assert!(!manager.pto.timer.is_armed());
    assert_eq!(expected_pto_backoff, context.path().pto_backoff);

    // Loss timer is not armed, pto timer is not armed
    manager.loss_timer.cancel();
    manager.on_timeout(now, &mut context, &mut publisher);
    assert_eq!(expected_pto_backoff, context.path().pto_backoff);

    // Loss timer is not armed, pto timer is armed but not expired
    manager.loss_timer.cancel();
    manager.pto.timer.set(now + Duration::from_secs(5));
    manager.on_timeout(now, &mut context, &mut publisher);
    assert_eq!(expected_pto_backoff, context.path().pto_backoff);

    // Loss timer is not armed, pto timer is expired without bytes in flight
    expected_pto_backoff *= 2;
    manager.pto.timer.set(now - Duration::from_secs(5));
    manager.on_timeout(now, &mut context, &mut publisher);
    assert_eq!(expected_pto_backoff, context.path().pto_backoff);
    assert_eq!(manager.pto.state, RequiresTransmission(1));

    // Loss timer is not armed, pto timer is expired with bytes in flight

    //= https://www.rfc-editor.org/rfc/rfc9002#section-6.2.1
    //= type=test
    //# When a PTO timer expires, the PTO backoff MUST be increased,
    //# resulting in the PTO period being set to twice its current value.
    expected_pto_backoff *= 2;
    manager.sent_packets.insert(
        space.new_packet_number(VarInt::from_u8(1)),
        SentPacketInfo::new(
            true,
            1,
            now,
            AckElicitation::Eliciting,
            unsafe { path::Id::new(0) },
            ecn,
<<<<<<< HEAD
            path_id: path::Id::new(0),
            delivered_bytes: 0,
            delivered_time: now,
            lost_bytes: 0,
            first_sent_time: now,
            is_app_limited: false,
            bytes_in_flight: 0,
        },
=======
        ),
>>>>>>> e1719678
    );
    manager.pto.timer.set(now - Duration::from_secs(5));
    manager.on_timeout(now, &mut context, &mut publisher);
    assert_eq!(expected_pto_backoff, context.path().pto_backoff);

    //= https://www.rfc-editor.org/rfc/rfc9002#section-6.2.4
    //= type=test
    //# When a PTO timer expires, a sender MUST send at least one ack-
    //# eliciting packet in the packet number space as a probe.

    //= https://www.rfc-editor.org/rfc/rfc9002#section-6.2.4
    //= type=test
    //# An endpoint
    //# MAY send up to two full-sized datagrams containing ack-eliciting
    //# packets to avoid an expensive consecutive PTO expiration due to a
    //# single lost datagram or to transmit data from multiple packet number
    //# spaces.
    assert_eq!(manager.pto.state, RequiresTransmission(2));

    //= https://www.rfc-editor.org/rfc/rfc9002#section-6.2
    //= type=test
    //# A PTO timer expiration event does not indicate packet loss and MUST
    //# NOT cause prior unacknowledged packets to be marked as lost.
    assert!(manager
        .sent_packets
        .get(space.new_packet_number(VarInt::from_u8(1)))
        .is_some());
}

#[test]
fn timers() {
    let space = PacketNumberSpace::ApplicationData;
    let mut manager = Manager::new(space);
    let loss_time = s2n_quic_platform::time::now() + Duration::from_secs(5);
    let pto_time = s2n_quic_platform::time::now() + Duration::from_secs(10);

    // No timer is set
    assert_eq!(manager.armed_timer_count(), 0);

    // Loss timer is armed
    manager.loss_timer.set(loss_time);
    assert_eq!(manager.armed_timer_count(), 1);
    assert_eq!(manager.next_expiration(), Some(loss_time));

    // PTO timer is armed
    manager.loss_timer.cancel();
    manager.pto.timer.set(pto_time);
    assert_eq!(manager.armed_timer_count(), 1);
    assert_eq!(manager.next_expiration(), Some(pto_time));

    // Both timers are armed, only loss time is returned
    manager.loss_timer.set(loss_time);
    manager.pto.timer.set(pto_time);
    assert_eq!(manager.armed_timer_count(), 1);
    assert_eq!(manager.next_expiration(), Some(loss_time));
}

#[test]
fn on_transmit() {
    let space = PacketNumberSpace::ApplicationData;
    let mut manager = Manager::new(space);
    let mut frame_buffer = OutgoingFrameBuffer::new();
    let mut context = MockWriteContext::new(
        s2n_quic_platform::time::now(),
        &mut frame_buffer,
        transmission::Constraint::CongestionLimited, // Recovery manager ignores constraints
        transmission::Mode::LossRecoveryProbing,
        endpoint::Type::Client,
    );

    // Already idle
    manager.pto.state = PtoState::Idle;
    manager.on_transmit(&mut context);
    assert_eq!(manager.pto.state, PtoState::Idle);

    // No transmissions required
    manager.pto.state = RequiresTransmission(0);
    manager.on_transmit(&mut context);
    assert_eq!(manager.pto.state, PtoState::Idle);

    // One transmission required, not ack eliciting
    manager.pto.state = RequiresTransmission(1);
    context.write_frame_forced(&frame::Padding { length: 1 });
    assert!(!context.ack_elicitation().is_ack_eliciting());
    manager.on_transmit(&mut context);
    //= https://www.rfc-editor.org/rfc/rfc9002#section-6.2.4
    //= type=test
    //# All probe packets sent on a PTO MUST be ack-eliciting.

    //= https://www.rfc-editor.org/rfc/rfc9002#section-6.2.4
    //= type=test
    //# When a PTO timer expires, a sender MUST send at least one ack-
    //# eliciting packet in the packet number space as a probe.

    //= https://www.rfc-editor.org/rfc/rfc9002#section-6.2.4
    //= type=test
    //# When there is no data to send, the sender SHOULD send
    //# a PING or other ack-eliciting frame in a single packet, re-arming the
    //# PTO timer.
    assert!(context.ack_elicitation().is_ack_eliciting());
    assert_eq!(manager.pto.state, PtoState::Idle);

    // One transmission required, ack eliciting
    manager.pto.state = RequiresTransmission(1);
    context.write_frame_forced(&frame::Ping);
    manager.on_transmit(&mut context);
    //= https://www.rfc-editor.org/rfc/rfc9002#section-6.2.4
    //= type=test
    //# All probe packets sent on a PTO MUST be ack-eliciting.

    //= https://www.rfc-editor.org/rfc/rfc9002#section-6.2.4
    //= type=test
    //# When a PTO timer expires, a sender MUST send at least one ack-
    //# eliciting packet in the packet number space as a probe.
    assert!(context.ack_elicitation().is_ack_eliciting());
    assert_eq!(manager.pto.state, PtoState::Idle);

    // Two transmissions required
    manager.pto.state = RequiresTransmission(2);
    manager.on_transmit(&mut context);
    assert_eq!(manager.pto.state, RequiresTransmission(1));
}

#[test]
fn on_transmit_normal_transmission_mode() {
    let space = PacketNumberSpace::ApplicationData;
    let mut manager = Manager::new(space);
    let mut frame_buffer = OutgoingFrameBuffer::new();
    let mut context = MockWriteContext::new(
        s2n_quic_platform::time::now(),
        &mut frame_buffer,
        transmission::Constraint::CongestionLimited, // Recovery manager ignores constraints
        transmission::Mode::Normal,
        endpoint::Type::Client,
    );

    manager.pto.state = RequiresTransmission(2);
    manager.on_transmit(&mut context);
    assert_eq!(0, frame_buffer.frames.len());
    assert_eq!(manager.pto.state, RequiresTransmission(2));
}

// Helper function that will call on_ack_frame with the given packet numbers
fn ack_packets_on_path(
    range: RangeInclusive<u8>,
    ack_receive_time: Timestamp,
    context: &mut MockContext,
    manager: &mut Manager,
    remote_address: RemoteAddress,
    ecn_counts: Option<EcnCounts>,
    publisher: &mut Publisher,
) {
    let (id, _) = context
        .path_manager
        .path(&remote_address)
        .expect("missing path");
    context.path_id = id;

    let acked_packets = PacketNumberRange::new(
        manager
            .space
            .new_packet_number(VarInt::from_u8(*range.start())),
        manager
            .space
            .new_packet_number(VarInt::from_u8(*range.end())),
    );

    let datagram = DatagramInfo {
        timestamp: ack_receive_time,
        payload_len: 0,
        ecn: Default::default(),
        destination_connection_id: connection::LocalId::TEST_ID,
        source_connection_id: None,
    };

    let mut ack_range = AckRanges::new(acked_packets.count());

    for acked_packet in acked_packets {
        ack_range.insert_packet_number(acked_packet);
    }

    let frame = frame::Ack {
        ack_delay: VarInt::from_u8(10),
        ack_ranges: (&ack_range),
        ecn_counts,
    };

    let _ = manager.on_ack_frame(&datagram, frame, context, publisher);

    for packet in acked_packets {
        assert!(manager.sent_packets.get(packet).is_none());
    }
}

// Helper function that will call on_ack_frame with the given packet numbers
fn ack_packets(
    range: RangeInclusive<u8>,
    ack_receive_time: Timestamp,
    context: &mut MockContext,
    manager: &mut Manager,
    ecn_counts: Option<EcnCounts>,
    publisher: &mut Publisher,
) {
    let addr = context.path().handle;
    ack_packets_on_path(
        range,
        ack_receive_time,
        context,
        manager,
        addr,
        ecn_counts,
        publisher,
    )
}

#[test]
fn requires_probe() {
    let space = PacketNumberSpace::ApplicationData;
    let mut manager = Manager::new(space);

    manager.pto.state = PtoState::RequiresTransmission(2);
    assert!(manager.requires_probe());

    manager.pto.state = PtoState::Idle;
    assert!(!manager.requires_probe());
}

//= https://www.rfc-editor.org/rfc/rfc9002#section-7.5
//= type=test
//# A sender MUST however count these packets as being additionally in
//# flight, since these packets add network load without establishing
//# packet loss.
#[test]
fn probe_packets_count_towards_bytes_in_flight() {
    let space = PacketNumberSpace::ApplicationData;
    let mut manager = Manager::new(space);
    let ecn = ExplicitCongestionNotification::default();

    manager.pto.state = PtoState::RequiresTransmission(2);

    let mut path_manager = helper_generate_path_manager(Duration::from_millis(10));
    let mut context = MockContext::new(&mut path_manager);
    let mut publisher = Publisher::snapshot();
    let outcome = transmission::Outcome {
        ack_elicitation: AckElicitation::Eliciting,
        is_congestion_controlled: true,
        bytes_sent: 100,
        bytes_progressed: 0,
    };
    manager.on_packet_sent(
        space.new_packet_number(VarInt::from_u8(1)),
        outcome,
        s2n_quic_platform::time::now(),
        ecn,
        &mut context,
        &mut publisher,
    );

    assert_eq!(context.path().congestion_controller.bytes_in_flight, 100);
}

//= https://www.rfc-editor.org/rfc/rfc9002#section-6.1.1
//= type=test
//# The RECOMMENDED initial value for the packet reordering threshold
//# (kPacketThreshold) is 3, based on best practices for TCP loss
//# detection [RFC5681] [RFC6675].

//= https://www.rfc-editor.org/rfc/rfc9002#section-6.1.1
//= type=test
//# In order to remain similar to TCP,
//# implementations SHOULD NOT use a packet threshold less than 3; see
//# [RFC5681].
#[allow(clippy::assertions_on_constants)]
#[test]
fn packet_reorder_threshold_at_least_three() {
    assert!(K_PACKET_THRESHOLD >= 3);
}

//= https://www.rfc-editor.org/rfc/rfc9002#section-6.1.2
//= type=test
//# The RECOMMENDED time threshold (kTimeThreshold), expressed as an
//# RTT multiplier, is 9/8.
#[test]
fn time_threshold_multiplier_equals_nine_eighths() {
    let mut rtt_estimator = RttEstimator::new(Duration::from_millis(10));
    rtt_estimator.update_rtt(
        Duration::from_millis(10),
        Duration::from_secs(1),
        s2n_quic_platform::time::now(),
        true,
        PacketNumberSpace::Initial,
    );
    assert_eq!(
        Duration::from_millis(1125), // 9/8 seconds = 1.125 seconds
        Manager::calculate_loss_time_threshold(&rtt_estimator)
    );
}

#[test]
fn timer_granularity() {
    //= https://www.rfc-editor.org/rfc/rfc9002#section-6.1.2
    //= type=test
    //# The RECOMMENDED value of the
    //# timer granularity (kGranularity) is 1 millisecond.
    assert_eq!(Duration::from_millis(1), K_GRANULARITY);

    let mut rtt_estimator = RttEstimator::new(Duration::from_millis(0));
    rtt_estimator.update_rtt(
        Duration::from_millis(0),
        Duration::from_nanos(1),
        s2n_quic_platform::time::now(),
        true,
        PacketNumberSpace::Initial,
    );

    //= https://www.rfc-editor.org/rfc/rfc9002#section-6.1.2
    //= type=test
    //# To avoid declaring
    //# packets as lost too early, this time threshold MUST be set to at
    //# least the local timer granularity, as indicated by the kGranularity
    //# constant.
    assert!(Manager::calculate_loss_time_threshold(&rtt_estimator) >= K_GRANULARITY);
}

#[test]
fn packet_declared_lost_less_than_1_ms_from_loss_threshold() {
    let space = PacketNumberSpace::ApplicationData;
    let mut manager = Manager::new(space);
    let mut path_manager = helper_generate_path_manager(Duration::from_millis(10));
    let ecn = ExplicitCongestionNotification::default();
    let mut context = MockContext::new(&mut path_manager);
    let mut publisher = Publisher::snapshot();
    let sent_time = s2n_quic_platform::time::now() + Duration::from_secs(10);
    let outcome = transmission::Outcome {
        ack_elicitation: AckElicitation::Eliciting,
        is_congestion_controlled: true,
        bytes_sent: 100,
        bytes_progressed: 0,
    };
    manager.on_packet_sent(
        space.new_packet_number(VarInt::from_u8(1)),
        outcome,
        sent_time,
        ecn,
        &mut context,
        &mut publisher,
    );
    manager.largest_acked_packet = Some(space.new_packet_number(VarInt::from_u8(2)));

    let loss_time_threshold = Manager::calculate_loss_time_threshold(&context.path().rtt_estimator);

    manager.detect_and_remove_lost_packets(
        sent_time + loss_time_threshold - Duration::from_micros(999),
        &mut context,
        &mut publisher,
    );

    assert_eq!(1, context.on_packet_loss_count);
}

fn helper_generate_multi_path_manager(
    space: PacketNumberSpace,
    publisher: &mut Publisher,
) -> (
    RemoteAddress,
    path::Id,
    RemoteAddress,
    path::Id,
    Manager,
    path::Manager<Config>,
) {
    let manager = Manager::new(space);
    let clock = NoopClock {};

    let first_addr: SocketAddr = "127.0.0.1:80".parse().unwrap();
    let first_addr = SocketAddress::from(first_addr);
    let first_addr = RemoteAddress::from(first_addr);
    let second_addr: SocketAddr = "127.0.0.2:80".parse().unwrap();
    let second_addr = SocketAddress::from(second_addr);
    let second_addr = RemoteAddress::from(second_addr);

    let first_path_id = unsafe { path::Id::new(0) };
    let second_path_id = unsafe { path::Id::new(1) };

    // confirm we have one path
    let mut path_manager =
        helper_generate_path_manager_with_first_addr(Duration::from_millis(100), first_addr);
    {
        assert!(path_manager.path(&first_addr).is_some());
        assert!(path_manager.path(&second_addr).is_none());
    }

    // insert and confirm we have two paths
    {
        let datagram = DatagramInfo {
            timestamp: clock.get_time(),
            payload_len: 0,
            ecn: ExplicitCongestionNotification::default(),
            destination_connection_id: connection::LocalId::TEST_ID,
            source_connection_id: None,
        };
        let _ = path_manager
            .on_datagram_received(
                &second_addr,
                &datagram,
                true,
                &mut Endpoint::default(),
                &mut migration::default::Validator::default(),
                DEFAULT_MAX_MTU,
                publisher,
            )
            .unwrap();

        assert!(path_manager.path(&first_addr).is_some());
        assert!(path_manager.path(&second_addr).is_some());
        assert_eq!(path_manager.active_path_id(), first_path_id);
    }

    // start out with both paths validate and not AmplificationLimited
    //
    // simulate receiving a handshake packet to force path validation
    path_manager
        .path_mut(&first_addr)
        .unwrap()
        .1
        .on_handshake_packet();
    path_manager
        .path_mut(&second_addr)
        .unwrap()
        .1
        .on_handshake_packet();
    let first_path = path_manager.path(&first_addr).unwrap().1;
    let second_path = path_manager.path(&second_addr).unwrap().1;
    assert!(!first_path.at_amplification_limit());
    assert!(!second_path.at_amplification_limit());
    assert!(first_path.is_peer_validated());
    assert!(second_path.is_peer_validated());

    (
        first_addr,
        first_path_id,
        second_addr,
        second_path_id,
        manager,
        path_manager,
    )
}

fn helper_generate_path_manager(max_ack_delay: Duration) -> path::Manager<Config> {
    helper_generate_path_manager_with_first_addr(max_ack_delay, Default::default())
}

fn helper_generate_path_manager_with_first_addr(
    max_ack_delay: Duration,
    first_addr: RemoteAddress,
) -> path::Manager<Config> {
    let mut random_generator = random::testing::Generator(123);

    let registry = ConnectionIdMapper::new(&mut random_generator, endpoint::Type::Server)
        .create_server_peer_id_registry(
            InternalConnectionIdGenerator::new().generate_id(),
            connection::PeerId::TEST_ID,
        );
    let path = Path::new(
        first_addr,
        connection::PeerId::TEST_ID,
        connection::LocalId::TEST_ID,
        RttEstimator::new(max_ack_delay),
        MockCongestionController::default(),
        true,
        DEFAULT_MAX_MTU,
    );

    path::Manager::new(path, registry)
}

struct MockContext<'a> {
    validate_packet_ack_count: u8,
    on_new_packet_ack_count: u8,
    on_packet_ack_count: u8,
    on_packet_loss_count: u8,
    on_rtt_update_count: u8,
    path_id: path::Id,
    lost_packets: HashSet<PacketNumber>,
    path_manager: &'a mut path::Manager<Config>,
}

impl<'a> MockContext<'a> {
    pub fn new(path_manager: &'a mut path::Manager<Config>) -> Self {
        Self {
            validate_packet_ack_count: 0,
            on_new_packet_ack_count: 0,
            on_packet_ack_count: 0,
            on_packet_loss_count: 0,
            on_rtt_update_count: 0,
            path_id: path_manager.active_path_id(),
            lost_packets: HashSet::default(),
            path_manager,
        }
    }

    pub fn set_path_id(&mut self, path_id: path::Id) {
        self.path_id = path_id;
    }
}

impl<'a> recovery::Context<Config> for MockContext<'a> {
    const ENDPOINT_TYPE: endpoint::Type = endpoint::Type::Server;

    fn is_handshake_confirmed(&self) -> bool {
        true
    }

    fn path(&self) -> &Path {
        &self.path_manager[self.path_id]
    }

    fn path_mut(&mut self) -> &mut Path {
        &mut self.path_manager[self.path_id]
    }

    fn path_by_id(&self, path_id: path::Id) -> &Path {
        &self.path_manager[path_id]
    }

    fn path_mut_by_id(&mut self, path_id: path::Id) -> &mut Path {
        &mut self.path_manager[path_id]
    }

    fn path_id(&self) -> path::Id {
        self.path_id
    }

    fn validate_packet_ack(
        &mut self,
        _datagram: &DatagramInfo,
        _packet_number_range: &PacketNumberRange,
    ) -> Result<(), transport::Error> {
        self.validate_packet_ack_count += 1;
        Ok(())
    }

    fn on_new_packet_ack<Pub: event::ConnectionPublisher>(
        &mut self,
        _packet_number_range: &PacketNumberRange,
        _publisher: &mut Pub,
    ) {
        self.on_new_packet_ack_count += 1;
    }

    fn on_packet_ack(
        &mut self,
        _datagram: &DatagramInfo,
        _packet_number_range: &PacketNumberRange,
    ) {
        self.on_packet_ack_count += 1;
    }

    fn on_packet_loss<Pub: event::ConnectionPublisher>(
        &mut self,
        packet_number_range: &PacketNumberRange,
        _publisher: &mut Pub,
    ) {
        self.on_packet_loss_count += 1;
        self.lost_packets.insert(packet_number_range.start());
    }

    fn on_rtt_update(&mut self) {
        self.on_rtt_update_count += 1;
    }
}<|MERGE_RESOLUTION|>--- conflicted
+++ resolved
@@ -1654,48 +1654,31 @@
         .is_some());
 
     now += Duration::from_secs(10);
+    let bw_estimator = BandwidthEstimator::default();
     let sent_packets_to_remove = vec![
         (
             space.new_packet_number(VarInt::from_u8(9)),
-<<<<<<< HEAD
-            SentPacketInfo {
-                congestion_controlled: true,
-                sent_bytes: 1,
-                time_sent: now,
-                ack_elicitation: AckElicitation::Eliciting,
+            SentPacketInfo::new (
+                true,
+                1,
+                now,
+                AckElicitation::Eliciting,
+                first_path_id,
                 ecn,
-                delivered_bytes: 0,
-                delivered_time: now,
-                lost_bytes: 0,
-                first_sent_time: now,
-                is_app_limited: false,
-                path_id: first_path_id,
-                bytes_in_flight: 0,
-            },
+                &bw_estimator,
+            ),
         ),
         (
             space.new_packet_number(VarInt::from_u8(9)),
-            SentPacketInfo {
-                congestion_controlled: true,
-                sent_bytes: 1,
-                time_sent: now,
-                ack_elicitation: AckElicitation::Eliciting,
+            SentPacketInfo::new(
+                true,
+                1,
+                now,
+                AckElicitation::Eliciting,
                 ecn,
-                path_id: second_path_id,
-                delivered_bytes: 0,
-                delivered_time: now,
-                lost_bytes: 0,
-                first_sent_time: now,
-                is_app_limited: false,
-                bytes_in_flight: 0,
-            },
-=======
-            SentPacketInfo::new(true, 1, now, AckElicitation::Eliciting, first_path_id, ecn),
-        ),
-        (
-            space.new_packet_number(VarInt::from_u8(9)),
-            SentPacketInfo::new(true, 1, now, AckElicitation::Eliciting, second_path_id, ecn),
->>>>>>> e1719678
+                second_path_id,
+                &bw_estimator,
+            ),
         ),
     ];
 
@@ -2536,6 +2519,7 @@
     //# When a PTO timer expires, the PTO backoff MUST be increased,
     //# resulting in the PTO period being set to twice its current value.
     expected_pto_backoff *= 2;
+    let bw_estimator = BandwidthEstimator::default();
     manager.sent_packets.insert(
         space.new_packet_number(VarInt::from_u8(1)),
         SentPacketInfo::new(
@@ -2545,18 +2529,8 @@
             AckElicitation::Eliciting,
             unsafe { path::Id::new(0) },
             ecn,
-<<<<<<< HEAD
-            path_id: path::Id::new(0),
-            delivered_bytes: 0,
-            delivered_time: now,
-            lost_bytes: 0,
-            first_sent_time: now,
-            is_app_limited: false,
-            bytes_in_flight: 0,
-        },
-=======
+            &bw_estimator,
         ),
->>>>>>> e1719678
     );
     manager.pto.timer.set(now - Duration::from_secs(5));
     manager.on_timeout(now, &mut context, &mut publisher);

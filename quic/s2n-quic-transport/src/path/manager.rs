--- conflicted
+++ resolved
@@ -251,18 +251,6 @@
             }
         };
 
-<<<<<<< HEAD
-        let max_mtu = self.active_path().mtu_controller.max_mtu();
-
-        //= https://tools.ietf.org/id/draft-ietf-quic-transport-32.txt#8.2.1
-        //# The endpoint MUST use unpredictable data in every PATH_CHALLENGE
-        //# frame so that it can associate the peer's response with the
-        //# corresponding PATH_CHALLENGE.
-        let mut data: challenge::Data = [0; 8];
-        random_generator.public_random_fill(&mut data);
-
-=======
->>>>>>> 3b314fcf
         //= https://tools.ietf.org/id/draft-ietf-quic-transport-32.txt#9.3.1
         //# Until a peer's address is deemed valid, an endpoint MUST
         //# limit the rate at which it sends data to this address.
@@ -280,7 +268,6 @@
             rtt,
             cc,
             true,
-            max_mtu,
         );
 
         let unblocked = path.on_bytes_received(datagram.payload_len);
@@ -607,7 +594,6 @@
     use crate::{
         connection::{ConnectionIdMapper, InternalConnectionIdGenerator},
         contexts::testing::{MockWriteContext, OutgoingFrameBuffer},
-        path::DEFAULT_MAX_MTU,
     };
     use core::time::Duration;
     use s2n_quic_core::{
@@ -648,7 +634,6 @@
             RttEstimator::new(Duration::from_millis(30)),
             Default::default(),
             false,
-            DEFAULT_MAX_MTU,
         );
 
         let second_conn_id = connection::PeerId::try_from_bytes(&[5, 4, 3, 2, 1]).unwrap();
@@ -659,7 +644,6 @@
             RttEstimator::new(Duration::from_millis(30)),
             Default::default(),
             false,
-            DEFAULT_MAX_MTU,
         );
 
         let mut manager = manager(first_path.clone(), None);
@@ -689,7 +673,6 @@
             RttEstimator::new(Duration::from_millis(30)),
             Default::default(),
             false,
-            DEFAULT_MAX_MTU,
         );
         first_path.on_validated();
 
@@ -704,14 +687,8 @@
             RttEstimator::new(Duration::from_millis(30)),
             Default::default(),
             false,
-<<<<<<< HEAD
-            DEFAULT_MAX_MTU,
-        )
-        .with_challenge(challenge);
-=======
         );
         second_path.set_challenge(challenge);
->>>>>>> 3b314fcf
 
         let mut manager = manager(first_path, None);
         manager.paths.push(second_path);
@@ -1068,7 +1045,6 @@
             RttEstimator::new(Duration::from_millis(30)),
             Default::default(),
             false,
-            DEFAULT_MAX_MTU,
         );
         let mut manager = manager(first_path, None);
 
@@ -1125,7 +1101,6 @@
             RttEstimator::new(Duration::from_millis(30)),
             Default::default(),
             false,
-            DEFAULT_MAX_MTU,
         );
         let mut manager = manager(first_path, None);
 
@@ -1170,7 +1145,6 @@
             RttEstimator::new(Duration::from_millis(30)),
             Default::default(),
             false,
-            DEFAULT_MAX_MTU,
         );
         let mut manager = manager(first_path, None);
 
@@ -1245,7 +1219,6 @@
             RttEstimator::new(Duration::from_millis(30)),
             Default::default(),
             false,
-            DEFAULT_MAX_MTU,
         );
         let mut manager = manager(first_path, None);
 
@@ -1315,7 +1288,6 @@
             RttEstimator::new(Duration::from_millis(30)),
             Default::default(),
             false,
-            DEFAULT_MAX_MTU,
         );
         let mut manager = manager(first_path, None);
 
@@ -1413,7 +1385,6 @@
             RttEstimator::new(Duration::from_millis(30)),
             Default::default(),
             false,
-            DEFAULT_MAX_MTU,
         );
         let mut manager = manager(first_path, None);
 
@@ -1502,7 +1473,6 @@
             RttEstimator::new(Duration::from_millis(30)),
             Default::default(),
             false,
-            DEFAULT_MAX_MTU,
         );
         let expected_response_data = [0; 8];
         third_path.on_path_challenge(&expected_response_data);
@@ -1568,7 +1538,6 @@
             RttEstimator::new(Duration::from_millis(30)),
             Default::default(),
             false,
-            DEFAULT_MAX_MTU,
         );
         let now = NoopClock {}.get_time();
         let challenge_expiration = Duration::from_millis(10_000);
@@ -1582,14 +1551,8 @@
             RttEstimator::new(Duration::from_millis(30)),
             Default::default(),
             false,
-<<<<<<< HEAD
-            DEFAULT_MAX_MTU,
-        )
-        .with_challenge(challenge);
-=======
         );
         first_path.set_challenge(challenge);
->>>>>>> 3b314fcf
 
         // Create a challenge that will expire in 100ms
         let expected_data = [1; 8];
@@ -1601,14 +1564,8 @@
             RttEstimator::new(Duration::from_millis(30)),
             Default::default(),
             false,
-<<<<<<< HEAD
-            DEFAULT_MAX_MTU,
-        )
-        .with_challenge(challenge);
-=======
         );
         second_path.set_challenge(challenge);
->>>>>>> 3b314fcf
 
         let mut random_generator = random::testing::Generator(123);
         let mut peer_id_registry =

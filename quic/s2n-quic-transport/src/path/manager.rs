// Copyright Amazon.com, Inc. or its affiliates. All Rights Reserved.
// SPDX-License-Identifier: Apache-2.0

//! This module contains the Manager implementation

use crate::{
    connection::PeerIdRegistry,
    endpoint,
    path::{challenge, Path},
    transmission,
};
use s2n_quic_core::{
    ack,
    connection::{self, PeerId},
    event::{self, IntoEvent},
    frame,
    frame::path_validation,
    inet::DatagramInfo,
    packet::number::PacketNumberSpace,
    path::{
        migration::{self, Validator as _},
        Handle as _, MaxMtu,
    },
    random::Generator as _,
    recovery::{
        congestion_controller::{self, Endpoint as _},
        RttEstimator,
    },
    stateless_reset,
    time::{timer, Timestamp},
    transport,
};
use smallvec::SmallVec;

/// The amount of Paths that can be maintained without using the heap.
/// This value is also used to limit the number of connection migrations.
const MAX_ALLOWED_PATHS: usize = 5;

/// The PathManager handles paths for a specific connection.
/// It will handle path validation operations, and track the active path for a connection.
#[derive(Debug)]
pub struct Manager<Config: endpoint::Config> {
    /// Path array
    paths: SmallVec<[Path<Config>; MAX_ALLOWED_PATHS]>,

    /// Registry of `connection::PeerId`s
    peer_id_registry: PeerIdRegistry,

    /// Index to the active path
    active: u8,

    /// Index of last known active and validated path.
    ///
    /// The Path must be validated and also active at some some point to
    /// be set as the last_known_active_validated_path.
    last_known_active_validated_path: Option<u8>,

    /// The current index of a path that is pending packet protection authentication
    ///
    /// This field is used to annotate a new path that is pending packet authentication.
    /// If packet authentication fails then this path index will get reused instead of
    /// appending another to the list. This is used to prevent an off-path attacker from
    /// creating new paths with garbage data and preventing the peer to migrate paths.
    ///
    /// Note that it doesn't prevent an on-path attacker from observering/forwarding
    /// authenticated packets from bogus addresses. Because of the current hard limit
    /// of `MAX_ALLOWED_PATHS`, this will prevent the peer from migrating, if it needs to.
    /// The `paths` data structure will need to be enhanced to include garbage collection
    /// of old paths to overcome this limitation.
    pending_packet_authentication: Option<u8>,
}

impl<Config: endpoint::Config> Manager<Config> {
    pub fn new(initial_path: Path<Config>, peer_id_registry: PeerIdRegistry) -> Self {
        Manager {
            paths: SmallVec::from_elem(initial_path, 1),
            peer_id_registry,
            active: 0,
            last_known_active_validated_path: None,
            pending_packet_authentication: None,
        }
    }

    /// Update the active path
    fn update_active_path<Pub: event::ConnectionPublisher>(
        &mut self,
        new_path_id: Id,
        random_generator: &mut Config::RandomGenerator,
        publisher: &mut Pub,
    ) -> Result<(), transport::Error> {
        debug_assert!(new_path_id != Id(self.active));

        let prev_path_id = self.active_path_id();

        let mut peer_connection_id = self[new_path_id].peer_connection_id;

        // The path's connection id might have retired since we last used it. Check if it is still
        // active, otherwise try and consume a new connection id.
        if !self.peer_id_registry.is_active(&peer_connection_id) {
            // TODO https://github.com/awslabs/s2n-quic/issues/669
            // If there are no new connection ids the peer is responsible for
            // providing additional connection ids to continue.
            //
            // Insufficient connection ids should not cause the connection to close.
            // Investigate api after this is used.
            peer_connection_id = self
                .peer_id_registry
                .consume_new_id_for_existing_path(new_path_id, peer_connection_id, publisher)
                .ok_or(
                    // TODO: add an event if active path update fails due to insufficient ids
                    transport::Error::INTERNAL_ERROR,
                )?;
        };
        self[new_path_id].peer_connection_id = peer_connection_id;

        // Mark as activated
        self[new_path_id].on_activated();

        if self.active_path().is_validated() {
            self.last_known_active_validated_path = Some(self.active);
        }

        //= https://www.rfc-editor.org/rfc/rfc9000.txt#9.3.3
        //# In response to an apparent migration, endpoints MUST validate the
        //# previously active path using a PATH_CHALLENGE frame.
        //
        // TODO: https://github.com/awslabs/s2n-quic/issues/711
        // The usage of 'apparent' is vague and its not clear if the previous path should
        // always be validated or only if the new active path is not validated.
        if !self.active_path().is_challenge_pending() {
            self.set_challenge(self.active_path_id(), random_generator);
        }

        self.active = new_path_id.as_u8();

        // Restart ECN validation to check that the path still supports ECN
        let path = self.active_path_mut();
        path.ecn_controller
            .restart(path_event!(path, new_path_id), publisher);

        let prev_path = &self[prev_path_id];
        let new_path = &self[new_path_id];
        publisher.on_active_path_updated(event::builder::ActivePathUpdated {
            previous: path_event!(prev_path, prev_path_id),
            active: path_event!(new_path, new_path_id),
        });

        Ok(())
    }

    /// Return the active path
    #[inline]
    pub fn active_path(&self) -> &Path<Config> {
        &self.paths[self.active as usize]
    }

    /// Return a mutable reference to the active path
    #[inline]
    pub fn active_path_mut(&mut self) -> &mut Path<Config> {
        &mut self.paths[self.active as usize]
    }

    /// Return the Id of the active path
    #[inline]
    pub fn active_path_id(&self) -> Id {
        Id(self.active)
    }

    //= https://www.rfc-editor.org/rfc/rfc9000.txt#9.3
    //= type=TODO
    //= tracking-issue=714
    //# An endpoint MAY skip validation of a peer address if
    //# that address has been seen recently.
    /// Returns the Path for the provided address if the PathManager knows about it
    #[inline]
    pub fn path(&self, handle: &Config::PathHandle) -> Option<(Id, &Path<Config>)> {
        self.paths
            .iter()
            .enumerate()
            .find(|(_id, path)| Path::eq_by_handle(path, handle))
            .map(|(id, path)| (Id(id as u8), path))
    }

    /// Returns the Path for the provided address if the PathManager knows about it
    #[inline]
    pub fn path_mut(&mut self, handle: &Config::PathHandle) -> Option<(Id, &mut Path<Config>)> {
        self.paths
            .iter_mut()
            .enumerate()
            .find(|(_id, path)| Path::eq_by_handle(path, handle))
            .map(|(id, path)| (Id(id as u8), path))
    }

    /// Returns an iterator over all paths pending path_challenge or path_response
    /// transmission.
    pub fn paths_pending_validation(&mut self) -> PathsPendingValidation<Config> {
        PathsPendingValidation::new(self)
    }

    /// Called when a datagram is received on a connection
    /// Upon success, returns a `(Id, bool)` containing the path ID and a boolean that is
    /// true if the path had been amplification limited prior to receiving the datagram
    /// and is now no longer amplification limited.
    ///
    /// This function is called prior to packet authentication. If possible add business
    /// logic to [`Self::on_processed_packet`], which is called after the packet has been
    /// authenticated.
    #[allow(clippy::too_many_arguments)]
    pub fn on_datagram_received<Pub: event::ConnectionPublisher>(
        &mut self,
        path_handle: &Config::PathHandle,
        datagram: &DatagramInfo,
        handshake_confirmed: bool,
        congestion_controller_endpoint: &mut Config::CongestionControllerEndpoint,
        migration_validator: &mut Config::PathMigrationValidator,
        max_mtu: MaxMtu,
        publisher: &mut Pub,
    ) -> Result<(Id, bool), transport::Error> {
        let valid_initial_received = self.valid_initial_received();

        if let Some((id, path)) = self.path_mut(path_handle) {
            let source_cid_changed =
                |scid| scid != path.peer_connection_id && valid_initial_received;

            if datagram
                .source_connection_id
                .map_or(false, source_cid_changed)
            {
                //= https://www.rfc-editor.org/rfc/rfc9000.txt#7.2
                //# Once a client has received a valid Initial packet from the server, it MUST
                //# discard any subsequent packet it receives on that connection with a
                //# different Source Connection ID.

                //= https://www.rfc-editor.org/rfc/rfc9000.txt#7.2
                //# Any further changes to the Destination Connection ID are only
                //# permitted if the values are taken from NEW_CONNECTION_ID frames; if
                //# subsequent Initial packets include a different Source Connection ID,
                //# they MUST be discarded.

                publisher.on_datagram_dropped(event::builder::DatagramDropped {
                    len: datagram.payload_len as u16,
                    reason: DatagramDropReason::InvalidSourceConnectionId,
                });

                // This error will cause the datagram to be dropped
                return Err(transport::Error::PROTOCOL_VIOLATION
                    .with_reason("source connection ID changed from the first Initial packet"));
            }

            let unblocked = path.on_bytes_received(datagram.payload_len);
            return Ok((id, unblocked));
        }

        //= https://www.rfc-editor.org/rfc/rfc9000.txt#9
        //# If a client receives packets from an unknown server address,
        //# the client MUST discard these packets.
        // Even though this returns an error, it is ignored by the endpoint and the connection remains open.
        // TODO return a specialized enum for dropping the packet (see https://github.com/awslabs/s2n-quic/issues/669)
        if Config::ENDPOINT_TYPE.is_client() {
            return Err(transport::Error::PROTOCOL_VIOLATION.with_reason("unknown server address"));
        };

        //= https://www.rfc-editor.org/rfc/rfc9000.txt#9
        //# The design of QUIC relies on endpoints retaining a stable address
        //# for the duration of the handshake.  An endpoint MUST NOT initiate
        //# connection migration before the handshake is confirmed, as defined
        //# in section 4.1.2 of [QUIC-TLS].
        if !handshake_confirmed {
            return Err(transport::Error::PROTOCOL_VIOLATION);
        }

        //= https://www.rfc-editor.org/rfc/rfc9000.txt#9
        //# If the peer
        //# violates this requirement, the endpoint MUST either drop the incoming
        //# packets on that path without generating a Stateless Reset or proceed
        //# with path validation and allow the peer to migrate.  Generating a
        //# Stateless Reset or closing the connection would allow third parties
        //# in the network to cause connections to close by spoofing or otherwise
        //# manipulating observed traffic.

        self.handle_connection_migration(
            path_handle,
            datagram,
            congestion_controller_endpoint,
            migration_validator,
            max_mtu,
            publisher,
        )
    }

    #[allow(clippy::too_many_arguments)]
    fn handle_connection_migration<Pub: event::ConnectionPublisher>(
        &mut self,
        path_handle: &Config::PathHandle,
        datagram: &DatagramInfo,
        congestion_controller_endpoint: &mut Config::CongestionControllerEndpoint,
        migration_validator: &mut Config::PathMigrationValidator,
        max_mtu: MaxMtu,
        publisher: &mut Pub,
    ) -> Result<(Id, bool), transport::Error> {
        //= https://www.rfc-editor.org/rfc/rfc9000.txt#9
        //# Clients are responsible for initiating all migrations.
        debug_assert!(Config::ENDPOINT_TYPE.is_server());

        let remote_address = path_handle.remote_address();
        let local_address = path_handle.local_address();
        let active_local_addr = self.active_path().local_address();
        let active_remote_addr = self.active_path().remote_address();

        // TODO set alpn if available
        let attempt: migration::Attempt = migration::AttemptBuilder {
            active_path: event::builder::Path {
                local_addr: active_local_addr.into_event(),
                local_cid: self.active_path().local_connection_id.into_event(),
                remote_addr: active_remote_addr.into_event(),
                remote_cid: self.active_path().peer_connection_id.into_event(),
                id: self.active_path_id().into_event(),
            }
            .into_event(),
            packet: migration::PacketInfoBuilder {
                remote_address: &remote_address,
                local_address: &local_address,
            }
            .into(),
        }
        .into();

        match migration_validator.on_migration_attempt(&attempt) {
            migration::Outcome::Allow => {
                // no-op: allow the migration to continue
            }
            migration::Outcome::Deny(reason) => {
                publisher.on_connection_migration_denied(reason.into_event());
                // Even though this returns an error, it is ignored by the endpoint and the connection remains open.
                // TODO return a specialized enum for dropping the packet (see https://github.com/awslabs/s2n-quic/issues/669)
                return Err(
                    transport::Error::PROTOCOL_VIOLATION.with_reason("migration attempt denied")
                );
            }
            _ => {
                return Err(
                    transport::Error::INTERNAL_ERROR.with_reason("unimplemented migration outcome")
                );
            }
        }

        // Determine which index will be used for the newly created path
        //
        // If a previously allocated path failed to contain an authenticated packet, we
        // use that index instead of pushing on to the end.
        let new_path_idx = if let Some(idx) = self.pending_packet_authentication {
            idx as _
        } else {
            let idx = self.paths.len();
            self.pending_packet_authentication = Some(idx as _);
            idx
        };

        // TODO: Support deletion of old paths: https://github.com/awslabs/s2n-quic/issues/741
        // The current path manager implementation does not delete or reuse indices
        // in the path array. This can result in an unbounded number of paths. To prevent
        // this we limit the max number of paths per connection.
        if new_path_idx >= MAX_ALLOWED_PATHS {
            return Err(transport::Error::INTERNAL_ERROR
                .with_reason("exceeded the max allowed paths per connection"));
        }
        let new_path_id = Id(new_path_idx as u8);

        //= https://www.rfc-editor.org/rfc/rfc9000.txt#9.4
        //= type=TODO
        //# Because port-only changes are commonly the
        //# result of NAT rebinding or other middlebox activity, the endpoint MAY
        //# instead retain its congestion control state and round-trip estimate
        //# in those cases instead of reverting to initial values.

        //= https://www.rfc-editor.org/rfc/rfc9000.txt#9.4
        //# On confirming a peer's ownership of its new address, an endpoint MUST
        //# immediately reset the congestion controller and round-trip time
        //# estimator for the new path to initial values (see Appendices A.3 and
        //# B.3 of [QUIC-RECOVERY]) unless the only change in the peer's address
        //# is its port number.
        // Since we maintain a separate congestion controller and round-trip time
        // estimator for the new path, and they are initialized with initial values,
        // we do not need to reset congestion controller and round-trip time estimator
        // again on confirming the peer's ownership of its new address.
        let rtt = RttEstimator::new(self.active_path().rtt_estimator.max_ack_delay());
        let path_info = congestion_controller::PathInfo::new(&remote_address);
        let cc = congestion_controller_endpoint.new_congestion_controller(path_info);

        let peer_connection_id = {
            if self.active_path().local_connection_id != datagram.destination_connection_id {
                //= https://www.rfc-editor.org/rfc/rfc9000.txt#9.5
                //# Similarly, an endpoint MUST NOT reuse a connection ID when sending to
                //# more than one destination address.

                // Peer has intentionally tried to migrate to this new path because they changed
                // their destination_connection_id, so we will change our destination_connection_id as well.
                self.peer_id_registry
                    .consume_new_id_for_new_path()
                    // TODO https://github.com/awslabs/s2n-quic/issues/669
                    // Insufficient connection ids should not cause the connection to close.
                    // Investigate if there is a safer way to expose an error here.
                    //
                    // Currently all errors are ignored when calling on_datagram_received in endpoint/mod.rs
                    .ok_or_else(|| {
                        transport::Error::INTERNAL_ERROR.with_reason("insufficient connection ids")
                    })?
            } else {
                //= https://www.rfc-editor.org/rfc/rfc9000.txt#9.5
                //# Due to network changes outside
                //# the control of its peer, an endpoint might receive packets from a new
                //# source address with the same Destination Connection ID field value,
                //# in which case it MAY continue to use the current connection ID with
                //# the new remote address while still sending from the same local
                //# address.
                self.active_path().peer_connection_id
            }
        };

        //= https://www.rfc-editor.org/rfc/rfc9000.txt#9.3.1
        //# Until a peer's address is deemed valid, an endpoint limits
        //# the amount of data it sends to that address; see Section 8.
        //
        //= https://www.rfc-editor.org/rfc/rfc9000.txt#9.3
        //# An endpoint MAY send data to an unvalidated peer address, but it MUST
        //# protect against potential attacks as described in Sections 9.3.1 and
        //# 9.3.2.
        //
        // New paths for a Server endpoint start in AmplificationLimited state until they are validated.
        let mut path = Path::new(
            *path_handle,
            peer_connection_id,
            datagram.destination_connection_id,
            rtt,
            cc,
            true,
            max_mtu,
            false,
        );

        let unblocked = path.on_bytes_received(datagram.payload_len);

        let active_path = self.active_path();
        let active_path_id = self.active_path_id();
        publisher.on_path_created(event::builder::PathCreated {
            active: path_event!(active_path, active_path_id),
            new: path_event!(path, new_path_id),
        });

        // create a new path
        if new_path_idx < self.paths.len() {
            self.paths[new_path_idx] = path;
        } else {
            self.paths.push(path);
        }

        Ok((new_path_id, unblocked))
    }

    fn set_challenge(&mut self, path_id: Id, random_generator: &mut Config::RandomGenerator) {
        //= https://www.rfc-editor.org/rfc/rfc9000.txt#8.2.1
        //# The endpoint MUST use unpredictable data in every PATH_CHALLENGE
        //# frame so that it can associate the peer's response with the
        //# corresponding PATH_CHALLENGE.
        let mut data: challenge::Data = [0; 8];
        random_generator.public_random_fill(&mut data);

        //= https://www.rfc-editor.org/rfc/rfc9000.txt#8.2.4
        //# Endpoints SHOULD abandon path validation based on a timer.
        //
        //= https://www.rfc-editor.org/rfc/rfc9000.txt#8.2.4
        //# When
        //# setting this timer, implementations are cautioned that the new path
        //# could have a longer round-trip time than the original.  A value of
        //# three times the larger of the current PTO or the PTO for the new path
        //# (using kInitialRtt, as defined in [QUIC-RECOVERY]) is RECOMMENDED.
        let abandon_duration = self[path_id].pto_period(PacketNumberSpace::ApplicationData);
        let abandon_duration = 3 * abandon_duration.max(
            self.active_path()
                .pto_period(PacketNumberSpace::ApplicationData),
        );

        //= https://www.rfc-editor.org/rfc/rfc9000.txt#9
        //# An endpoint MUST
        //# perform path validation (Section 8.2) if it detects any change to a
        //# peer's address, unless it has previously validated that address.

        //= https://www.rfc-editor.org/rfc/rfc9000.txt#9.6.3
        //# Servers SHOULD initiate path validation to the client's new address
        //# upon receiving a probe packet from a different address.
        let challenge = challenge::Challenge::new(abandon_duration, data);
        self[path_id].set_challenge(challenge);
    }

    /// Returns true if a valid initial packet has been received
    pub fn valid_initial_received(&self) -> bool {
        if Config::ENDPOINT_TYPE.is_server() {
            // Since the path manager is owned by a connection, and a connection can only exist
            // on the server if a valid initial has been received, we immediately return true
            true
        } else {
            // A QUIC client uses a randomly generated value as the Initial Connection Id
            // until it receives a packet from the Server. Upon receiving a Server packet,
            // the Client switches to using the new Destination Connection Id. The
            // PeerIdRegistry is expected to be empty until the first Server initial packet.
            !self.peer_id_registry.is_empty()
        }
    }

    /// Writes any frames the path manager wishes to transmit to the given context
    #[inline]
    pub fn on_transmit<W: transmission::WriteContext>(&mut self, context: &mut W) {
        self.peer_id_registry.on_transmit(context)

        // TODO Add in per-path constraints based on whether a Challenge needs to be
        // transmitted.
    }

    /// Called when packets are acknowledged
    #[inline]
    pub fn on_packet_ack<A: ack::Set>(&mut self, ack_set: &A) {
        self.peer_id_registry.on_packet_ack(ack_set);
    }

    /// Called when packets are lost
    #[inline]
    pub fn on_packet_loss<A: ack::Set>(&mut self, ack_set: &A) {
        self.peer_id_registry.on_packet_loss(ack_set);
    }

    #[inline]
    pub fn on_path_challenge(
        &mut self,
        path_id: Id,
        challenge: &frame::path_challenge::PathChallenge,
    ) {
        self[path_id].on_path_challenge(challenge.data);
    }

    //= https://www.rfc-editor.org/rfc/rfc9000.txt#8.2.3
    //# Path validation succeeds when a PATH_RESPONSE frame is received that
    //# contains the data that was sent in a previous PATH_CHALLENGE frame.
    //# A PATH_RESPONSE frame received on any network path validates the path
    //# on which the PATH_CHALLENGE was sent.
    #[inline]
    pub fn on_path_response(&mut self, response: &frame::PathResponse) {
        //= https://www.rfc-editor.org/rfc/rfc9000.txt#8.2.2
        //# A PATH_RESPONSE frame MUST be sent on the network path where the
        //# PATH_CHALLENGE frame was received.

        //= https://www.rfc-editor.org/rfc/rfc9000.txt#8.2.2
        //# This requirement MUST NOT be enforced by the endpoint that initiates
        //# path validation, as that would enable an attack on migration; see
        //# Section 9.3.3.
        //
        // The 'attack on migration' refers to the following scenario:
        // If the packet forwarded by the off-attacker is received before the
        // genuine packet, the genuine packet will be discarded as a duplicate
        // and path validation will fail.

        //= https://www.rfc-editor.org/rfc/rfc9000.txt#8.2.3
        //# A PATH_RESPONSE frame received on any network path validates the path
        //# on which the PATH_CHALLENGE was sent.

        for (id, path) in self.paths.iter_mut().enumerate() {
            if path.on_path_response(response.data) {
                // A path was validated so check if it becomes the new
                // last_known_active_validated_path
                if path.is_activated() {
                    self.last_known_active_validated_path = Some(id as u8);
                }
                break;
            }
        }
    }

    /// Process a packet and update internal state.
    ///
    /// Check if the packet is a non-probing (path validation) packet and attempt to
    /// update the active path for the connection.
    pub fn on_processed_packet<Pub: event::ConnectionPublisher>(
        &mut self,
        path_id: Id,
        source_connection_id: Option<PeerId>,
        path_validation_probing: path_validation::Probe,
        random_generator: &mut Config::RandomGenerator,
        publisher: &mut Pub,
    ) -> Result<(), transport::Error> {
<<<<<<< HEAD
        if !self.valid_initial_received() {
=======
        //= https://www.rfc-editor.org/rfc/rfc9000.txt#7.2
        //# A client MUST change the Destination Connection ID it uses for
        //# sending packets in response to only the first received Initial or
        //# Retry packet.
        //
        // A QUIC client uses a randomly generated value as the Initial Connection Id
        // until it receives a packet from the Server. Upon receiving a Server packet,
        // the Client switches to using the new Destination Connection Id. The
        // PeerIdRegistry is expected to be empty until the first Server packet.
        if self.peer_id_registry.is_empty() {
>>>>>>> 26397b80
            //= https://www.rfc-editor.org/rfc/rfc9000.txt#7.2
            //# Until a packet is received from the server, the client MUST
            //# use the same Destination Connection ID value on all packets in this
            //# connection.
            //
            // This is the first Server packet so start using the newly provided
            // connection id form the Server.
            assert!(Config::ENDPOINT_TYPE.is_client());
            if let Some(source_connection_id) = source_connection_id {
                self[path_id].peer_connection_id = source_connection_id;
                self.peer_id_registry
                    .register_initial_connection_id(source_connection_id, None);
            }
        }

        // Remove the temporary status after successfully processing a packet
        if self.pending_packet_authentication == Some(path_id.0) {
            self.pending_packet_authentication = None;

            // We can finally arm the challenge after authenticating the packet
            self.set_challenge(path_id, random_generator);
        }

        //= https://www.rfc-editor.org/rfc/rfc9000.txt#9.2
        //# An endpoint can migrate a connection to a new local address by
        //# sending packets containing non-probing frames from that address.
        if !path_validation_probing.is_probing() && self.active_path_id() != path_id {
            self.update_active_path(path_id, random_generator, publisher)?;

            //= https://www.rfc-editor.org/rfc/rfc9000.txt#9.3
            //# After changing the address to which it sends non-probing packets, an
            //# endpoint can abandon any path validation for other addresses.
            //
            // Abandon other path validations only if the active path is validated since an
            // attacker could block all path validation attempts simply by forwarding packets.
            if self.active_path().is_validated() {
                self.abandon_all_path_challenges();
            } else if !self.active_path().is_challenge_pending() {
                //= https://www.rfc-editor.org/rfc/rfc9000.txt#9.3
                //# If the recipient permits the migration, it MUST send subsequent
                //# packets to the new peer address and MUST initiate path validation
                //# (Section 8.2) to verify the peer's ownership of the address if
                //# validation is not already underway.
                self.set_challenge(self.active_path_id(), random_generator);
            }
        }
        Ok(())
    }

    #[inline]
    fn abandon_all_path_challenges(&mut self) {
        for path in self.paths.iter_mut() {
            path.abandon_challenge();
        }
    }

    //= https://www.rfc-editor.org/rfc/rfc9000.txt#10.3
    //# Tokens are
    //# invalidated when their associated connection ID is retired via a
    //# RETIRE_CONNECTION_ID frame (Section 19.16).
    pub fn on_connection_id_retire(&self, _connection_id: &connection::LocalId) {
        // TODO invalidate any tokens issued under this connection id
    }

    /// Called when a NEW_CONNECTION_ID frame is received from the peer
    pub fn on_new_connection_id<Pub: event::ConnectionPublisher>(
        &mut self,
        connection_id: &connection::PeerId,
        sequence_number: u32,
        retire_prior_to: u32,
        stateless_reset_token: &stateless_reset::Token,
        publisher: &mut Pub,
    ) -> Result<(), transport::Error> {
        // Retire and register connection ID
        self.peer_id_registry.on_new_connection_id(
            connection_id,
            sequence_number,
            retire_prior_to,
            stateless_reset_token,
        )?;

        //= https://www.rfc-editor.org/rfc/rfc9000.txt#5.1.2
        //# Upon receipt of an increased Retire Prior To field, the peer MUST
        //# stop using the corresponding connection IDs and retire them with
        //# RETIRE_CONNECTION_ID frames before adding the newly provided
        //# connection ID to the set of active connection IDs.
        let active_path_connection_id = self.active_path().peer_connection_id;

        if !self.peer_id_registry.is_active(&active_path_connection_id) {
            self.active_path_mut().peer_connection_id = self
                .peer_id_registry
                .consume_new_id_for_existing_path(
                    self.active_path_id(),
                    active_path_connection_id,
                    publisher,
                )
                .expect(
                    "since we are only checking the active path and new id was delivered \
                    via the new_connection_id frames, there will always be a new id available \
                    to consume if necessary",
                );
        }

        Ok(())
    }

    pub fn on_timeout<Pub: event::ConnectionPublisher>(
        &mut self,
        timestamp: Timestamp,
        random_generator: &mut Config::RandomGenerator,
        publisher: &mut Pub,
    ) -> Result<(), connection::Error> {
        for (id, path) in self.paths.iter_mut().enumerate() {
            path.on_timeout(timestamp, Id(id as u8), random_generator, publisher);
        }

        if self.active_path().failed_validation() {
            match self.last_known_active_validated_path {
                Some(last_known_active_validated_path) => {
                    //= https://www.rfc-editor.org/rfc/rfc9000.txt#9.3.2
                    //# To protect the connection from failing due to such a spurious
                    //# migration, an endpoint MUST revert to using the last validated peer
                    //# address when validation of a new peer address fails.
                    self.active = last_known_active_validated_path;
                    self.last_known_active_validated_path = None;
                }
                None => {
                    //= https://www.rfc-editor.org/rfc/rfc9000.txt#9
                    //# When an endpoint has no validated path on which to send packets, it
                    //# MAY discard connection state.

                    //= https://www.rfc-editor.org/rfc/rfc9000.txt#9
                    //= type=TODO
                    //= tracking-issue=713
                    //# An endpoint capable of connection
                    //# migration MAY wait for a new path to become available before
                    //# discarding connection state.

                    //= https://www.rfc-editor.org/rfc/rfc9000.txt#9.3.2
                    //# If an endpoint has no state about the last validated peer address, it
                    //# MUST close the connection silently by discarding all connection
                    //# state.

                    //= https://www.rfc-editor.org/rfc/rfc9000.txt#10
                    //# An endpoint MAY discard connection state if it does not have a
                    //# validated path on which it can send packets; see Section 8.2
                    return Err(connection::Error::NoValidPath);
                }
            }
        }

        Ok(())
    }

    /// Notifies the path manager of the connection closing event
    pub fn on_closing(&mut self) {
        self.active_path_mut().on_closing();
        // TODO clean up other paths
    }

    /// true if ALL paths are amplification_limited
    #[inline]
    pub fn is_amplification_limited(&self) -> bool {
        self.paths
            .iter()
            .all(|path| path.transmission_constraint().is_amplification_limited())
    }

    /// true if ANY of the paths can transmit
    #[inline]
    pub fn can_transmit(&self, interest: transmission::Interest) -> bool {
        self.paths.iter().any(|path| {
            let constraint = path.transmission_constraint();
            interest.can_transmit(constraint)
        })
    }

    #[inline]
    pub fn transmission_constraint(&self) -> transmission::Constraint {
        // Return the lowest constraint which will ensure we don't get blocked on transmission by a single path
        self.paths
            .iter()
            .map(|path| path.transmission_constraint())
            .min()
            .unwrap_or(transmission::Constraint::None)
    }
}

impl<Config: endpoint::Config> timer::Provider for Manager<Config> {
    #[inline]
    fn timers<Q: timer::Query>(&self, query: &mut Q) -> timer::Result {
        for path in self.paths.iter() {
            path.timers(query)?;
        }

        Ok(())
    }
}

/// Iterate over all paths that have an interest in sending PATH_CHALLENGE
/// or PATH_RESPONSE frames.
///
/// This abstraction allows for iterating over pending paths while also
/// having mutable access to the Manager.
pub struct PathsPendingValidation<'a, Config: endpoint::Config> {
    index: u8,
    path_manager: &'a mut Manager<Config>,
}

impl<'a, Config: endpoint::Config> PathsPendingValidation<'a, Config> {
    pub fn new(path_manager: &'a mut Manager<Config>) -> Self {
        Self {
            index: 0,
            path_manager,
        }
    }

    #[inline]
    pub fn next_path(&mut self) -> Option<(Id, &mut Manager<Config>)> {
        loop {
            let path = self.path_manager.paths.get(self.index as usize)?;

            // Advance the index otherwise this will continue to process the
            // same path.
            self.index += 1;

            if path.is_challenge_pending() || path.is_response_pending() {
                return Some((Id(self.index - 1), self.path_manager));
            }
        }
    }
}

impl<Config: endpoint::Config> transmission::interest::Provider for Manager<Config> {
    #[inline]
    fn transmission_interest<Q: transmission::interest::Query>(
        &self,
        query: &mut Q,
    ) -> transmission::interest::Result {
        self.peer_id_registry.transmission_interest(query)?;

        for path in self.paths.iter() {
            // query PATH_CHALLENGE and PATH_RESPONSE interest for each path
            path.transmission_interest(query)?;
        }

        Ok(())
    }
}

/// Internal Id of a path in the manager
#[derive(Clone, Copy, Debug, PartialEq, PartialOrd, Eq, Ord, Hash)]
pub struct Id(u8);

impl Id {
    pub fn new(id: u8) -> Self {
        Self(id)
    }

    pub fn as_u8(&self) -> u8 {
        self.0
    }
}

impl<Config: endpoint::Config> core::ops::Index<Id> for Manager<Config> {
    type Output = Path<Config>;

    #[inline]
    fn index(&self, id: Id) -> &Self::Output {
        &self.paths[id.0 as usize]
    }
}

impl<Config: endpoint::Config> core::ops::IndexMut<Id> for Manager<Config> {
    #[inline]
    fn index_mut(&mut self, id: Id) -> &mut Self::Output {
        &mut self.paths[id.0 as usize]
    }
}

impl event::IntoEvent<u64> for Id {
    #[inline]
    fn into_event(self) -> u64 {
        self.0 as u64
    }
}

macro_rules! path_event {
    ($path:ident, $path_id:ident) => {{
        event::builder::Path {
            local_addr: $path.local_address().into_event(),
            local_cid: $path.local_connection_id.into_event(),
            remote_addr: $path.remote_address().into_event(),
            remote_cid: $path.peer_connection_id.into_event(),
            id: $path_id.into_event(),
        }
    }};
}
pub(crate) use path_event;
use s2n_quic_core::event::builder::DatagramDropReason;

#[cfg(test)]
mod tests;

#[cfg(test)]
mod fuzz_target;<|MERGE_RESOLUTION|>--- conflicted
+++ resolved
@@ -586,20 +586,11 @@
         random_generator: &mut Config::RandomGenerator,
         publisher: &mut Pub,
     ) -> Result<(), transport::Error> {
-<<<<<<< HEAD
-        if !self.valid_initial_received() {
-=======
         //= https://www.rfc-editor.org/rfc/rfc9000.txt#7.2
         //# A client MUST change the Destination Connection ID it uses for
         //# sending packets in response to only the first received Initial or
         //# Retry packet.
-        //
-        // A QUIC client uses a randomly generated value as the Initial Connection Id
-        // until it receives a packet from the Server. Upon receiving a Server packet,
-        // the Client switches to using the new Destination Connection Id. The
-        // PeerIdRegistry is expected to be empty until the first Server packet.
-        if self.peer_id_registry.is_empty() {
->>>>>>> 26397b80
+        if !self.valid_initial_received() {
             //= https://www.rfc-editor.org/rfc/rfc9000.txt#7.2
             //# Until a packet is received from the server, the client MUST
             //# use the same Destination Connection ID value on all packets in this

// Copyright Amazon.com, Inc. or its affiliates. All Rights Reserved.
// SPDX-License-Identifier: Apache-2.0

//! This module contains the Manager implementation

use crate::{
    connection::PeerIdRegistry,
    endpoint,
    path::{challenge, Path},
    transmission,
};
use s2n_quic_core::{
    ack,
    connection::{self, PeerId},
    event::{self, builder::DatagramDropReason, IntoEvent},
    frame,
    frame::path_validation,
    inet::DatagramInfo,
    packet::number::PacketNumberSpace,
    path::{
        migration::{self, Validator as _},
        Handle as _, MaxMtu,
    },
    random::Generator as _,
    recovery::{
        congestion_controller::{self, Endpoint as _},
        RttEstimator,
    },
    stateless_reset,
    time::{timer, Timestamp},
    transport,
};
use smallvec::SmallVec;

/// The amount of Paths that can be maintained without using the heap.
/// This value is also used to limit the number of connection migrations.
const MAX_ALLOWED_PATHS: usize = 5;

/// The PathManager handles paths for a specific connection.
/// It will handle path validation operations, and track the active path for a connection.
#[derive(Debug)]
pub struct Manager<Config: endpoint::Config> {
    /// Path array
    paths: SmallVec<[Path<Config>; MAX_ALLOWED_PATHS]>,

    /// Registry of `connection::PeerId`s
    pub(crate) peer_id_registry: PeerIdRegistry,

    /// Index to the active path
    active: u8,

    /// Index of last known active and validated path.
    ///
    /// The Path must be validated and also active at some some point to
    /// be set as the last_known_active_validated_path.
    last_known_active_validated_path: Option<u8>,

    /// The current index of a path that is pending packet protection authentication
    ///
    /// This field is used to annotate a new path that is pending packet authentication.
    /// If packet authentication fails then this path index will get reused instead of
    /// appending another to the list. This is used to prevent an off-path attacker from
    /// creating new paths with garbage data and preventing the peer to migrate paths.
    ///
    /// Note that it doesn't prevent an on-path attacker from observing/forwarding
    /// authenticated packets from bogus addresses. Because of the current hard limit
    /// of `MAX_ALLOWED_PATHS`, this will prevent the peer from migrating, if it needs to.
    /// The `paths` data structure will need to be enhanced to include garbage collection
    /// of old paths to overcome this limitation.
    pending_packet_authentication: Option<u8>,
}

impl<Config: endpoint::Config> Manager<Config> {
    pub fn new(initial_path: Path<Config>, peer_id_registry: PeerIdRegistry) -> Self {
        let mut manager = Manager {
            paths: SmallVec::from_elem(initial_path, 1),
            peer_id_registry,
            active: 0,
            last_known_active_validated_path: None,
            pending_packet_authentication: None,
        };
        manager.paths[0].activated = true;
        manager.paths[0].is_active = true;
        manager
    }

    /// Update the active path
    fn update_active_path<Pub: event::ConnectionPublisher>(
        &mut self,
        new_path_id: Id,
        random_generator: &mut Config::RandomGenerator,
        publisher: &mut Pub,
    ) -> Result<(), transport::Error> {
        debug_assert!(new_path_id != Id(self.active));

        let prev_path_id = self.active_path_id();

        let mut peer_connection_id = self[new_path_id].peer_connection_id;

        // The path's connection id might have retired since we last used it. Check if it is still
        // active, otherwise try and consume a new connection id.
        if !self.peer_id_registry.is_active(&peer_connection_id) {
            // If there are no new connection ids the peer is responsible for
            // providing additional connection ids to continue.
            //
            // Insufficient connection ids should not cause the connection to close.
            // Investigate api after this is used.
            peer_connection_id = self
                .peer_id_registry
                .consume_new_id_for_existing_path(new_path_id, peer_connection_id, publisher)
                .ok_or(
                    // TODO: add an event if active path update fails due to insufficient ids
                    transport::Error::INTERNAL_ERROR,
                )?;
        };
        self[new_path_id].peer_connection_id = peer_connection_id;

        if self.active_path().is_validated() {
            self.last_known_active_validated_path = Some(self.active);
        }

        //= https://www.rfc-editor.org/rfc/rfc9000#section-9.3.3
        //# In response to an apparent migration, endpoints MUST validate the
        //# previously active path using a PATH_CHALLENGE frame.
        //
        // TODO: https://github.com/awslabs/s2n-quic/issues/711
        // The usage of 'apparent' is vague and its not clear if the previous path should
        // always be validated or only if the new active path is not validated.
        if !self.active_path().is_challenge_pending() {
            self.set_challenge(self.active_path_id(), random_generator);
        }

        self.activate_path(publisher, prev_path_id, new_path_id);

        // Restart ECN validation to check that the path still supports ECN
        let path = self.active_path_mut();
        path.ecn_controller
            .restart(path_event!(path, new_path_id), publisher);
        Ok(())
    }

    /// Return the active path
    #[inline]
    pub fn active_path(&self) -> &Path<Config> {
        &self.paths[self.active as usize]
    }

    /// Return a mutable reference to the active path
    #[inline]
    pub fn active_path_mut(&mut self) -> &mut Path<Config> {
        &mut self.paths[self.active as usize]
    }

    /// Return the Id of the active path
    #[inline]
    pub fn active_path_id(&self) -> Id {
        Id(self.active)
    }

    pub fn check_active_path_is_synced(&self) {
        if cfg!(debug_assertions) {
            for (idx, path) in self.paths.iter().enumerate() {
                assert_eq!(path.is_active, (self.active == idx as u8));
            }
        }
    }

    pub fn activate_path<Pub: event::ConnectionPublisher>(
        &mut self,
        publisher: &mut Pub,
        prev_path_id: Id,
        new_path_id: Id,
    ) {
        self.check_active_path_is_synced();
        self.active = new_path_id.as_u8();
        self[prev_path_id].is_active = false;
        self[new_path_id].is_active = true;
        self[new_path_id].on_activated();
        self.check_active_path_is_synced();

        let prev_path = &self[prev_path_id];
        let new_path = &self[new_path_id];
        publisher.on_active_path_updated(event::builder::ActivePathUpdated {
            previous: path_event!(prev_path, prev_path_id),
            active: path_event!(new_path, new_path_id),
        });
    }

    //= https://www.rfc-editor.org/rfc/rfc9000#section-9.3
    //= type=TODO
    //= tracking-issue=714
    //# An endpoint MAY skip validation of a peer address if
    //# that address has been seen recently.
    /// Returns the Path for the provided address if the PathManager knows about it
    #[inline]
    pub fn path(&self, handle: &Config::PathHandle) -> Option<(Id, &Path<Config>)> {
        self.paths
            .iter()
            .enumerate()
            .find(|(_id, path)| Path::eq_by_handle(path, handle))
            .map(|(id, path)| (Id(id as u8), path))
    }

    /// Returns the Path for the provided address if the PathManager knows about it
    #[inline]
    pub fn path_mut(&mut self, handle: &Config::PathHandle) -> Option<(Id, &mut Path<Config>)> {
        self.paths
            .iter_mut()
            .enumerate()
            .find(|(_id, path)| Path::eq_by_handle(path, handle))
            .map(|(id, path)| (Id(id as u8), path))
    }

    /// Returns an iterator over all paths pending path_challenge or path_response
    /// transmission.
    pub fn paths_pending_validation(&mut self) -> PathsPendingValidation<Config> {
        PathsPendingValidation::new(self)
    }

    /// Called when a datagram is received on a connection
    /// Upon success, returns a `(Id, bool)` containing the path ID and a boolean that is
    /// true if the path had been amplification limited prior to receiving the datagram
    /// and is now no longer amplification limited.
    ///
    /// This function is called prior to packet authentication. If possible add business
    /// logic to [`Self::on_processed_packet`], which is called after the packet has been
    /// authenticated.
    #[allow(clippy::too_many_arguments)]
    pub fn on_datagram_received<Pub: event::ConnectionPublisher>(
        &mut self,
        path_handle: &Config::PathHandle,
        datagram: &DatagramInfo,
        handshake_confirmed: bool,
        congestion_controller_endpoint: &mut Config::CongestionControllerEndpoint,
        migration_validator: &mut Config::PathMigrationValidator,
        max_mtu: MaxMtu,
        publisher: &mut Pub,
    ) -> Result<(Id, bool), DatagramDropReason> {
        let valid_initial_received = self.valid_initial_received();

        if let Some((id, path)) = self.path_mut(path_handle) {
            let source_cid_changed = datagram.source_connection_id.map_or(false, |scid| {
                scid != path.peer_connection_id && valid_initial_received
            });

            if source_cid_changed {
                //= https://www.rfc-editor.org/rfc/rfc9000#section-7.2
                //# Once a client has received a valid Initial packet from the server, it MUST
                //# discard any subsequent packet it receives on that connection with a
                //# different Source Connection ID.

                //= https://www.rfc-editor.org/rfc/rfc9000#section-7.2
                //# Any further changes to the Destination Connection ID are only
                //# permitted if the values are taken from NEW_CONNECTION_ID frames; if
                //# subsequent Initial packets include a different Source Connection ID,
                //# they MUST be discarded.

                return Err(DatagramDropReason::InvalidSourceConnectionId);
            }

            let unblocked = path.on_bytes_received(datagram.payload_len);
            return Ok((id, unblocked));
        }

        //= https://www.rfc-editor.org/rfc/rfc9000#section-9
        //# If a client receives packets from an unknown server address,
        //# the client MUST discard these packets.
        if Config::ENDPOINT_TYPE.is_client() {
            return Err(DatagramDropReason::UnknownServerAddress);
        };

        //= https://www.rfc-editor.org/rfc/rfc9000#section-9
        //# The design of QUIC relies on endpoints retaining a stable address
        //# for the duration of the handshake.  An endpoint MUST NOT initiate
        //# connection migration before the handshake is confirmed, as defined
        //# in section 4.1.2 of [QUIC-TLS].
        if !handshake_confirmed {
            return Err(DatagramDropReason::ConnectionMigrationDuringHandshake);
        }

        //= https://www.rfc-editor.org/rfc/rfc9000#section-9
        //# If the peer
        //# violates this requirement, the endpoint MUST either drop the incoming
        //# packets on that path without generating a Stateless Reset or proceed
        //# with path validation and allow the peer to migrate.  Generating a
        //# Stateless Reset or closing the connection would allow third parties
        //# in the network to cause connections to close by spoofing or otherwise
        //# manipulating observed traffic.

        self.handle_connection_migration(
            path_handle,
            datagram,
            congestion_controller_endpoint,
            migration_validator,
            max_mtu,
            publisher,
        )
    }

    #[allow(clippy::too_many_arguments)]
    fn handle_connection_migration<Pub: event::ConnectionPublisher>(
        &mut self,
        path_handle: &Config::PathHandle,
        datagram: &DatagramInfo,
        congestion_controller_endpoint: &mut Config::CongestionControllerEndpoint,
        migration_validator: &mut Config::PathMigrationValidator,
        max_mtu: MaxMtu,
        publisher: &mut Pub,
<<<<<<< HEAD
    ) -> Result<(Id, bool), DatagramDropReason> {
        //= https://www.rfc-editor.org/rfc/rfc9000.txt#9
=======
    ) -> Result<(Id, bool), transport::Error> {
        //= https://www.rfc-editor.org/rfc/rfc9000#section-9
>>>>>>> 1bd27b43
        //# Clients are responsible for initiating all migrations.
        debug_assert!(Config::ENDPOINT_TYPE.is_server());

        let remote_address = path_handle.remote_address();
        let local_address = path_handle.local_address();
        let active_local_addr = self.active_path().local_address();
        let active_remote_addr = self.active_path().remote_address();

        // TODO set alpn if available
        let attempt: migration::Attempt = migration::AttemptBuilder {
            active_path: event::builder::Path {
                local_addr: active_local_addr.into_event(),
                local_cid: self.active_path().local_connection_id.into_event(),
                remote_addr: active_remote_addr.into_event(),
                remote_cid: self.active_path().peer_connection_id.into_event(),
                id: self.active_path_id().into_event(),
                is_active: true,
            }
            .into_event(),
            packet: migration::PacketInfoBuilder {
                remote_address: &remote_address,
                local_address: &local_address,
            }
            .into(),
        }
        .into();

        match migration_validator.on_migration_attempt(&attempt) {
            migration::Outcome::Allow => {
                // no-op: allow the migration to continue
            }
            migration::Outcome::Deny(reason) => {
                publisher.on_connection_migration_denied(reason.into_event());
                return Err(DatagramDropReason::RejectedConnectionMigration);
            }
            _ => {
                return Err(DatagramDropReason::RejectedConnectionMigration);
            }
        }

        // Determine which index will be used for the newly created path
        //
        // If a previously allocated path failed to contain an authenticated packet, we
        // use that index instead of pushing on to the end.
        let new_path_idx = if let Some(idx) = self.pending_packet_authentication {
            idx as _
        } else {
            let idx = self.paths.len();
            self.pending_packet_authentication = Some(idx as _);
            idx
        };

        // TODO: Support deletion of old paths: https://github.com/awslabs/s2n-quic/issues/741
        // The current path manager implementation does not delete or reuse indices
        // in the path array. This can result in an unbounded number of paths. To prevent
        // this we limit the max number of paths per connection.
        if new_path_idx >= MAX_ALLOWED_PATHS {
            return Err(DatagramDropReason::PathLimitExceeded);
        }
        let new_path_id = Id(new_path_idx as u8);

        //= https://www.rfc-editor.org/rfc/rfc9000#section-9.4
        //= type=TODO
        //# Because port-only changes are commonly the
        //# result of NAT rebinding or other middlebox activity, the endpoint MAY
        //# instead retain its congestion control state and round-trip estimate
        //# in those cases instead of reverting to initial values.

        //= https://www.rfc-editor.org/rfc/rfc9000#section-9.4
        //# On confirming a peer's ownership of its new address, an endpoint MUST
        //# immediately reset the congestion controller and round-trip time
        //# estimator for the new path to initial values (see Appendices A.3 and
        //# B.3 of [QUIC-RECOVERY]) unless the only change in the peer's address
        //# is its port number.
        // Since we maintain a separate congestion controller and round-trip time
        // estimator for the new path, and they are initialized with initial values,
        // we do not need to reset congestion controller and round-trip time estimator
        // again on confirming the peer's ownership of its new address.
        let rtt = RttEstimator::new(self.active_path().rtt_estimator.max_ack_delay());
        let path_info = congestion_controller::PathInfo::new(&remote_address);
        let cc = congestion_controller_endpoint.new_congestion_controller(path_info);

        let peer_connection_id = {
            if self.active_path().local_connection_id != datagram.destination_connection_id {
                //= https://www.rfc-editor.org/rfc/rfc9000#section-9.5
                //# Similarly, an endpoint MUST NOT reuse a connection ID when sending to
                //# more than one destination address.

                // Peer has intentionally tried to migrate to this new path because they changed
                // their destination_connection_id, so we will change our destination_connection_id as well.
                self.peer_id_registry
                    .consume_new_id_for_new_path()
                    .ok_or(DatagramDropReason::InsufficientConnectionIds)?
            } else {
                //= https://www.rfc-editor.org/rfc/rfc9000#section-9.5
                //# Due to network changes outside
                //# the control of its peer, an endpoint might receive packets from a new
                //# source address with the same Destination Connection ID field value,
                //# in which case it MAY continue to use the current connection ID with
                //# the new remote address while still sending from the same local
                //# address.
                self.active_path().peer_connection_id
            }
        };

        //= https://www.rfc-editor.org/rfc/rfc9000#section-9.3.1
        //# Until a peer's address is deemed valid, an endpoint limits
        //# the amount of data it sends to that address; see Section 8.
        //
        //= https://www.rfc-editor.org/rfc/rfc9000#section-9.3
        //# An endpoint MAY send data to an unvalidated peer address, but it MUST
        //# protect against potential attacks as described in Sections 9.3.1 and
        //# 9.3.2.
        //
        // New paths for a Server endpoint start in AmplificationLimited state until they are validated.
        let mut path = Path::new(
            *path_handle,
            peer_connection_id,
            datagram.destination_connection_id,
            rtt,
            cc,
            true,
            max_mtu,
        );

        let unblocked = path.on_bytes_received(datagram.payload_len);

        let active_path = self.active_path();
        let active_path_id = self.active_path_id();
        publisher.on_path_created(event::builder::PathCreated {
            active: path_event!(active_path, active_path_id),
            new: path_event!(path, new_path_id),
        });

        // create a new path
        if new_path_idx < self.paths.len() {
            self.paths[new_path_idx] = path;
        } else {
            self.paths.push(path);
        }

        Ok((new_path_id, unblocked))
    }

    fn set_challenge(&mut self, path_id: Id, random_generator: &mut Config::RandomGenerator) {
        //= https://www.rfc-editor.org/rfc/rfc9000#section-8.2.1
        //# The endpoint MUST use unpredictable data in every PATH_CHALLENGE
        //# frame so that it can associate the peer's response with the
        //# corresponding PATH_CHALLENGE.
        let mut data: challenge::Data = [0; 8];
        random_generator.public_random_fill(&mut data);

        //= https://www.rfc-editor.org/rfc/rfc9000#section-8.2.4
        //# Endpoints SHOULD abandon path validation based on a timer.
        //
        //= https://www.rfc-editor.org/rfc/rfc9000#section-8.2.4
        //# When
        //# setting this timer, implementations are cautioned that the new path
        //# could have a longer round-trip time than the original.  A value of
        //# three times the larger of the current PTO or the PTO for the new path
        //# (using kInitialRtt, as defined in [QUIC-RECOVERY]) is RECOMMENDED.
        let abandon_duration = self[path_id].pto_period(PacketNumberSpace::ApplicationData);
        let abandon_duration = 3 * abandon_duration.max(
            self.active_path()
                .pto_period(PacketNumberSpace::ApplicationData),
        );

        //= https://www.rfc-editor.org/rfc/rfc9000#section-9
        //# An endpoint MUST
        //# perform path validation (Section 8.2) if it detects any change to a
        //# peer's address, unless it has previously validated that address.

        //= https://www.rfc-editor.org/rfc/rfc9000#section-9.6.3
        //# Servers SHOULD initiate path validation to the client's new address
        //# upon receiving a probe packet from a different address.
        let challenge = challenge::Challenge::new(abandon_duration, data);
        self[path_id].set_challenge(challenge);
    }

    /// Returns true if a valid initial packet has been received
    pub fn valid_initial_received(&self) -> bool {
        if Config::ENDPOINT_TYPE.is_server() {
            // Since the path manager is owned by a connection, and a connection can only exist
            // on the server if a valid initial has been received, we immediately return true
            true
        } else {
            // A QUIC client uses a randomly generated value as the Initial Connection Id
            // until it receives a packet from the Server. Upon receiving a Server packet,
            // the Client switches to using the new Destination Connection Id. The
            // PeerIdRegistry is expected to be empty until the first Server initial packet.
            !self.peer_id_registry.is_empty()
        }
    }

    /// Writes any frames the path manager wishes to transmit to the given context
    #[inline]
    pub fn on_transmit<W: transmission::WriteContext>(&mut self, context: &mut W) {
        self.peer_id_registry.on_transmit(context)

        // TODO Add in per-path constraints based on whether a Challenge needs to be
        // transmitted.
    }

    /// Called when packets are acknowledged
    #[inline]
    pub fn on_packet_ack<A: ack::Set>(&mut self, ack_set: &A) {
        self.peer_id_registry.on_packet_ack(ack_set);
    }

    /// Called when packets are lost
    #[inline]
    pub fn on_packet_loss<A: ack::Set>(&mut self, ack_set: &A) {
        self.peer_id_registry.on_packet_loss(ack_set);
    }

    #[inline]
    pub fn on_path_challenge(
        &mut self,
        path_id: Id,
        challenge: &frame::path_challenge::PathChallenge,
    ) {
        self[path_id].on_path_challenge(challenge.data);
    }

    //= https://www.rfc-editor.org/rfc/rfc9000#section-8.2.3
    //# Path validation succeeds when a PATH_RESPONSE frame is received that
    //# contains the data that was sent in a previous PATH_CHALLENGE frame.
    //# A PATH_RESPONSE frame received on any network path validates the path
    //# on which the PATH_CHALLENGE was sent.
    #[inline]
    pub fn on_path_response<Pub: event::ConnectionPublisher>(
        &mut self,
        response: &frame::PathResponse,
        publisher: &mut Pub,
    ) {
        //= https://www.rfc-editor.org/rfc/rfc9000#section-8.2.2
        //# A PATH_RESPONSE frame MUST be sent on the network path where the
        //# PATH_CHALLENGE frame was received.

        //= https://www.rfc-editor.org/rfc/rfc9000#section-8.2.2
        //# This requirement MUST NOT be enforced by the endpoint that initiates
        //# path validation, as that would enable an attack on migration; see
        //# Section 9.3.3.
        //
        // The 'attack on migration' refers to the following scenario:
        // If the packet forwarded by the off-attacker is received before the
        // genuine packet, the genuine packet will be discarded as a duplicate
        // and path validation will fail.

        //= https://www.rfc-editor.org/rfc/rfc9000#section-8.2.3
        //# A PATH_RESPONSE frame received on any network path validates the path
        //# on which the PATH_CHALLENGE was sent.

        for (id, path) in self.paths.iter_mut().enumerate() {
            if path.on_path_response(response.data) {
                let id = id as u64;
                publisher.on_path_challenge_updated(event::builder::PathChallengeUpdated {
                    path_challenge_status: event::builder::PathChallengeStatus::Validated,
                    path: path_event!(path, id),
                    challenge_data: path.challenge.challenge_data().into_event(),
                });
                // A path was validated so check if it becomes the new
                // last_known_active_validated_path
                if path.is_activated() {
                    self.last_known_active_validated_path = Some(id as u8);
                }
                break;
            }
        }
    }

    /// Process a packet and update internal state.
    ///
    /// Check if the packet is a non-probing (path validation) packet and attempt to
    /// update the active path for the connection.
    pub fn on_processed_packet<Pub: event::ConnectionPublisher>(
        &mut self,
        path_id: Id,
        source_connection_id: Option<PeerId>,
        path_validation_probing: path_validation::Probe,
        random_generator: &mut Config::RandomGenerator,
        publisher: &mut Pub,
    ) -> Result<(), transport::Error> {
        //= https://www.rfc-editor.org/rfc/rfc9000#section-7.2
        //# A client MUST change the Destination Connection ID it uses for
        //# sending packets in response to only the first received Initial or
        //# Retry packet.
        if !self.valid_initial_received() {
            //= https://www.rfc-editor.org/rfc/rfc9000#section-7.2
            //# Until a packet is received from the server, the client MUST
            //# use the same Destination Connection ID value on all packets in this
            //# connection.
            //
            // This is the first Server packet so start using the newly provided
            // connection id form the Server.
            assert!(Config::ENDPOINT_TYPE.is_client());
            if let Some(source_connection_id) = source_connection_id {
                self[path_id].peer_connection_id = source_connection_id;
                self.peer_id_registry
                    .register_initial_connection_id(source_connection_id);
            }
        }

        // Remove the temporary status after successfully processing a packet
        if self.pending_packet_authentication == Some(path_id.0) {
            self.pending_packet_authentication = None;

            // We can finally arm the challenge after authenticating the packet
            self.set_challenge(path_id, random_generator);
        }

        //= https://www.rfc-editor.org/rfc/rfc9000#section-9.2
        //# An endpoint can migrate a connection to a new local address by
        //# sending packets containing non-probing frames from that address.
        if !path_validation_probing.is_probing() && self.active_path_id() != path_id {
            self.update_active_path(path_id, random_generator, publisher)?;

            //= https://www.rfc-editor.org/rfc/rfc9000#section-9.3
            //# After changing the address to which it sends non-probing packets, an
            //# endpoint can abandon any path validation for other addresses.
            //
            // Abandon other path validations only if the active path is validated since an
            // attacker could block all path validation attempts simply by forwarding packets.
            if self.active_path().is_validated() {
                self.abandon_all_path_challenges(publisher);
            } else if !self.active_path().is_challenge_pending() {
                //= https://www.rfc-editor.org/rfc/rfc9000#section-9.3
                //# If the recipient permits the migration, it MUST send subsequent
                //# packets to the new peer address and MUST initiate path validation
                //# (Section 8.2) to verify the peer's ownership of the address if
                //# validation is not already underway.
                self.set_challenge(self.active_path_id(), random_generator);
            }
        }
        Ok(())
    }

    #[inline]
    fn abandon_all_path_challenges<Pub: event::ConnectionPublisher>(
        &mut self,
        publisher: &mut Pub,
    ) {
        for (idx, path) in self.paths.iter_mut().enumerate() {
            let path_id = idx as u64;
            path.abandon_challenge(publisher, path_id);
        }
    }

    //= https://www.rfc-editor.org/rfc/rfc9000#section-10.3
    //# Tokens are
    //# invalidated when their associated connection ID is retired via a
    //# RETIRE_CONNECTION_ID frame (Section 19.16).
    pub fn on_connection_id_retire(&self, _connection_id: &connection::LocalId) {
        // TODO invalidate any tokens issued under this connection id
    }

    /// Called when a NEW_CONNECTION_ID frame is received from the peer
    pub fn on_new_connection_id<Pub: event::ConnectionPublisher>(
        &mut self,
        connection_id: &connection::PeerId,
        sequence_number: u32,
        retire_prior_to: u32,
        stateless_reset_token: &stateless_reset::Token,
        publisher: &mut Pub,
    ) -> Result<(), transport::Error> {
        // Retire and register connection ID
        self.peer_id_registry.on_new_connection_id(
            connection_id,
            sequence_number,
            retire_prior_to,
            stateless_reset_token,
        )?;

        //= https://www.rfc-editor.org/rfc/rfc9000#section-5.1.2
        //# Upon receipt of an increased Retire Prior To field, the peer MUST
        //# stop using the corresponding connection IDs and retire them with
        //# RETIRE_CONNECTION_ID frames before adding the newly provided
        //# connection ID to the set of active connection IDs.
        let active_path_connection_id = self.active_path().peer_connection_id;

        if !self.peer_id_registry.is_active(&active_path_connection_id) {
            self.active_path_mut().peer_connection_id = self
                .peer_id_registry
                .consume_new_id_for_existing_path(
                    self.active_path_id(),
                    active_path_connection_id,
                    publisher,
                )
                .expect(
                    "since we are only checking the active path and new id was delivered \
                    via the new_connection_id frames, there will always be a new id available \
                    to consume if necessary",
                );
        }

        Ok(())
    }

    pub fn on_timeout<Pub: event::ConnectionPublisher>(
        &mut self,
        timestamp: Timestamp,
        random_generator: &mut Config::RandomGenerator,
        publisher: &mut Pub,
    ) -> Result<(), connection::Error> {
        for (id, path) in self.paths.iter_mut().enumerate() {
            path.on_timeout(timestamp, Id(id as u8), random_generator, publisher);
        }

        if self.active_path().failed_validation() {
            match self.last_known_active_validated_path {
                Some(last_known_active_validated_path) => {
                    //= https://www.rfc-editor.org/rfc/rfc9000#section-9.3.2
                    //# To protect the connection from failing due to such a spurious
                    //# migration, an endpoint MUST revert to using the last validated peer
                    //# address when validation of a new peer address fails.
                    let prev_path_id = Id(self.active);
                    let new_path_id = Id(last_known_active_validated_path);
                    self.activate_path(publisher, prev_path_id, new_path_id);
                    self.last_known_active_validated_path = None;
                }
                None => {
                    //= https://www.rfc-editor.org/rfc/rfc9000#section-9
                    //# When an endpoint has no validated path on which to send packets, it
                    //# MAY discard connection state.

                    //= https://www.rfc-editor.org/rfc/rfc9000#section-9
                    //= type=TODO
                    //= tracking-issue=713
                    //# An endpoint capable of connection
                    //# migration MAY wait for a new path to become available before
                    //# discarding connection state.

                    //= https://www.rfc-editor.org/rfc/rfc9000#section-9.3.2
                    //# If an endpoint has no state about the last validated peer address, it
                    //# MUST close the connection silently by discarding all connection
                    //# state.

                    //= https://www.rfc-editor.org/rfc/rfc9000#section-10
                    //# An endpoint MAY discard connection state if it does not have a
                    //# validated path on which it can send packets; see Section 8.2
                    return Err(connection::Error::NoValidPath);
                }
            }
        }

        Ok(())
    }

    /// Notifies the path manager of the connection closing event
    pub fn on_closing(&mut self) {
        self.active_path_mut().on_closing();
        // TODO clean up other paths
    }

    /// true if ALL paths are amplification_limited
    #[inline]
    pub fn is_amplification_limited(&self) -> bool {
        self.paths
            .iter()
            .all(|path| path.transmission_constraint().is_amplification_limited())
    }

    /// true if ANY of the paths can transmit
    #[inline]
    pub fn can_transmit(&self, interest: transmission::Interest) -> bool {
        self.paths.iter().any(|path| {
            let constraint = path.transmission_constraint();
            interest.can_transmit(constraint)
        })
    }

    #[inline]
    pub fn transmission_constraint(&self) -> transmission::Constraint {
        // Return the lowest constraint which will ensure we don't get blocked on transmission by a single path
        self.paths
            .iter()
            .map(|path| path.transmission_constraint())
            .min()
            .unwrap_or(transmission::Constraint::None)
    }
}

impl<Config: endpoint::Config> timer::Provider for Manager<Config> {
    #[inline]
    fn timers<Q: timer::Query>(&self, query: &mut Q) -> timer::Result {
        for path in self.paths.iter() {
            path.timers(query)?;
        }

        Ok(())
    }
}

/// Iterate over all paths that have an interest in sending PATH_CHALLENGE
/// or PATH_RESPONSE frames.
///
/// This abstraction allows for iterating over pending paths while also
/// having mutable access to the Manager.
pub struct PathsPendingValidation<'a, Config: endpoint::Config> {
    index: u8,
    path_manager: &'a mut Manager<Config>,
}

impl<'a, Config: endpoint::Config> PathsPendingValidation<'a, Config> {
    pub fn new(path_manager: &'a mut Manager<Config>) -> Self {
        Self {
            index: 0,
            path_manager,
        }
    }

    #[inline]
    pub fn next_path(&mut self) -> Option<(Id, &mut Manager<Config>)> {
        loop {
            let path = self.path_manager.paths.get(self.index as usize)?;

            // Advance the index otherwise this will continue to process the
            // same path.
            self.index += 1;

            if path.is_challenge_pending() || path.is_response_pending() {
                return Some((Id(self.index - 1), self.path_manager));
            }
        }
    }
}

impl<Config: endpoint::Config> transmission::interest::Provider for Manager<Config> {
    #[inline]
    fn transmission_interest<Q: transmission::interest::Query>(
        &self,
        query: &mut Q,
    ) -> transmission::interest::Result {
        self.peer_id_registry.transmission_interest(query)?;

        for path in self.paths.iter() {
            // query PATH_CHALLENGE and PATH_RESPONSE interest for each path
            path.transmission_interest(query)?;
        }

        Ok(())
    }
}

/// Internal Id of a path in the manager
#[derive(Clone, Copy, Debug, PartialEq, PartialOrd, Eq, Ord, Hash)]
pub struct Id(u8);

impl Id {
    pub fn new(id: u8) -> Self {
        Self(id)
    }

    pub fn as_u8(&self) -> u8 {
        self.0
    }
}

impl<Config: endpoint::Config> core::ops::Index<Id> for Manager<Config> {
    type Output = Path<Config>;

    #[inline]
    fn index(&self, id: Id) -> &Self::Output {
        &self.paths[id.0 as usize]
    }
}

impl<Config: endpoint::Config> core::ops::IndexMut<Id> for Manager<Config> {
    #[inline]
    fn index_mut(&mut self, id: Id) -> &mut Self::Output {
        &mut self.paths[id.0 as usize]
    }
}

impl event::IntoEvent<u64> for Id {
    #[inline]
    fn into_event(self) -> u64 {
        self.0 as u64
    }
}

macro_rules! path_event {
    ($path:ident, $path_id:ident) => {{
        event::builder::Path {
            local_addr: $path.local_address().into_event(),
            local_cid: $path.local_connection_id.into_event(),
            remote_addr: $path.remote_address().into_event(),
            remote_cid: $path.peer_connection_id.into_event(),
            id: $path_id.into_event(),
            is_active: $path.is_active(),
        }
    }};
}

pub(crate) use path_event;

#[cfg(test)]
mod tests;

#[cfg(test)]
mod fuzz_target;<|MERGE_RESOLUTION|>--- conflicted
+++ resolved
@@ -306,13 +306,8 @@
         migration_validator: &mut Config::PathMigrationValidator,
         max_mtu: MaxMtu,
         publisher: &mut Pub,
-<<<<<<< HEAD
     ) -> Result<(Id, bool), DatagramDropReason> {
-        //= https://www.rfc-editor.org/rfc/rfc9000.txt#9
-=======
-    ) -> Result<(Id, bool), transport::Error> {
         //= https://www.rfc-editor.org/rfc/rfc9000#section-9
->>>>>>> 1bd27b43
         //# Clients are responsible for initiating all migrations.
         debug_assert!(Config::ENDPOINT_TYPE.is_server());
 

// Copyright Amazon.com, Inc. or its affiliates. All Rights Reserved.
// SPDX-License-Identifier: Apache-2.0

use crate::{
    contexts::WriteContext, path::MINIMUM_MTU, timer::VirtualTimer, transmission,
    transmission::Interest,
};
use core::time::Duration;
use s2n_codec::EncoderValue;
use s2n_quic_core::{
    ack, frame, inet::SocketAddress, packet::number::PacketNumber, recovery::CongestionController,
    time::Timestamp,
};

#[derive(Clone, Debug, PartialEq, Eq)]
enum State {
    //= https://tools.ietf.org/rfc/rfc8899.txt#5.2
    //# The DISABLED state is the initial state before probing has started.
    Disabled,
    //= https://tools.ietf.org/rfc/rfc8899.txt#5.2
    //# The BASE state is used to confirm that the BASE_PLPMTU size is
    //# supported by the network path and is designed to allow an
    //# application to continue working when there are transient reductions
    //# in the actual PMTU.
    #[allow(dead_code)] // TODO: confirm if BASE is needed
    Base,
    // SEARCH_REQUESTED is used to indicate a probe packet has been requested
    // to be transmitted, but has not been transmitted yet.
    SearchRequested,
    //= https://tools.ietf.org/rfc/rfc8899.txt#5.2
    //# The SEARCHING state is the main probing state.
    Searching(PacketNumber, Timestamp),
    //= https://tools.ietf.org/rfc/rfc8899.txt#5.2
    //# The SEARCH_COMPLETE state indicates that a search has completed.
    SearchComplete,
}

//= https://tools.ietf.org/id/draft-ietf-quic-transport-32.txt#14.3
//# Endpoints SHOULD set the initial value of BASE_PLPMTU (Section 5.1 of
//# [DPLPMTUD]) to be consistent with QUIC's smallest allowed maximum
//# datagram size.

//= https://tools.ietf.org/rfc/rfc8899.txt#5.1.2
//# When using IPv4, there is no currently equivalent size specified,
//# and a default BASE_PLPMTU of 1200 bytes is RECOMMENDED.
const BASE_PLPMTU: u16 = MINIMUM_MTU;

//= https://tools.ietf.org/rfc/rfc8899.txt#5.1.2
//# The MAX_PROBES is the maximum value of the PROBE_COUNT
//# counter (see Section 5.1.3).  MAX_PROBES represents the limit for
//# the number of consecutive probe attempts of any size.  Search
//# algorithms benefit from a MAX_PROBES value greater than 1 because
//# this can provide robustness to isolated packet loss.  The default
//# value of MAX_PROBES is 3.
const MAX_PROBES: u8 = 3;

// The minimum length of the data field of a packet sent over an
// Ethernet is 1500 octets, thus the maximum length of an IP datagram
// sent over an Ethernet is 1500 octets.
// See https://tools.ietf.org/rfc/rfc894.txt
const ETHERNET_MTU: u16 = 1500;

// Length  is the length  in octets  of this user datagram  including  this
// header  and the data.   (This  means  the minimum value of the length is
// eight.)
// See https://tools.ietf.org/rfc/rfc768.txt
const UDP_HEADER_LEN: u16 = 8;

// IPv4 header ranges from 20-60 bytes, depending on Options
const IPV4_MIN_HEADER_LEN: u16 = 20;
// IPv6 header is always 40 bytes, plus extensions
const IPV6_MIN_HEADER_LEN: u16 = 40;

// If the next value to probe is within the PROBE_THRESHOLD bytes of
// the current Path MTU, probing will be considered complete.
const PROBE_THRESHOLD: u16 = 20;

//= https://tools.ietf.org/rfc/rfc8899.txt#5.1.1
//# The PMTU_RAISE_TIMER is configured to the period a
//# sender will continue to use the current PLPMTU, after which it
//# reenters the Search Phase.  This timer has a period of 600
//# seconds, as recommended by PLPMTUD [RFC4821].
const PMTU_RAISE_TIMER_DURATION: Duration = Duration::from_secs(600);

#[derive(Clone, Debug)]
pub struct Controller {
    state: State,
    //= https://tools.ietf.org/rfc/rfc8899.txt#2
    //# The Packetization Layer PMTU is an estimate of the largest size
    //# of PL datagram that can be sent by a path, controlled by PLPMTUD
    plpmtu: u16,
    //= https://tools.ietf.org/rfc/rfc8899.txt#5.1.2
    //# The MAX_PLPMTU is the largest size of PLPMTU.
    max_plpmtu: u16,
    //= https://tools.ietf.org/rfc/rfc8899.txt#5.1.3
    //# The PROBED_SIZE is the size of the current probe packet
    //# as determined at the PL.  This is a tentative value for the
    //# PLPMTU, which is awaiting confirmation by an acknowledgment.
    probed_size: u16,
    // The maximum size datagram to probe for. In contrast to the max_plpmtu,
    // this value will decrease if probes are not acknowledged.
    max_probe_size: u16,
    //= https://tools.ietf.org/rfc/rfc8899.txt#5.1.3
    //# The PROBE_COUNT is a count of the number of successive
    //# unsuccessful probe packets that have been sent.
    probe_count: u8,
    //= https://tools.ietf.org/rfc/rfc8899.txt#5.1.1
    //# The PMTU_RAISE_TIMER is configured to the period a
    //# sender will continue to use the current PLPMTU, after which it
    //# reenters the Search Phase.
    pmtu_raise_timer: VirtualTimer,
}

impl Controller {
    /// Construct a new mtu::Controller with the given `max_plpmtu` and `peer_socket_address`
    pub fn new(max_plpmtu: u16, peer_socket_address: &SocketAddress) -> Self {
        debug_assert!(
            max_plpmtu >= BASE_PLPMTU,
            "max_plpmtu must be at least {}",
            BASE_PLPMTU
        );

        let min_ip_header_len = match peer_socket_address {
            SocketAddress::IpV4(_) => IPV4_MIN_HEADER_LEN,
            SocketAddress::IpV6(_) => IPV6_MIN_HEADER_LEN,
        };

        // The most likely MTU is based on standard Ethernet MTU minus the minimum length
        // IP headers (without IPv4 options or IPv6 extensions) and UPD header
        let initial_probed_size =
            (ETHERNET_MTU - UDP_HEADER_LEN - min_ip_header_len).min(max_plpmtu);

        Self {
            state: State::Disabled,
            plpmtu: BASE_PLPMTU,
            probed_size: initial_probed_size,
            max_plpmtu,
            max_probe_size: max_plpmtu,
            probe_count: 0,
            pmtu_raise_timer: VirtualTimer::default(),
        }
    }

    /// Enable path MTU probing
    pub fn enable(&mut self) {
        debug_assert_eq!(self.state, State::Disabled);

        // TODO: Look up current MTU in a cache. If there is a cache hit
        //       move directly to SearchComplete and arm the PMTU raise timer.
        //       Otherwise, start searching for a larger PMTU immediately
        self.request_new_search(None);
    }

    /// Returns all timers for the component
    pub fn timers(&self) -> impl Iterator<Item = Timestamp> {
        self.pmtu_raise_timer.iter()
    }

    /// Called when the connection timer expires
    pub fn on_timeout(&mut self, now: Timestamp) {
        if self.pmtu_raise_timer.poll_expiration(now).is_ready() {
            self.request_new_search(None);
        }
    }

    //= https://tools.ietf.org/rfc/rfc8899.txt#4.2
    //# When
    //# supported, this mechanism MAY also be used by DPLPMTUD to acknowledge
    //# reception of a probe packet.
    /// This method gets called when a packet delivery got acknowledged
    pub fn on_packet_ack<A: ack::Set, CC: CongestionController>(
        &mut self,
        ack_set: &A,
        congestion_controller: &mut CC,
    ) {
        if let State::Searching(packet_number, transmit_time) = self.state {
            if ack_set.contains(packet_number) {
                self.plpmtu = self.probed_size;
                // A new MTU has been confirmed, notify the congestion controller
                congestion_controller.on_mtu_update(self.plpmtu);

                self.update_probed_size();

                //= https://tools.ietf.org/rfc/rfc8899.txt#8
                //# To avoid excessive load, the interval between individual probe
                //# packets MUST be at least one RTT, and the interval between rounds of
                //# probing is determined by the PMTU_RAISE_TIMER.

                // Subsequent probe packets are sent based on the round trip transmission and
                // acknowledgement/loss of a packet, so the interval will be at least 1 RTT.
                self.request_new_search(Some(transmit_time));
            }
        }
    }

    //= https://tools.ietf.org/rfc/rfc8899.txt#3
    //# The PL is REQUIRED to be
    //# robust in the case where probe packets are lost due to other
    //# reasons (including link transmission error, congestion).
    /// This method gets called when a packet loss is reported
    pub fn on_packet_loss<A: ack::Set>(&mut self, ack_set: &A) {
        if let State::Searching(packet_number, _) = self.state {
            if ack_set.contains(packet_number) {
                if self.probe_count == MAX_PROBES {
                    // We've sent MAX_PROBES without acknowledgement, so
                    // attempt a smaller probe size
                    self.max_probe_size = self.probed_size;
                    self.update_probed_size();
                    self.request_new_search(None);
                } else {
                    // Try the same probe size again
                    self.state = State::SearchRequested
                }
            }
        }
    }

    /// Queries the component for any outgoing frames that need to get sent
    ///
    /// This method assumes that no other data (other than the packet header) has been written
    /// to the supplied `WriteContext`. This necessitates the caller ensuring the probe packet
    /// written by this method to be in its own connection transmission.
<<<<<<< HEAD
    pub fn on_transmit<W: WriteContext>(&mut self, context: &mut W) {
        if !matches!(self.state, State::SearchRequested) {
=======
    pub fn on_transmit<W: WriteContext>(&mut self, context: &mut W) -> Result<(), OnTransmitError> {
        if self.state != State::SearchRequested || !context.transmission_mode().is_mtu_probing() {
>>>>>>> 7a4e1ca3
            //= https://tools.ietf.org/rfc/rfc8899.txt#5.2
            //# When used with an acknowledged PL (e.g., SCTP), DPLPMTUD SHOULD NOT continue to
            //# generate PLPMTU probes in this state.
            return;
        }

        // Each packet contains overhead in the form of a packet header and an authentication tag.
        // This overhead contributes to the overall size of the packet, so the payload we write
        // to the packet will account for this overhead to reach the target probed size.
        let probe_payload_size =
            self.probed_size as usize - context.header_len() - context.tag_len();

        if context.remaining_capacity() < probe_payload_size {
            // There isn't enough capacity in the buffer to write the datagram we
            // want to probe, so we've reached the maximum pmtu and the search is complete.
            self.state = State::SearchComplete;
            return;
        }

        //= https://tools.ietf.org/id/draft-ietf-quic-transport-32.txt#14.4
        //# Endpoints could limit the content of PMTU probes to PING and PADDING
        //# frames, since packets that are larger than the current maximum
        //# datagram size are more likely to be dropped by the network.

        //= https://tools.ietf.org/rfc/rfc8899.txt#3
        //# Probe loss recovery: It is RECOMMENDED to use probe packets that
        //# do not carry any user data that would require retransmission if
        //# lost.

        //= https://tools.ietf.org/rfc/rfc8899.txt#4.1
        //# DPLPMTUD MAY choose to use only one of these methods to simplify the
        //# implementation.

        context.write_frame(&frame::Ping);
        let padding_size = probe_payload_size - frame::Ping.encoding_size();
        if let Some(packet_number) = context.write_frame(&frame::Padding {
            length: padding_size,
        }) {
            self.probe_count += 1;
            self.state = State::Searching(packet_number, context.current_time());
        }
    }

    /// Gets the currently validated maximum transmission unit
    pub fn mtu(&self) -> usize {
        self.plpmtu as usize
    }

    /// Gets the MTU current being probed for
    pub fn probed_sized(&self) -> usize {
        self.probed_size as usize
    }

    /// Sets `probed_size` to the next MTU size to probe for based on a binary search
    fn update_probed_size(&mut self) {
        //= https://tools.ietf.org/rfc/rfc8899.txt#5.3.2
        //# Implementations SHOULD select the set of probe packet sizes to
        //# maximize the gain in PLPMTU from each search step.
        self.probed_size = self.plpmtu + ((self.max_probe_size - self.plpmtu) / 2)
    }

    /// Requests a new search to be initiated
    ///
    /// If `last_probe_time` is supplied, the PMTU Raise Timer will be armed as
    /// necessary if the probed_size is already within the PROBE_THRESHOLD
    /// of the current PLPMTU
    fn request_new_search(&mut self, last_probe_time: Option<Timestamp>) {
        if self.probed_size - self.plpmtu >= PROBE_THRESHOLD {
            self.probe_count = 0;
            self.state = State::SearchRequested;
        } else {
            // The next probe size is within the threshold of the current MTU
            // so its not worth additional probing.
            self.state = State::SearchComplete;

            if let Some(last_probe_time) = last_probe_time {
                self.arm_pmtu_raise_timer(last_probe_time);
            }
        }
    }

    /// Arm the PMTU Raise Timer if there is still room to increase the
    /// MTU before hitting the max plpmtu
    fn arm_pmtu_raise_timer(&mut self, now: Timestamp) {
        // Reset the max_probe_size to the max_plpmtu to allow for larger probe sizes
        self.max_probe_size = self.max_plpmtu;
        self.update_probed_size();

        if self.probed_size - self.plpmtu >= PROBE_THRESHOLD {
            // There is still some room to try a larger MTU again,
            // so arm the pmtu raise timer
            self.pmtu_raise_timer.set(now + PMTU_RAISE_TIMER_DURATION);
        }
    }
}

impl transmission::interest::Provider for Controller {
    fn transmission_interest(&self) -> Interest {
        match self.state {
            State::SearchRequested => transmission::Interest::NewData,
            _ => transmission::Interest::None,
        }
    }
}

#[cfg(test)]
mod test {
    use super::*;
    use crate::contexts::testing::{MockWriteContext, OutgoingFrameBuffer};
    use s2n_quic_core::{
        endpoint,
        frame::Frame,
        packet::number::{PacketNumberRange, PacketNumberSpace},
        recovery::congestion_controller::testing::mock::CongestionController,
        varint::VarInt,
    };
    use s2n_quic_platform::time::now;
    use std::net::SocketAddr;

    /// Creates a new mtu::Controller with an IPv4 address and the given `max_plpmtu`
    fn new_controller(max_plpmtu: u16) -> Controller {
        let addr: SocketAddr = "127.0.0.1:443".parse().unwrap();
        Controller::new(max_plpmtu, &addr.into())
    }

    /// Creates an application space packet number with the given value
    pub fn pn(nr: usize) -> PacketNumber {
        PacketNumberSpace::ApplicationData.new_packet_number(VarInt::new(nr as u64).unwrap())
    }

    #[test]
    fn base_plpmtu_is_1200() {
        //= https://tools.ietf.org/rfc/rfc8899.txt#5.1.2
        //= type=test
        //# When using
        //# IPv4, there is no currently equivalent size specified, and a
        //# default BASE_PLPMTU of 1200 bytes is RECOMMENDED.
        assert_eq!(BASE_PLPMTU, 1200);
    }

    #[test]
    #[should_panic]
    fn new_max_plpmtu_too_small() {
        new_controller(BASE_PLPMTU - 1);
    }

    #[test]
    fn new_max_plpmtu_smaller_than_common_mtu() {
        let mut controller = new_controller(BASE_PLPMTU + 1);
        assert_eq!(BASE_PLPMTU + 1, controller.probed_size);

        controller.enable();
        assert_eq!(State::SearchComplete, controller.state);
    }

    #[test]
    fn new_ipv4() {
        let addr: SocketAddr = "127.0.0.1:443".parse().unwrap();
        let controller = Controller::new(1500, &addr.into());
        assert_eq!(1500, controller.max_plpmtu);
        assert_eq!(1500, controller.max_probe_size);
        assert_eq!(BASE_PLPMTU as usize, controller.mtu());
        assert_eq!(0, controller.probe_count);
        assert_eq!(State::Disabled, controller.state);
        assert!(!controller.pmtu_raise_timer.is_armed());
        assert_eq!(
            ETHERNET_MTU - UDP_HEADER_LEN - IPV4_MIN_HEADER_LEN,
            controller.probed_size
        );
    }

    #[test]
    fn new_ipv6() {
        let addr: SocketAddr = "[2001:0db8:85a3:0001:0002:8a2e:0370:7334]:9000"
            .parse()
            .unwrap();
        let controller = Controller::new(2000, &addr.into());
        assert_eq!(2000, controller.max_plpmtu);
        assert_eq!(2000, controller.max_probe_size);
        assert_eq!(BASE_PLPMTU as usize, controller.mtu());
        assert_eq!(0, controller.probe_count);
        assert_eq!(State::Disabled, controller.state);
        assert!(!controller.pmtu_raise_timer.is_armed());
        assert_eq!(
            ETHERNET_MTU - UDP_HEADER_LEN - IPV6_MIN_HEADER_LEN,
            controller.probed_size
        );
    }

    #[test]
    #[should_panic]
    fn enable_already_enabled() {
        let mut controller = new_controller(1500);
        controller.enable();
        controller.enable();
    }

    #[test]
    fn enable() {
        let mut controller = new_controller(1500);
        controller.enable();
        assert_eq!(State::SearchRequested, controller.state);
    }

    //= https://tools.ietf.org/rfc/rfc8899.txt#4.2
    //= type=test
    //# When
    //# supported, this mechanism MAY also be used by DPLPMTUD to acknowledge
    //# reception of a probe packet.
    #[test]
    fn on_packet_ack_within_threshold() {
        let max_plpmtu = 1472 + PROBE_THRESHOLD * 2;
        let mut controller = new_controller(max_plpmtu);
        let pn = pn(1);
        let mut cc = CongestionController::default();
        let now = now();
        controller.state = State::Searching(pn, now);
        controller.probed_size = BASE_PLPMTU;
        controller.max_probe_size = BASE_PLPMTU + PROBE_THRESHOLD * 2 - 1;

        controller.on_packet_ack(&PacketNumberRange::new(pn, pn), &mut cc);

        assert_eq!(
            BASE_PLPMTU + (max_plpmtu - BASE_PLPMTU) / 2,
            controller.probed_size
        );
        assert_eq!(1, cc.on_mtu_update);
        assert_eq!(State::SearchComplete, controller.state);
        assert!(controller.pmtu_raise_timer.is_armed());
        assert_eq!(
            Some(now + PMTU_RAISE_TIMER_DURATION),
            controller.timers().next()
        );

        // Enough time passes that its time to try raising the PMTU again
        let now = now + PMTU_RAISE_TIMER_DURATION;
        controller.on_timeout(now);

        assert_eq!(State::SearchRequested, controller.state);
        assert_eq!(
            BASE_PLPMTU + (max_plpmtu - BASE_PLPMTU) / 2,
            controller.probed_size
        );
    }

    #[test]
    fn on_packet_ack_within_threshold_of_max_plpmtu() {
        let max_plpmtu = 1472 + (PROBE_THRESHOLD * 2 - 1);
        let mut controller = new_controller(max_plpmtu);
        let pn = pn(1);
        let mut cc = CongestionController::default();
        let now = now();
        controller.state = State::Searching(pn, now);

        controller.on_packet_ack(&PacketNumberRange::new(pn, pn), &mut cc);

        assert_eq!(1472 + (max_plpmtu - 1472) / 2, controller.probed_size);
        assert_eq!(1, cc.on_mtu_update);
        assert_eq!(State::SearchComplete, controller.state);
        assert!(!controller.pmtu_raise_timer.is_armed());
    }

    //= https://tools.ietf.org/rfc/rfc8899.txt#5.3.2
    //= type=test
    //# Implementations SHOULD select the set of probe packet sizes to
    //# maximize the gain in PLPMTU from each search step.

    //= https://tools.ietf.org/rfc/rfc8899.txt#8
    //= type=test
    //# To avoid excessive load, the interval between individual probe
    //# packets MUST be at least one RTT, and the interval between rounds of
    //# probing is determined by the PMTU_RAISE_TIMER.
    #[test]
    fn on_packet_ack_search_requested() {
        let max_plpmtu = 1472 + (PROBE_THRESHOLD * 2);
        let mut controller = new_controller(max_plpmtu);
        let pn = pn(1);
        let mut cc = CongestionController::default();
        let now = now();
        controller.state = State::Searching(pn, now);

        controller.on_packet_ack(&PacketNumberRange::new(pn, pn), &mut cc);

        assert_eq!(1472 + (max_plpmtu - 1472) / 2, controller.probed_size);
        assert_eq!(1, cc.on_mtu_update);
        assert_eq!(State::SearchRequested, controller.state);
        assert!(!controller.pmtu_raise_timer.is_armed());
    }

    //= https://tools.ietf.org/rfc/rfc8899.txt#3
    //= type=test
    //# The PL is REQUIRED to be
    //# robust in the case where probe packets are lost due to other
    //# reasons (including link transmission error, congestion).
    #[test]
    fn on_packet_loss() {
        let max_plpmtu = 1500;
        let mut controller = new_controller(max_plpmtu);
        let pn = pn(1);
        let now = now();
        controller.state = State::Searching(pn, now);
        let probed_size = controller.probed_size;

        controller.on_packet_loss(&PacketNumberRange::new(pn, pn));

        assert_eq!(max_plpmtu, controller.max_probe_size);
        assert_eq!(probed_size, controller.probed_size);
        assert_eq!(State::SearchRequested, controller.state);
    }

    #[test]
    fn on_packet_loss_max_probes() {
        let max_plpmtu = 1500;
        let mut controller = new_controller(max_plpmtu);
        let pn = pn(1);
        let now = now();
        controller.state = State::Searching(pn, now);
        controller.probe_count = MAX_PROBES;
        assert_eq!(max_plpmtu, controller.max_probe_size);

        controller.on_packet_loss(&PacketNumberRange::new(pn, pn));

        assert_eq!(1472, controller.max_probe_size);
        assert_eq!(
            BASE_PLPMTU + (1472 - BASE_PLPMTU) / 2,
            controller.probed_size
        );
        assert_eq!(State::SearchRequested, controller.state);
    }

    //= https://tools.ietf.org/rfc/rfc8899.txt#5.2
    //= type=test
    //# When used with an
    //# acknowledged PL (e.g., SCTP), DPLPMTUD SHOULD NOT continue to
    //# generate PLPMTU probes in this state.
    #[test]
    fn on_transmit_search_not_requested() {
        let mut controller = new_controller(1500);
        controller.state = State::SearchComplete;
        let mut frame_buffer = OutgoingFrameBuffer::new();
        let mut write_context = MockWriteContext::new(
            now(),
            &mut frame_buffer,
            transmission::Constraint::None,
            transmission::Mode::MtuProbing,
            endpoint::Type::Server,
        );

        assert!(controller.on_transmit(&mut write_context).is_ok());
        assert!(frame_buffer.is_empty());
        assert_eq!(State::SearchComplete, controller.state);
    }

    #[test]
    fn on_transmit_not_mtu_probing() {
        let mut controller = new_controller(1500);
        controller.state = State::SearchRequested;
        let mut frame_buffer = OutgoingFrameBuffer::new();
        let mut write_context = MockWriteContext::new(
            now(),
            &mut frame_buffer,
            transmission::Constraint::None,
            transmission::Mode::Normal,
            endpoint::Type::Server,
        );

        assert!(controller.on_transmit(&mut write_context).is_ok());
        assert!(frame_buffer.is_empty());
        assert_eq!(State::SearchRequested, controller.state);

        controller.state = State::SearchComplete;
        let mut frame_buffer = OutgoingFrameBuffer::new();
        let mut write_context = MockWriteContext::new(
            now(),
            &mut frame_buffer,
            transmission::Constraint::None,
            transmission::Mode::Normal,
            endpoint::Type::Server,
        );

        controller.on_transmit(&mut write_context);
        assert!(frame_buffer.is_empty());
        assert_eq!(State::SearchComplete, controller.state);
    }

    #[test]
    fn on_transmit_no_capacity() {
        let mut controller = new_controller(1500);
        controller.state = State::SearchRequested;
        let mut frame_buffer = OutgoingFrameBuffer::new();
        frame_buffer.set_max_packet_size(Some(controller.probed_size as usize - 1));
        let mut write_context = MockWriteContext::new(
            now(),
            &mut frame_buffer,
            transmission::Constraint::None,
            transmission::Mode::MtuProbing,
            endpoint::Type::Server,
        );

        controller.on_transmit(&mut write_context);
        assert!(frame_buffer.is_empty());
        assert_eq!(State::SearchComplete, controller.state);
    }

    //= https://tools.ietf.org/id/draft-ietf-quic-transport-32.txt#14.4
    //= type=test
    //# Endpoints could limit the content of PMTU probes to PING and PADDING
    //# frames, since packets that are larger than the current maximum
    //# datagram size are more likely to be dropped by the network.

    //= https://tools.ietf.org/rfc/rfc8899.txt#3
    //= type=test
    //# Probe loss recovery: It is RECOMMENDED to use probe packets that
    //# do not carry any user data that would require retransmission if
    //# lost.

    //= https://tools.ietf.org/rfc/rfc8899.txt#4.1
    //= type=test
    //# DPLPMTUD MAY choose to use only one of these methods to simplify the
    //# implementation.
    #[test]
    fn on_transmit() {
        let mut controller = new_controller(1500);
        controller.state = State::SearchRequested;
        let now = now();
        let mut frame_buffer = OutgoingFrameBuffer::new();
        frame_buffer.set_max_packet_size(Some(controller.probed_size as usize));
        let mut write_context = MockWriteContext::new(
            now,
            &mut frame_buffer,
            transmission::Constraint::None,
            transmission::Mode::MtuProbing,
            endpoint::Type::Server,
        );
        let packet_number = write_context.packet_number();

        controller.on_transmit(&mut write_context);
        assert_eq!(0, write_context.remaining_capacity());
        assert_eq!(
            Frame::Ping { 0: frame::Ping },
            write_context.frame_buffer.pop_front().unwrap().as_frame()
        );
        assert_eq!(
            Frame::Padding {
                0: frame::Padding {
                    length: controller.probed_size as usize - 1
                }
            },
            write_context.frame_buffer.pop_front().unwrap().as_frame()
        );
        assert_eq!(State::Searching(packet_number, now), controller.state);
    }
}<|MERGE_RESOLUTION|>--- conflicted
+++ resolved
@@ -220,13 +220,8 @@
     /// This method assumes that no other data (other than the packet header) has been written
     /// to the supplied `WriteContext`. This necessitates the caller ensuring the probe packet
     /// written by this method to be in its own connection transmission.
-<<<<<<< HEAD
     pub fn on_transmit<W: WriteContext>(&mut self, context: &mut W) {
-        if !matches!(self.state, State::SearchRequested) {
-=======
-    pub fn on_transmit<W: WriteContext>(&mut self, context: &mut W) -> Result<(), OnTransmitError> {
         if self.state != State::SearchRequested || !context.transmission_mode().is_mtu_probing() {
->>>>>>> 7a4e1ca3
             //= https://tools.ietf.org/rfc/rfc8899.txt#5.2
             //# When used with an acknowledged PL (e.g., SCTP), DPLPMTUD SHOULD NOT continue to
             //# generate PLPMTU probes in this state.

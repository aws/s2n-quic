--- conflicted
+++ resolved
@@ -535,7 +535,6 @@
                         max_mtu,
                         endpoint_context.event_subscriber,
                     )
-<<<<<<< HEAD
                     .map_err(|datagram_drop_reason| {
                         // An error received at this point was caused by a datagram that has not
                         // been authenticated yet, and thus the connection should not be closed.
@@ -551,24 +550,6 @@
                                 });
                             },
                         );
-=======
-                    .map_err(|_| {
-                        // TODO https://github.com/awslabs/s2n-quic/issues/669
-                        // We are ignoring all errors here which seems like a bad
-                        // practice. If we truly want to ignor all error, lets change the
-                        // signature of on_datagram_received to not return a Result.
-                        // Otherwise we should introduce an Error code that signifies
-                        // it should be silently ignored.
-
-                        //= https://www.rfc-editor.org/rfc/rfc9000#section-9
-                        //# If the peer
-                        //# violates this requirement, the endpoint MUST either drop the incoming
-                        //# packets on that path without generating a Stateless Reset or proceed
-                        //# with path validation and allow the peer to migrate.  Generating a
-                        //# Stateless Reset or closing the connection would allow third parties
-                        //# in the network to cause connections to close by spoofing or otherwise
-                        //# manipulating observed traffic.
->>>>>>> 1bd27b43
                     })?;
 
                 //= https://www.rfc-editor.org/rfc/rfc9000#section-10.2.1

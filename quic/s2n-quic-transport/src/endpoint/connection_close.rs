--- conflicted
+++ resolved
@@ -17,12 +17,10 @@
     varint::VarInt,
 };
 
-<<<<<<< HEAD
-=======
-static DEFAULT_REASON: &str = "The server's limiter refused the connection";
-static DEFAULT_SIZE: usize = 150;
-
->>>>>>> 39061d96
+// The reason for the connection close frame is hardcoded and the payload size is
+// approximately 110 bytes. We allocate a buffer of 150 bytes to be safe.
+static DEFAULT_PAYLOAD_SIZE: usize = 150;
+
 #[derive(Debug)]
 pub struct Dispatch<Path: path::Handle> {
     transmissions: VecDeque<Transmission<Path>>,
@@ -88,7 +86,7 @@
 
 pub struct Transmission<Path: path::Handle> {
     path: Path,
-    packet: [u8; DEFAULT_SIZE],
+    packet: [u8; DEFAULT_PAYLOAD_SIZE],
     packet_range: Range<usize>,
     version: u32,
     packet_number: u64,
@@ -126,7 +124,7 @@
             return None;
         }
 
-        let mut packet_buf = [0u8; DEFAULT_SIZE];
+        let mut packet_buf = [0u8; DEFAULT_PAYLOAD_SIZE];
 
         // Create a connection close frame with CONNECTION_REFUSED error code
         let connection_close = ConnectionClose {

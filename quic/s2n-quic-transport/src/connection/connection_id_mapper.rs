//! Maps from external connection IDs to internal connection IDs

use crate::{
    connection::{
        connection_id_mapper::LocalConnectionIdStatus::{
            Active, PendingAcknowledgement, PendingIssuance, PendingReissue, PendingRetirement,
        },
        InternalConnectionId,
    },
    timer::VirtualTimer,
    transmission::{self, WriteContext},
};
use alloc::rc::Rc;
use core::{cell::RefCell, time::Duration};
use s2n_quic_core::{
    ack_set::AckSet, connection, frame, packet::number::PacketNumber, time::Timestamp,
};
use smallvec::SmallVec;
use std::collections::hash_map::{Entry, HashMap};

#[derive(Debug)]
struct ConnectionIdMapperState {
    /// Maps from external to internal connection IDs
    connection_map: HashMap<connection::Id, InternalConnectionId>,
}

impl ConnectionIdMapperState {
    fn new() -> Self {
        Self {
            connection_map: HashMap::new(),
        }
    }

    fn try_insert(
        &mut self,
        external_id: &connection::Id,
        internal_id: InternalConnectionId,
    ) -> Result<(), ()> {
        let entry = self.connection_map.entry(*external_id);
        match entry {
            Entry::Occupied(_) => Err(()),
            Entry::Vacant(entry) => {
                entry.insert(internal_id);
                Ok(())
            }
        }
    }
}

/// Maps from external connection IDs to internal connection IDs
pub struct ConnectionIdMapper {
    /// The shared state between mapper and registration
    state: Rc<RefCell<ConnectionIdMapperState>>,
}

impl ConnectionIdMapper {
    /// Creates a new `ConnectionIdMapper`
    pub fn new() -> Self {
        Self {
            state: Rc::new(RefCell::new(ConnectionIdMapperState::new())),
        }
    }

    /// Looks up the internal Connection ID which is associated with an external
    /// connection ID.
    pub fn lookup_internal_connection_id(
        &self,
        connection_id: &connection::Id,
    ) -> Option<InternalConnectionId> {
        let guard = self.state.borrow();
        guard.connection_map.get(connection_id).map(Clone::clone)
    }

    /// Creates a registration for a new internal connection ID, which allows that
    /// connection to modify the mappings of it's Connection ID aliases. The provided
    /// `initial_connection_id` will be registered in the returned registration.
    pub fn create_registration(
        &mut self,
        internal_id: InternalConnectionId,
        initial_connection_id: &connection::Id,
    ) -> ConnectionIdMapperRegistration {
        let mut registration = ConnectionIdMapperRegistration {
            internal_id,
            state: self.state.clone(),
            registered_ids: SmallVec::new(),
            next_sequence_number: 0,
            retire_prior_to: 0,
            // Initialize to 1 until we know the actual limit
            // from the peer transport parameters
            active_connection_id_limit: 1,
            expiration_timer: VirtualTimer::default(),
        };
        // The initial connection ID will be retired after the handshake has completed
        // so an explicit expiration timestamp is not needed.
        let _ = registration.register_connection_id(initial_connection_id, None);

        let initial_connection_id_info = registration
            .get_connection_id_info_mut(&initial_connection_id)
            .expect("initial id added above");

        // The initial connection ID is sent in the Initial packet,
        // so it starts in the `Active` status.
        initial_connection_id_info.status = Active;

        //= https://tools.ietf.org/id/draft-ietf-quic-transport-32.txt#5.1.1
        //# The sequence number of the initial connection ID is 0.
        debug_assert_eq!(initial_connection_id_info.sequence_number, 0);

        registration
    }
}

/// The amount of ConnectionIds we can register without dynamic memory allocation
const NR_STATIC_REGISTRABLE_IDS: usize = 5;

/// Limit on the number of connection IDs issued to the peer to reduce the amount
/// of per-path state maintained. Increasing this value allows peers to probe
/// more paths simultaneously at the expense of additional state to maintain.
const MAX_ACTIVE_CONNECTION_ID_LIMIT: u64 = 3;

/// Buffer to allow time for a peer to process and retire an expiring connection ID
/// before the connection ID actually expires.
///
/// When a local connection ID is retired a NEW_CONNECTION_ID frame is sent to the peer
/// containing a new connection ID to use as well as an increased "retire prior to" value.
/// The peer is required to send back a RETIRE_CONNECTION_ID frame retiring the connection ID(s)
/// indicated by the "retire prior to" value. When the RETIRE_CONNECTION_ID frame is
/// received, the connection ID is removed from use. The `EXPIRATION_BUFFER` is meant to
/// ensure the peer has enough time to cease using the connection ID before it is permanently
/// removed. 30 seconds should be enough time, even in extremely slow networks, for the
/// peer to flush all packets created with the old connection ID and to receive and start using
/// the new connection ID, at the minimal cost of maintaining state of an extra connection ID for
/// a brief period. Setting this value too low increases the risk of a packet being received with
/// a removed connection ID, resulting in a stateless reset that terminates the connection.
///
/// The value is not dynamically based on RTT as this would introduce a moving retirement time
/// target that would complicate arming the expiration timer and determining which connection IDs
/// should be retired.
const EXPIRATION_BUFFER: Duration = Duration::from_secs(30);

/// A registration at the [`ConnectionIdMapper`].
///
/// It allows to add and remove external QUIC Connection IDs which are mapped to
/// internal IDs.
#[derive(Debug)]
pub struct ConnectionIdMapperRegistration {
    /// The internal connection ID for this registration
    internal_id: InternalConnectionId,
    /// The shared state between mapper and registration
    state: Rc<RefCell<ConnectionIdMapperState>>,
    /// The connection IDs which are currently registered at the ConnectionIdMapper
    registered_ids: SmallVec<[LocalConnectionIdInfo; NR_STATIC_REGISTRABLE_IDS]>,
    /// The sequence number to use the next time a new connection ID is registered
    next_sequence_number: u32,
    /// The current sequence number below which all connection IDs are considered retired
    retire_prior_to: u32,
    /// The maximum number of connection IDs to give to the peer
    active_connection_id_limit: u8,
    /// Timer set to track retiring and expired connection IDs
    expiration_timer: VirtualTimer,
}

#[derive(Debug)]
struct LocalConnectionIdInfo {
    id: connection::Id,
    //= https://tools.ietf.org/id/draft-ietf-quic-transport-32.txt#5.1.1
    //# Each Connection ID has an associated sequence number to assist in
    //# detecting when NEW_CONNECTION_ID or RETIRE_CONNECTION_ID frames refer
    //# to the same value.
    sequence_number: u32,
    expiration: Option<Timestamp>,
    status: LocalConnectionIdStatus,
}

impl LocalConnectionIdInfo {
    // Gets the time at which the connection ID should be retired. This time is prior to the
    // expiration to account for the delay between locally retiring a connection ID and the peer
    // retiring the connection ID
    fn retirement_time(&self) -> Option<Timestamp> {
        self.expiration
            .map(|expiration| expiration - EXPIRATION_BUFFER)
    }

    // Gets the time at which the connection ID should no longer be in use
    fn expiration_time(&self) -> Option<Timestamp> {
        self.expiration
    }

    // The time the connection ID next needs to change status (either to
    // PENDING_RETIREMENT, or removal altogether)
    fn next_status_change_time(&self) -> Option<Timestamp> {
        if matches!(self.status, PendingRetirement) {
            self.expiration_time()
        } else {
            self.retirement_time()
        }
    }

    // Moves the connection ID to PendingRetirement and sets the expiration
    // if none was set already.
    fn retire(&mut self, timestamp: Timestamp) {
        debug_assert_ne!(self.status, PendingRetirement);

        self.status = PendingRetirement;

        // Set an expiration if the connection ID didn't already have one so we
        // are sure to clean it up if the peer doesn't retire it as expected. This
        // only impacts the initial connection ID, which is retired upon handshake
        // completion.
        if self.expiration.is_none() {
            self.expiration = Some(timestamp + EXPIRATION_BUFFER);
        }
    }

    // Returns true if the connection ID should be moved to PENDING_RETIREMENT
    fn is_retire_ready(&self, timestamp: Timestamp) -> bool {
        self.status != PendingRetirement
            && self
                .retirement_time()
                .map_or(false, |retirement_time| retirement_time <= timestamp)
    }

    // Returns true if the connection ID should no longer be used
    fn is_expired(&self, timestamp: Timestamp) -> bool {
        self.expiration_time()
            .map_or(false, |expiration_time| expiration_time <= timestamp)
    }
}

/// The current status of the connection ID.
#[derive(Debug, PartialEq)]
enum LocalConnectionIdStatus {
    /// New Connection IDs are put in the `PendingIssuance` status
    /// upon creation until a NEW_CONNECTION_ID frame has been sent
    /// to the peer to communicate the new connection ID.
    PendingIssuance,
    /// If the packet containing the NEW_CONNECTION_ID is lost, the
    /// connection ID is put into PendingReissue status.
    PendingReissue,
    /// Once a NEW_CONNECTION_ID frame is transmitted, the connection
    /// ID waits for acknowledgement of the packet.
    PendingAcknowledgement(PacketNumber),
    /// Once a connection ID has been communicated to the peer  and the
    /// peer has acknowledged the ID, it enters the `Active` status.
    /// The initial connection ID starts in this status.
    Active,
    /// Connection IDs are put in the `PendingRetirement` status
    /// upon retirement, until confirmation of the retirement
    /// is received from the peer.
    PendingRetirement,
}

impl LocalConnectionIdStatus {
    /// Returns true if this status counts towards the active_connection_id_limit
    fn counts_towards_limit(&self) -> bool {
        !matches!(self, PendingRetirement)
    }

    /// Returns true if this status allows for transmission based on the transmission constraint
    fn can_transmit(&self, constraint: transmission::Constraint) -> bool {
        match self {
            PendingReissue => constraint.can_retransmit(),
            PendingIssuance => constraint.can_transmit(),
            _ => false,
        }
    }
}

#[derive(Debug, Copy, Clone, PartialEq, Eq)]
pub enum ConnectionIdMapperRegistrationError {
    /// The Connection ID had already been registered
    ConnectionIdInUse,
}

impl Drop for ConnectionIdMapperRegistration {
    fn drop(&mut self) {
        let mut guard = self.state.borrow_mut();

        // Unregister all previously registered IDs
        for id_info in &self.registered_ids {
            guard.connection_map.remove(&id_info.id);
        }
    }
}

impl ConnectionIdMapperRegistration {
    /// Returns the associated internal connection ID
    pub fn internal_connection_id(&self) -> InternalConnectionId {
        self.internal_id
    }

    /// Sets the active connection id limit
    pub fn set_active_connection_id_limit(&mut self, active_connection_id_limit: u64) {
        //= https://tools.ietf.org/id/draft-ietf-quic-transport-32.txt#5.1.1
        //# An endpoint MAY also limit the issuance of
        //# connection IDs to reduce the amount of per-path state it maintains,
        //# such as path validation status, as its peer might interact with it
        //# over as many paths as there are issued connection IDs.
        self.active_connection_id_limit =
            MAX_ACTIVE_CONNECTION_ID_LIMIT.min(active_connection_id_limit) as u8;
    }

    /// Registers a connection ID mapping at the mapper with an optional expiration
    /// timestamp. Returns the sequence number of the connection ID.
    ///
    /// This will return an error if the provided ConnectionId has already been
    /// registered or is already used by a different internal connection.
    pub fn register_connection_id(
        &mut self,
        id: &connection::Id,
        expiration: Option<Timestamp>,
    ) -> Result<(), ConnectionIdMapperRegistrationError> {
        if self.registered_ids.iter().any(|id_info| id_info.id == *id) {
            //= https://tools.ietf.org/id/draft-ietf-quic-transport-32.txt#5.1
            //# As a trivial example, this means the same connection ID
            //# MUST NOT be issued more than once on the same connection.
            return Err(ConnectionIdMapperRegistrationError::ConnectionIdInUse);
        }

        debug_assert!(
            self.registered_ids
                .iter()
                .filter(|id_info| id_info.status.counts_towards_limit())
                .count()
                < self.active_connection_id_limit as usize,
            "Attempted to register more connection IDs than the active connection id limit: {}",
            self.active_connection_id_limit
        );

        // Try to insert into the global map
        if self
            .state
            .borrow_mut()
            .try_insert(id, self.internal_id)
            .is_ok()
        {
            let sequence_number = self.next_sequence_number;

            // Track the inserted connection ID info
            self.registered_ids.push(LocalConnectionIdInfo {
                id: *id,
                sequence_number,
                expiration,
                status: PendingIssuance,
            });
            //= https://tools.ietf.org/id/draft-ietf-quic-transport-32.txt#5.1.1
            //# The sequence number on
            //# each newly issued connection ID MUST increase by 1.
            self.next_sequence_number += 1;

            // If we are provided an expiration, update the timers
            if expiration.is_some() {
                self.update_timers();
            }

            Ok(())
        } else {
            Err(ConnectionIdMapperRegistrationError::ConnectionIdInUse)
        }
    }

    /// Unregisters a connection ID at the mapper
    pub fn unregister_connection_id(&mut self, id: &connection::Id) {
        let registration_index = match self
            .registered_ids
            .iter()
            .position(|id_info| id_info.id == *id)
        {
            Some(index) => index,
            None => return, // Nothing to do
        };

        // Try to remove from the global map
        let remove_result = self.state.borrow_mut().connection_map.remove(id);
        debug_assert!(
            remove_result.is_some(),
            "Connection ID should have been stored in mapper"
        );

        self.registered_ids.remove(registration_index);

        // Update the timers since we may have just removed the next retiring or expiring id
        self.update_timers();
    }

    /// Moves all registered connection IDs with a sequence number less
    /// than or equal to the sequence number of the provided `connection::Id`
    /// into the `PendingRetirement` status.
    pub fn retire_connection_id(&mut self, id: &connection::Id, timestamp: Timestamp) {
        if let Some(retired_id_info) = self.get_connection_id_info(id) {
            debug_assert_ne!(retired_id_info.status, PendingRetirement);

            let retired_sequence_number = retired_id_info.sequence_number;
            self.registered_ids
                .iter_mut()
                .filter(|id_info| id_info.sequence_number <= retired_sequence_number)
                .filter(|id_info| id_info.status != PendingRetirement)
                .for_each(|id_info| id_info.retire(timestamp));
            self.retire_prior_to = self.retire_prior_to.max(retired_sequence_number + 1);

            self.update_timers();
        }
    }

    /// Returns the mappers interest in new connection IDs
    pub fn connection_id_interest(&self) -> connection::id::Interest {
        let active_connection_id_count = self
            .registered_ids
            .iter()
            .filter(|id_info| id_info.status.counts_towards_limit())
            .count() as u8;

        //= https://tools.ietf.org/id/draft-ietf-quic-transport-32.txt#5.1.1
        //# An endpoint SHOULD ensure that its peer has a sufficient number of
        //# available and unused connection IDs.

        //= https://tools.ietf.org/id/draft-ietf-quic-transport-32.txt#5.1.1
        //# An endpoint MUST NOT
        //# provide more connection IDs than the peer's limit.
        let new_connection_id_count = self.active_connection_id_limit - active_connection_id_count;

        if new_connection_id_count > 0 {
            connection::id::Interest::New(new_connection_id_count)
        } else {
            connection::id::Interest::None
        }
    }

    /// Gets the timers for the registration
    pub fn timers(&self) -> impl Iterator<Item = &Timestamp> {
        self.check_timer_integrity();
        self.expiration_timer.iter()
    }

    /// Handles timeouts on the registration
    ///
    /// `timestamp` passes the current time.
    pub fn on_timeout(&mut self, timestamp: Timestamp) {
        if self.expiration_timer.poll_expiration(timestamp).is_ready() {
            // We only need the latest retire ready connection ID since retiring that ID will
            // retire all earlier connection IDs as well
            let latest_retire_ready_id = self
                .registered_ids
                .iter()
                .filter(|id_info| id_info.is_retire_ready(timestamp))
                .max_by_key(|id_info| id_info.sequence_number)
                .map(|id_info| id_info.id);

            if let Some(id) = latest_retire_ready_id {
                self.retire_connection_id(&id, timestamp);
            }

            let expired_id_count = self
                .registered_ids
                .iter()
                .filter(|id_info| id_info.is_expired(timestamp))
                .count();

            if expired_id_count > 0 {
                // Generally there shouldn't be any IDs that are expired, as connection IDs will be
                // removed based on RETIRE_CONNECTION_ID frames received from the peer. If those
                // frames take longer than the EXPIRATION_BUFFER to receive for some reason, this
                // check ensures the connection IDs are still removed.
                let mut expired_ids =
                    SmallVec::<[connection::Id; MAX_ACTIVE_CONNECTION_ID_LIMIT as usize]>::new();

                self.registered_ids
                    .iter()
                    .filter(|id_info| id_info.is_expired(timestamp))
                    .for_each(|id_info| expired_ids.push(id_info.id));

                for id in expired_ids {
                    self.unregister_connection_id(&id);
                }
            }
        }
    }

    /// Writes any NEW_CONNECTION_ID frames necessary to the given context
    pub fn on_transmit<W: WriteContext>(&mut self, context: &mut W) {
        let constraint = context.transmission_constraint();

        for mut id_info in self
            .registered_ids
            .iter_mut()
            .filter(|id_info| id_info.status.can_transmit(constraint))
        {
            if let Some(packet_number) = context.write_frame(&frame::NewConnectionID {
                sequence_number: id_info.sequence_number.into(),
                retire_prior_to: self.retire_prior_to.into(),
                connection_id: id_info.id.as_bytes(),
                stateless_reset_token: &[1; 16], // TODO https://github.com/awslabs/s2n-quic/issues/195
            }) {
                id_info.status = PendingAcknowledgement(packet_number);
            }
        }
    }

    /// Activates connection IDs that were pending acknowledgement
    pub fn on_packet_ack<A: AckSet>(&mut self, ack_set: &A) {
        for mut id_info in self.registered_ids.iter_mut() {
            if let PendingAcknowledgement(packet_number) = id_info.status {
                if ack_set.contains(packet_number) {
                    id_info.status = Active;
                }
            }
        }
    }

    /// Moves connection IDs pending acknowledgement into pending reissue
    pub fn on_packet_loss<A: AckSet>(&mut self, ack_set: &A) {
        for mut id_info in self.registered_ids.iter_mut() {
            if let PendingAcknowledgement(packet_number) = id_info.status {
                if ack_set.contains(packet_number) {
                    id_info.status = PendingReissue;
                }
            }
        }
    }

    /// Retires all registered connection IDs
    pub fn retire_all(&mut self, _timestamp: Timestamp) {
        // Retiring the connection ID with the highest sequence
        // number retires all connection ids prior to it as well.
        if let Some(id) = self
            .registered_ids
            .iter()
            .filter(|id_info| id_info.status != PendingRetirement)
            .max_by_key(|id_info| id_info.sequence_number)
            .map(|id_info| id_info.id)
        {
            self.retire_connection_id(&id)
        }
    }

    /// Gets the connection ID associated with the the given sequence number
    pub fn get_connection_id(&self, sequence_number: u32) -> Option<connection::Id> {
        self.registered_ids
            .iter()
            .find(|id_info| id_info.sequence_number == sequence_number)
            .map(|id_info| id_info.id)
    }

    fn get_connection_id_info(&self, id: &connection::Id) -> Option<&LocalConnectionIdInfo> {
        self.registered_ids.iter().find(|id_info| id_info.id == *id)
    }

    fn get_connection_id_info_mut(
        &mut self,
        id: &connection::Id,
    ) -> Option<&mut LocalConnectionIdInfo> {
        self.registered_ids
            .iter_mut()
            .find(|id_info| id_info.id == *id)
    }

    /// Updates the expiration timer based on the current registered connection IDs
    fn update_timers(&mut self) {
        if let Some(timestamp) = self.next_status_change_time() {
            self.expiration_timer.set(timestamp);
        } else {
            self.expiration_timer.cancel();
        }
    }

    /// Gets the next time any of the registered IDs are expected to change their status
    fn next_status_change_time(&self) -> Option<Timestamp> {
        self.registered_ids
            .iter()
            .filter_map(|id_info| id_info.next_status_change_time())
            .min()
    }

    /// Validate that the current expiration timer is based on the next status change time
    fn check_timer_integrity(&self) {
        if cfg!(debug_assertions) {
            assert_eq!(
                self.expiration_timer.iter().next().cloned(),
                self.next_status_change_time()
            );
        }
    }
}

impl transmission::interest::Provider for ConnectionIdMapperRegistration {
    fn transmission_interest(&self) -> transmission::Interest {
        let has_ids_pending_reissue = self
            .registered_ids
            .iter()
            .any(|id_info| id_info.status == PendingReissue);

        if has_ids_pending_reissue {
            return transmission::Interest::LostData;
        }

        let has_ids_pending_issuance = self
            .registered_ids
            .iter()
            .any(|id_info| id_info.status == PendingIssuance);

        if has_ids_pending_issuance {
            transmission::Interest::NewData
        } else {
            transmission::Interest::None
        }
    }
}

#[cfg(test)]
mod tests {
    use super::*;
    use crate::{
        connection::InternalConnectionIdGenerator,
        contexts::testing::{MockWriteContext, OutgoingFrameBuffer},
        endpoint,
        transmission::interest::Provider,
    };
    use s2n_quic_core::{
        connection::id::MIN_LIFETIME,
        frame::{Frame, NewConnectionID},
        packet::number::PacketNumberRange,
        varint::VarInt,
    };

    // Verify that an expiration with the earliest possible time results in a valid retirement time
    #[test]
    fn minimum_lifetime() {
        let mut id_generator = InternalConnectionIdGenerator::new();
        let mut mapper = ConnectionIdMapper::new();

        let id1 = id_generator.generate_id();

        let ext_id_1 = connection::Id::try_from_bytes(b"id1").unwrap();
        let ext_id_2 = connection::Id::try_from_bytes(b"id2").unwrap();

        let expiration = s2n_quic_platform::time::now() + MIN_LIFETIME;

        let mut reg1 = mapper.create_registration(id1, &ext_id_1);
        reg1.set_active_connection_id_limit(3);
        assert!(reg1
            .register_connection_id(&ext_id_2, Some(expiration))
            .is_ok());
        assert_eq!(
            Some(expiration - EXPIRATION_BUFFER),
            reg1.get_connection_id_info(&ext_id_2)
                .unwrap()
                .retirement_time()
        );
    }

    //= https://tools.ietf.org/id/draft-ietf-quic-transport-32.txt#5.1
    //= type=test
    //# As a trivial example, this means the same connection ID
    //# MUST NOT be issued more than once on the same connection.
    #[test]
    fn same_connection_id_must_not_be_issued_for_same_connection() {
        let ext_id = connection::Id::try_from_bytes(b"id1").unwrap();
        let mut reg = ConnectionIdMapper::new()
            .create_registration(InternalConnectionIdGenerator::new().generate_id(), &ext_id);

        assert_eq!(
            Err(ConnectionIdMapperRegistrationError::ConnectionIdInUse),
            reg.register_connection_id(&ext_id, None)
        );
    }

    //= https://tools.ietf.org/id/draft-ietf-quic-transport-32.txt#5.1.1
    //= type=test
    //# The sequence number on
    //# each newly issued connection ID MUST increase by 1.
    #[test]
    fn sequence_number_must_increase_by_one() {
        let ext_id_1 = connection::Id::try_from_bytes(b"id1").unwrap();
        let ext_id_2 = connection::Id::try_from_bytes(b"id2").unwrap();

        let mut reg = ConnectionIdMapper::new().create_registration(
            InternalConnectionIdGenerator::new().generate_id(),
            &ext_id_1,
        );
        reg.set_active_connection_id_limit(3);
        reg.register_connection_id(&ext_id_2, None).unwrap();

        let seq_num_1 = reg
            .get_connection_id_info(&ext_id_1)
            .unwrap()
            .sequence_number;
        let seq_num_2 = reg
            .get_connection_id_info(&ext_id_2)
            .unwrap()
            .sequence_number;

        assert_eq!(1, seq_num_2 - seq_num_1);
    }

    #[test]
    fn connection_mapper_test() {
        let mut id_generator = InternalConnectionIdGenerator::new();
        let mut mapper = ConnectionIdMapper::new();

        let id1 = id_generator.generate_id();
        let id2 = id_generator.generate_id();

        let ext_id_1 = connection::Id::try_from_bytes(b"id1").unwrap();
        let ext_id_2 = connection::Id::try_from_bytes(b"id2").unwrap();
        let ext_id_3 = connection::Id::try_from_bytes(b"id3").unwrap();
        let ext_id_4 = connection::Id::try_from_bytes(b"id4").unwrap();

        let mut reg1 = mapper.create_registration(id1, &ext_id_1);
        let mut reg2 = mapper.create_registration(id2, &ext_id_3);

        reg1.set_active_connection_id_limit(3);
        reg2.set_active_connection_id_limit(3);

        assert_eq!(
            0,
            reg1.get_connection_id_info(&ext_id_1)
                .unwrap()
                .sequence_number
        );
        assert_eq!(Some(id1), mapper.lookup_internal_connection_id(&ext_id_1));

        assert_eq!(
            Err(ConnectionIdMapperRegistrationError::ConnectionIdInUse),
            reg2.register_connection_id(&ext_id_1, None)
        );

        let exp_2 = s2n_quic_platform::time::now() + Duration::from_secs(60);

        assert!(reg1.register_connection_id(&ext_id_2, Some(exp_2)).is_ok());
        assert_eq!(
            Some(exp_2),
            reg1.get_connection_id_info(&ext_id_2).unwrap().expiration
        );
        assert!(reg2.register_connection_id(&ext_id_4, None).is_ok());
        assert_eq!(Some(id1), mapper.lookup_internal_connection_id(&ext_id_2));
        assert_eq!(Some(id2), mapper.lookup_internal_connection_id(&ext_id_3));
        assert_eq!(Some(id2), mapper.lookup_internal_connection_id(&ext_id_4));

        reg2.unregister_connection_id(&ext_id_3);
        assert_eq!(None, mapper.lookup_internal_connection_id(&ext_id_3));
        assert_eq!(Some(id2), mapper.lookup_internal_connection_id(&ext_id_4));

        assert!(reg1.register_connection_id(&ext_id_3, None).is_ok());
        assert_eq!(Some(id1), mapper.lookup_internal_connection_id(&ext_id_3));

        // If a registration is dropped all entries are removed
        drop(reg1);
        assert_eq!(None, mapper.lookup_internal_connection_id(&ext_id_1));
        assert_eq!(None, mapper.lookup_internal_connection_id(&ext_id_2));
        assert_eq!(None, mapper.lookup_internal_connection_id(&ext_id_3));
        assert_eq!(Some(id2), mapper.lookup_internal_connection_id(&ext_id_4));
    }

    #[test]
    fn retire_connection_id() {
        let mut id_generator = InternalConnectionIdGenerator::new();
        let mut mapper = ConnectionIdMapper::new();

        let id1 = id_generator.generate_id();

        let ext_id_1 = connection::Id::try_from_bytes(b"id1").unwrap();
        let ext_id_2 = connection::Id::try_from_bytes(b"id2").unwrap();
        let ext_id_3 = connection::Id::try_from_bytes(b"id3").unwrap();

        let now = s2n_quic_platform::time::now();
        let expiration = now + Duration::from_secs(60);

        let mut reg1 = mapper.create_registration(id1, &ext_id_1);
        reg1.set_active_connection_id_limit(3);

        assert_eq!(0, reg1.retire_prior_to);
        // Retiring an unregistered ID does nothing
        reg1.retire_connection_id(&ext_id_2, now);
        assert_eq!(0, reg1.retire_prior_to);
        assert_eq!(
            Active,
            reg1.get_connection_id_info(&ext_id_1).unwrap().status
        );

        assert!(reg1
            .register_connection_id(&ext_id_2, Some(expiration))
            .is_ok());
        assert!(reg1.register_connection_id(&ext_id_3, None).is_ok());

        // Retire ID 2 (sequence number 1)
        reg1.retire_connection_id(&ext_id_2, now);

        // ID 2 and all those before it should be retired
        assert_eq!(
            PendingRetirement,
            reg1.get_connection_id_info(&ext_id_1).unwrap().status
        );
        assert_eq!(
            PendingRetirement,
            reg1.get_connection_id_info(&ext_id_2).unwrap().status
        );
        // ID 1 didn't have an expiration so it should get one upon retirement
        assert_eq!(
            Some(now + EXPIRATION_BUFFER),
            reg1.get_connection_id_info(&ext_id_1).unwrap().expiration
        );
        assert_eq!(
            Some(expiration),
            reg1.get_connection_id_info(&ext_id_2).unwrap().expiration
        );

        assert_eq!(2, reg1.retire_prior_to);

        // ID 3 was after ID 2, so it is not retired
        assert_eq!(
            PendingIssuance,
            reg1.get_connection_id_info(&ext_id_3).unwrap().status
        );
    }

    //= https://tools.ietf.org/id/draft-ietf-quic-transport-32.txt#5.1.1
    //= type=test
    //# An endpoint SHOULD ensure that its peer has a sufficient number of
    //# available and unused connection IDs.
    #[test]
    fn connection_id_interest() {
        let mut id_generator = InternalConnectionIdGenerator::new();
        let mut mapper = ConnectionIdMapper::new();

        let id1 = id_generator.generate_id();

        let ext_id_1 = connection::Id::try_from_bytes(b"id1").unwrap();
        let ext_id_2 = connection::Id::try_from_bytes(b"id2").unwrap();
        let ext_id_3 = connection::Id::try_from_bytes(b"id3").unwrap();

        let mut reg1 = mapper.create_registration(id1, &ext_id_1);

        // Active connection ID limit starts at 1, so there is no interest initially
        assert_eq!(
            connection::id::Interest::None,
            reg1.connection_id_interest()
        );

        reg1.set_active_connection_id_limit(5);
        assert_eq!(
            MAX_ACTIVE_CONNECTION_ID_LIMIT,
            reg1.active_connection_id_limit as u64
        );

        assert_eq!(
            connection::id::Interest::New(reg1.active_connection_id_limit - 1),
            reg1.connection_id_interest()
        );

        assert!(reg1.register_connection_id(&ext_id_2, None).is_ok());

        assert_eq!(
            connection::id::Interest::New(reg1.active_connection_id_limit - 2),
            reg1.connection_id_interest()
        );

        assert!(reg1.register_connection_id(&ext_id_3, None).is_ok());

        assert_eq!(
            connection::id::Interest::None,
            reg1.connection_id_interest()
        );
    }

    //= https://tools.ietf.org/id/draft-ietf-quic-transport-32.txt#5.1.1
    //= type=test
    //# An endpoint MUST NOT
    //# provide more connection IDs than the peer's limit.
    #[test]
    #[should_panic]
    fn endpoint_must_not_provide_more_ids_than_peer_limit() {
        let mut id_generator = InternalConnectionIdGenerator::new();
        let mut mapper = ConnectionIdMapper::new();

        let id1 = id_generator.generate_id();

        let ext_id_1 = connection::Id::try_from_bytes(b"id1").unwrap();
        let ext_id_2 = connection::Id::try_from_bytes(b"id2").unwrap();
        let ext_id_3 = connection::Id::try_from_bytes(b"id3").unwrap();

        let mut reg1 = mapper.create_registration(id1, &ext_id_1);
        reg1.set_active_connection_id_limit(2);

        assert_eq!(
            connection::id::Interest::New(1),
            reg1.connection_id_interest()
        );

        assert!(reg1.register_connection_id(&ext_id_2, None).is_ok());

        // Panics because we are inserting more than the limit
        let _ = reg1.register_connection_id(&ext_id_3, None);
    }

    //= https://tools.ietf.org/id/draft-ietf-quic-transport-32.txt#5.1.1
    //= type=test
    //# An endpoint MAY also limit the issuance of
    //# connection IDs to reduce the amount of per-path state it maintains,
    //# such as path validation status, as its peer might interact with it
    //# over as many paths as there are issued connection IDs.
    #[test]
    fn endpoint_may_limit_connection_ids() {
        let mut id_generator = InternalConnectionIdGenerator::new();
        let mut mapper = ConnectionIdMapper::new();

        let id1 = id_generator.generate_id();

        let ext_id_1 = connection::Id::try_from_bytes(b"id1").unwrap();

        let mut reg1 = mapper.create_registration(id1, &ext_id_1);
        reg1.set_active_connection_id_limit(100);

        assert_eq!(
            MAX_ACTIVE_CONNECTION_ID_LIMIT,
            reg1.active_connection_id_limit as u64
        );
    }

    #[test]
    fn on_transmit() {
        let mut id_generator = InternalConnectionIdGenerator::new();
        let mut mapper = ConnectionIdMapper::new();

        let id1 = id_generator.generate_id();

        let ext_id_1 = connection::Id::try_from_bytes(b"id1").unwrap();
        let ext_id_2 = connection::Id::try_from_bytes(b"id2").unwrap();
        let ext_id_3 = connection::Id::try_from_bytes(b"id3").unwrap();

        let now = s2n_quic_platform::time::now();

        let mut reg1 = mapper.create_registration(id1, &ext_id_1);
        reg1.set_active_connection_id_limit(3);

        assert_eq!(transmission::Interest::None, reg1.transmission_interest());

        assert!(reg1.register_connection_id(&ext_id_2, None).is_ok());

        assert_eq!(
            transmission::Interest::NewData,
            reg1.transmission_interest()
        );

        let mut frame_buffer = OutgoingFrameBuffer::new();
        let mut write_context = MockWriteContext::new(
            s2n_quic_platform::time::now(),
            &mut frame_buffer,
            transmission::Constraint::None,
            endpoint::Type::Server,
        );
        reg1.on_transmit(&mut write_context);

        let expected_frame = Frame::NewConnectionID {
            0: NewConnectionID {
                sequence_number: VarInt::from_u32(1),
                retire_prior_to: VarInt::from_u32(0),
                connection_id: ext_id_2.as_bytes(),
                stateless_reset_token: &[1; 16],
            },
        };

        assert_eq!(
            expected_frame,
            write_context.frame_buffer.pop_front().unwrap().as_frame()
        );

        assert_eq!(transmission::Interest::None, reg1.transmission_interest());

        reg1.retire_connection_id(&ext_id_2, now);
        assert!(reg1.register_connection_id(&ext_id_3, None).is_ok());

        assert_eq!(
            transmission::Interest::NewData,
            reg1.transmission_interest()
        );

        // Switch ID 3 to PendingReissue
        reg1.get_connection_id_info_mut(&ext_id_3).unwrap().status = PendingReissue;

        assert_eq!(
            transmission::Interest::LostData,
            reg1.transmission_interest()
        );

        reg1.on_transmit(&mut write_context);

        let expected_frame = Frame::NewConnectionID {
            0: NewConnectionID {
                sequence_number: VarInt::from_u32(2),
                retire_prior_to: VarInt::from_u32(2),
                connection_id: ext_id_3.as_bytes(),
                stateless_reset_token: &[1; 16],
            },
        };

        assert_eq!(
            expected_frame,
            write_context.frame_buffer.pop_front().unwrap().as_frame()
        );

        assert_eq!(transmission::Interest::None, reg1.transmission_interest());
    }

    #[test]
    fn on_transmit_constrained() {
        let mut id_generator = InternalConnectionIdGenerator::new();
        let mut mapper = ConnectionIdMapper::new();

        let id1 = id_generator.generate_id();

        let ext_id_1 = connection::Id::try_from_bytes(b"id1").unwrap();
        let ext_id_2 = connection::Id::try_from_bytes(b"id2").unwrap();
        let ext_id_3 = connection::Id::try_from_bytes(b"id3").unwrap();

        let mut reg1 = mapper.create_registration(id1, &ext_id_1);
        reg1.set_active_connection_id_limit(3);

        assert_eq!(transmission::Interest::None, reg1.transmission_interest());

        assert!(reg1.register_connection_id(&ext_id_2, None).is_ok());
        assert!(reg1.register_connection_id(&ext_id_3, None).is_ok());

        assert_eq!(
            transmission::Interest::NewData,
            reg1.transmission_interest()
        );

        let mut frame_buffer = OutgoingFrameBuffer::new();
        let mut write_context = MockWriteContext::new(
            s2n_quic_platform::time::now(),
            &mut frame_buffer,
            transmission::Constraint::RetransmissionOnly,
            endpoint::Type::Server,
        );
        reg1.on_transmit(&mut write_context);

        // No frame written because only retransmissions are allowed
        assert!(write_context.frame_buffer.is_empty());

        reg1.get_connection_id_info_mut(&ext_id_2).unwrap().status = PendingReissue;

        assert_eq!(
            transmission::Interest::LostData,
            reg1.transmission_interest()
        );

        reg1.on_transmit(&mut write_context);

        // Only the ID pending reissue should be written
        assert_eq!(1, write_context.frame_buffer.len());

        let expected_frame = Frame::NewConnectionID {
            0: NewConnectionID {
                sequence_number: VarInt::from_u32(1),
                retire_prior_to: VarInt::from_u32(0),
                connection_id: ext_id_2.as_bytes(),
                stateless_reset_token: &[1; 16],
            },
        };

        assert_eq!(
            expected_frame,
            write_context.frame_buffer.pop_front().unwrap().as_frame()
        );

        assert_eq!(
            transmission::Interest::NewData,
            reg1.transmission_interest()
        );
    }

    #[test]
    fn on_packet_ack_and_loss() {
        let mut id_generator = InternalConnectionIdGenerator::new();
        let mut mapper = ConnectionIdMapper::new();

        let id1 = id_generator.generate_id();

        let ext_id_1 = connection::Id::try_from_bytes(b"id1").unwrap();
        let ext_id_2 = connection::Id::try_from_bytes(b"id2").unwrap();

        let mut reg1 = mapper.create_registration(id1, &ext_id_1);
        reg1.set_active_connection_id_limit(3);

        assert!(reg1.register_connection_id(&ext_id_2, None).is_ok());

        let mut frame_buffer = OutgoingFrameBuffer::new();
        let mut write_context = MockWriteContext::new(
            s2n_quic_platform::time::now(),
            &mut frame_buffer,
            transmission::Constraint::None,
            endpoint::Type::Server,
        );

        // Transition ID to PendingAcknowledgement
        let packet_number = write_context.packet_number();
        reg1.on_transmit(&mut write_context);

        // Packet was lost
        reg1.on_packet_loss(&PacketNumberRange::new(packet_number, packet_number));

        assert_eq!(
            PendingReissue,
            reg1.get_connection_id_info(&ext_id_2).unwrap().status
        );

        // Transition ID to PendingAcknowledgement again
        let packet_number = write_context.packet_number();
        reg1.on_transmit(&mut write_context);

        reg1.on_packet_ack(&PacketNumberRange::new(packet_number, packet_number));

        assert_eq!(
            Active,
            reg1.get_connection_id_info(&ext_id_2).unwrap().status
        );
    }

    #[test]
<<<<<<< HEAD
    fn retire_all() {
=======
    fn timers() {
        let mut id_generator = InternalConnectionIdGenerator::new();
        let mut mapper = ConnectionIdMapper::new();

        let id1 = id_generator.generate_id();

        let ext_id_1 = connection::Id::try_from_bytes(b"id1").unwrap();
        let ext_id_2 = connection::Id::try_from_bytes(b"id2").unwrap();

        let mut reg1 = mapper.create_registration(id1, &ext_id_1);
        reg1.set_active_connection_id_limit(3);

        // No timer set for the initial connection ID
        assert_eq!(0, reg1.timers().count());

        let now = s2n_quic_platform::time::now();
        let expiration = now + Duration::from_secs(60);

        assert!(reg1
            .register_connection_id(&ext_id_2, Some(expiration))
            .is_ok());

        // Expiration timer is armed based on retire time
        assert_eq!(1, reg1.timers().count());
        assert_eq!(
            Some(expiration - EXPIRATION_BUFFER),
            reg1.timers().next().cloned()
        );

        reg1.retire_connection_id(&ext_id_1, now);

        // Expiration timer is armed based on expiration time
        assert_eq!(1, reg1.timers().count());
        assert_eq!(
            Some(now + EXPIRATION_BUFFER),
            reg1.expiration_timer.iter().next().cloned()
        );

        reg1.retire_connection_id(&ext_id_2, now);

        // Expiration timer is armed based on expiration time
        assert_eq!(1, reg1.timers().count());
        assert_eq!(Some(now + EXPIRATION_BUFFER), reg1.timers().next().cloned());

        reg1.unregister_connection_id(&ext_id_1);
        reg1.unregister_connection_id(&ext_id_2);

        // No more timers are set
        assert_eq!(0, reg1.timers().count());
    }

    #[test]
    fn on_timeout() {
>>>>>>> fd348540
        let mut id_generator = InternalConnectionIdGenerator::new();
        let mut mapper = ConnectionIdMapper::new();

        let id1 = id_generator.generate_id();

        let ext_id_1 = connection::Id::try_from_bytes(b"id1").unwrap();
        let ext_id_2 = connection::Id::try_from_bytes(b"id2").unwrap();
        let ext_id_3 = connection::Id::try_from_bytes(b"id3").unwrap();

        let mut reg1 = mapper.create_registration(id1, &ext_id_1);
        reg1.set_active_connection_id_limit(3);

<<<<<<< HEAD
        assert!(reg1.register_connection_id(&ext_id_2, None).is_ok());
        assert!(reg1.register_connection_id(&ext_id_3, None).is_ok());

        reg1.retire_connection_id(&ext_id_3);

        reg1.retire_all(s2n_quic_platform::time::now());

        assert_eq!(3, reg1.registered_ids.iter().count());

        for status in reg1.registered_ids.iter().map(|id_info| &id_info.status) {
            assert_eq!(PendingRetirement, *status);
        }

        // Calling retire_all again does nothing
        reg1.retire_all(s2n_quic_platform::time::now());
=======
        let now = s2n_quic_platform::time::now();

        // No timer set for the initial connection ID
        assert_eq!(0, reg1.timers().count());

        reg1.retire_connection_id(&ext_id_1, now);

        // Initial connection ID has an expiration set based on now
        assert_eq!(
            Some(now + EXPIRATION_BUFFER),
            reg1.get_connection_id_info(&ext_id_1)
                .unwrap()
                .expiration_time()
        );

        // Too early, no timer is ready
        reg1.on_timeout(now);

        assert_eq!(
            Some(now + EXPIRATION_BUFFER),
            reg1.expiration_timer.iter().next().cloned()
        );
        assert!(reg1.get_connection_id_info(&ext_id_1).is_some());

        // Now the expiration timer is ready
        reg1.on_timeout(now + EXPIRATION_BUFFER);
        // ID 1 was removed since it expired
        assert!(reg1.get_connection_id_info(&ext_id_1).is_none());
        assert!(!reg1.expiration_timer.is_armed());

        let expiration_2 = now + Duration::from_secs(60);
        let expiration_3 = now + Duration::from_secs(120);

        assert!(reg1
            .register_connection_id(&ext_id_2, Some(expiration_2))
            .is_ok());
        assert!(reg1
            .register_connection_id(&ext_id_3, Some(expiration_3))
            .is_ok());

        // Expiration timer is set based on the retirement time of ID 2
        assert_eq!(
            Some(expiration_2 - EXPIRATION_BUFFER),
            reg1.expiration_timer.iter().next().cloned()
        );

        reg1.on_timeout(expiration_2 - EXPIRATION_BUFFER);

        // ID 2 is moved into pending retirement
        assert_eq!(
            PendingRetirement,
            reg1.get_connection_id_info(&ext_id_2).unwrap().status
        );
        // Expiration timer is set to the expiration time of ID 2
        assert_eq!(
            Some(expiration_2),
            reg1.expiration_timer.iter().next().cloned()
        );

        reg1.on_timeout(expiration_2);

        assert!(reg1.get_connection_id_info(&ext_id_2).is_none());

        // Expiration timer is set to the retirement time of ID 3
        assert_eq!(
            Some(expiration_3 - EXPIRATION_BUFFER),
            reg1.expiration_timer.iter().next().cloned()
        );
>>>>>>> fd348540
    }
}<|MERGE_RESOLUTION|>--- conflicted
+++ resolved
@@ -519,7 +519,7 @@
     }
 
     /// Retires all registered connection IDs
-    pub fn retire_all(&mut self, _timestamp: Timestamp) {
+    pub fn retire_all(&mut self, timestamp: Timestamp) {
         // Retiring the connection ID with the highest sequence
         // number retires all connection ids prior to it as well.
         if let Some(id) = self
@@ -529,7 +529,7 @@
             .max_by_key(|id_info| id_info.sequence_number)
             .map(|id_info| id_info.id)
         {
-            self.retire_connection_id(&id)
+            self.retire_connection_id(&id, timestamp)
         }
     }
 
@@ -1117,9 +1117,6 @@
     }
 
     #[test]
-<<<<<<< HEAD
-    fn retire_all() {
-=======
     fn timers() {
         let mut id_generator = InternalConnectionIdGenerator::new();
         let mut mapper = ConnectionIdMapper::new();
@@ -1173,7 +1170,6 @@
 
     #[test]
     fn on_timeout() {
->>>>>>> fd348540
         let mut id_generator = InternalConnectionIdGenerator::new();
         let mut mapper = ConnectionIdMapper::new();
 
@@ -1186,23 +1182,6 @@
         let mut reg1 = mapper.create_registration(id1, &ext_id_1);
         reg1.set_active_connection_id_limit(3);
 
-<<<<<<< HEAD
-        assert!(reg1.register_connection_id(&ext_id_2, None).is_ok());
-        assert!(reg1.register_connection_id(&ext_id_3, None).is_ok());
-
-        reg1.retire_connection_id(&ext_id_3);
-
-        reg1.retire_all(s2n_quic_platform::time::now());
-
-        assert_eq!(3, reg1.registered_ids.iter().count());
-
-        for status in reg1.registered_ids.iter().map(|id_info| &id_info.status) {
-            assert_eq!(PendingRetirement, *status);
-        }
-
-        // Calling retire_all again does nothing
-        reg1.retire_all(s2n_quic_platform::time::now());
-=======
         let now = s2n_quic_platform::time::now();
 
         // No timer set for the initial connection ID
@@ -1271,6 +1250,36 @@
             Some(expiration_3 - EXPIRATION_BUFFER),
             reg1.expiration_timer.iter().next().cloned()
         );
->>>>>>> fd348540
+    }
+
+    #[test]
+    fn retire_all() {
+        let mut id_generator = InternalConnectionIdGenerator::new();
+        let mut mapper = ConnectionIdMapper::new();
+
+        let id1 = id_generator.generate_id();
+
+        let ext_id_1 = connection::Id::try_from_bytes(b"id1").unwrap();
+        let ext_id_2 = connection::Id::try_from_bytes(b"id2").unwrap();
+        let ext_id_3 = connection::Id::try_from_bytes(b"id3").unwrap();
+
+        let mut reg1 = mapper.create_registration(id1, &ext_id_1);
+        reg1.set_active_connection_id_limit(3);
+
+        assert!(reg1.register_connection_id(&ext_id_2, None).is_ok());
+        assert!(reg1.register_connection_id(&ext_id_3, None).is_ok());
+
+        reg1.retire_connection_id(&ext_id_3);
+
+        reg1.retire_all(s2n_quic_platform::time::now());
+
+        assert_eq!(3, reg1.registered_ids.iter().count());
+
+        for status in reg1.registered_ids.iter().map(|id_info| &id_info.status) {
+            assert_eq!(PendingRetirement, *status);
+        }
+
+        // Calling retire_all again does nothing
+        reg1.retire_all(s2n_quic_platform::time::now());
     }
 }
--- conflicted
+++ resolved
@@ -24,7 +24,7 @@
 #[derive(Debug)]
 struct ConnectionIdMapperState {
     /// Maps from external to internal connection IDs
-    connection_map: HashMap<connection::LocalId, InternalConnectionId>,
+    connection_map: HashMap<connection::Id, InternalConnectionId>,
 }
 
 impl ConnectionIdMapperState {
@@ -36,7 +36,7 @@
 
     fn try_insert(
         &mut self,
-        external_id: &connection::LocalId,
+        external_id: &connection::Id,
         internal_id: InternalConnectionId,
     ) -> Result<(), ()> {
         let entry = self.connection_map.entry(*external_id);
@@ -68,7 +68,7 @@
     /// connection ID.
     pub fn lookup_internal_connection_id(
         &self,
-        connection_id: &connection::LocalId,
+        connection_id: &connection::Id,
     ) -> Option<InternalConnectionId> {
         let guard = self.state.borrow();
         guard.connection_map.get(connection_id).map(Clone::clone)
@@ -80,7 +80,7 @@
     pub fn create_registration(
         &mut self,
         internal_id: InternalConnectionId,
-        initial_connection_id: &connection::LocalId,
+        initial_connection_id: &connection::Id,
     ) -> ConnectionIdMapperRegistration {
         let mut registration = ConnectionIdMapperRegistration {
             internal_id,
@@ -173,7 +173,7 @@
 
 #[derive(Debug)]
 struct LocalConnectionIdInfo {
-    id: connection::LocalId,
+    id: connection::Id,
     //= https://tools.ietf.org/id/draft-ietf-quic-transport-32.txt#5.1.1
     //# Each Connection ID has an associated sequence number to assist in
     //# detecting when NEW_CONNECTION_ID or RETIRE_CONNECTION_ID frames refer
@@ -315,7 +315,7 @@
     /// registered or is already used by a different internal connection.
     pub fn register_connection_id(
         &mut self,
-        id: &connection::LocalId,
+        id: &connection::Id,
         expiration: Option<Timestamp>,
     ) -> Result<(), ConnectionIdMapperRegistrationError> {
         if self.registered_ids.iter().any(|id_info| id_info.id == *id) {
@@ -406,7 +406,6 @@
         if sequence_number >= self.next_sequence_number {
             return Err(ConnectionIdMapperRegistrationError::InvalidSequenceNumber);
         }
-<<<<<<< HEAD
 
         // Calculate a removal time based on RTT to give sufficient time for out of
         // order packets using the retired connection ID to be received
@@ -431,32 +430,6 @@
                 return Err(ConnectionIdMapperRegistrationError::InvalidSequenceNumber);
             }
 
-=======
-
-        // Calculate a removal time based on RTT to give sufficient time for out of
-        // order packets using the retired connection ID to be received
-        let removal_time = timestamp + rtt * RTT_MULTIPLIER;
-
-        let id_info = self
-            .registered_ids
-            .iter_mut()
-            .filter(|id_info| !id_info.is_retired())
-            .find(|id_info| id_info.sequence_number == sequence_number);
-
-        if let Some(mut id_info) = id_info {
-            if id_info.id.as_bytes() == destination_connection_id {
-                //= https://tools.ietf.org/id/draft-ietf-quic-transport-32.txt#19.16
-                //# The sequence number specified in a RETIRE_CONNECTION_ID frame MUST
-                //# NOT refer to the Destination Connection ID field of the packet in
-                //# which the frame is contained.
-
-                //= https://tools.ietf.org/id/draft-ietf-quic-transport-32.txt#19.16
-                //# The peer MAY treat this as a
-                //# connection error of type PROTOCOL_VIOLATION.
-                return Err(ConnectionIdMapperRegistrationError::InvalidSequenceNumber);
-            }
-
->>>>>>> b3e0da60
             id_info.status = PendingRemoval(removal_time);
             self.update_timers();
         }
@@ -639,24 +612,13 @@
     };
 
     impl ConnectionIdMapperRegistration {
-<<<<<<< HEAD
-        fn get_connection_id_info(
-            &self,
-            id: &connection::LocalId,
-        ) -> Option<&LocalConnectionIdInfo> {
-=======
         fn get_connection_id_info(&self, id: &connection::Id) -> Option<&LocalConnectionIdInfo> {
->>>>>>> b3e0da60
             self.registered_ids.iter().find(|id_info| id_info.id == *id)
         }
 
         fn get_connection_id_info_mut(
             &mut self,
-<<<<<<< HEAD
-            id: &connection::LocalId,
-=======
             id: &connection::Id,
->>>>>>> b3e0da60
         ) -> Option<&mut LocalConnectionIdInfo> {
             self.registered_ids
                 .iter_mut()
@@ -672,8 +634,8 @@
 
         let id1 = id_generator.generate_id();
 
-        let ext_id_1 = connection::LocalId::try_from_bytes(b"id1").unwrap();
-        let ext_id_2 = connection::LocalId::try_from_bytes(b"id2").unwrap();
+        let ext_id_1 = connection::Id::try_from_bytes(b"id1").unwrap();
+        let ext_id_2 = connection::Id::try_from_bytes(b"id2").unwrap();
 
         let expiration = s2n_quic_platform::time::now() + MIN_LIFETIME;
 
@@ -696,7 +658,7 @@
     //# MUST NOT be issued more than once on the same connection.
     #[test]
     fn same_connection_id_must_not_be_issued_for_same_connection() {
-        let ext_id = connection::LocalId::try_from_bytes(b"id1").unwrap();
+        let ext_id = connection::Id::try_from_bytes(b"id1").unwrap();
         let mut reg = ConnectionIdMapper::new()
             .create_registration(InternalConnectionIdGenerator::new().generate_id(), &ext_id);
 
@@ -712,8 +674,8 @@
     //# each newly issued connection ID MUST increase by 1.
     #[test]
     fn sequence_number_must_increase_by_one() {
-        let ext_id_1 = connection::LocalId::try_from_bytes(b"id1").unwrap();
-        let ext_id_2 = connection::LocalId::try_from_bytes(b"id2").unwrap();
+        let ext_id_1 = connection::Id::try_from_bytes(b"id1").unwrap();
+        let ext_id_2 = connection::Id::try_from_bytes(b"id2").unwrap();
 
         let mut reg = ConnectionIdMapper::new().create_registration(
             InternalConnectionIdGenerator::new().generate_id(),
@@ -742,10 +704,10 @@
         let id1 = id_generator.generate_id();
         let id2 = id_generator.generate_id();
 
-        let ext_id_1 = connection::LocalId::try_from_bytes(b"id1").unwrap();
-        let ext_id_2 = connection::LocalId::try_from_bytes(b"id2").unwrap();
-        let ext_id_3 = connection::LocalId::try_from_bytes(b"id3").unwrap();
-        let ext_id_4 = connection::LocalId::try_from_bytes(b"id4").unwrap();
+        let ext_id_1 = connection::Id::try_from_bytes(b"id1").unwrap();
+        let ext_id_2 = connection::Id::try_from_bytes(b"id2").unwrap();
+        let ext_id_3 = connection::Id::try_from_bytes(b"id3").unwrap();
+        let ext_id_4 = connection::Id::try_from_bytes(b"id4").unwrap();
 
         let mut reg1 = mapper.create_registration(id1, &ext_id_1);
         let mut reg2 = mapper.create_registration(id2, &ext_id_3);
@@ -806,13 +768,8 @@
 
         let id1 = id_generator.generate_id();
 
-<<<<<<< HEAD
-        let ext_id_1 = connection::LocalId::try_from_bytes(b"id1").unwrap();
-        let ext_id_2 = connection::LocalId::try_from_bytes(b"id2").unwrap();
-=======
         let ext_id_1 = connection::Id::try_from_bytes(b"id1").unwrap();
         let ext_id_2 = connection::Id::try_from_bytes(b"id2").unwrap();
->>>>>>> b3e0da60
 
         let now = s2n_quic_platform::time::now();
 
@@ -877,9 +834,9 @@
 
         let id1 = id_generator.generate_id();
 
-        let ext_id_1 = connection::LocalId::try_from_bytes(b"id1").unwrap();
-        let ext_id_2 = connection::LocalId::try_from_bytes(b"id2").unwrap();
-        let ext_id_3 = connection::LocalId::try_from_bytes(b"id3").unwrap();
+        let ext_id_1 = connection::Id::try_from_bytes(b"id1").unwrap();
+        let ext_id_2 = connection::Id::try_from_bytes(b"id2").unwrap();
+        let ext_id_3 = connection::Id::try_from_bytes(b"id3").unwrap();
 
         let mut reg1 = mapper.create_registration(id1, &ext_id_1);
 
@@ -927,9 +884,9 @@
 
         let id1 = id_generator.generate_id();
 
-        let ext_id_1 = connection::LocalId::try_from_bytes(b"id1").unwrap();
-        let ext_id_2 = connection::LocalId::try_from_bytes(b"id2").unwrap();
-        let ext_id_3 = connection::LocalId::try_from_bytes(b"id3").unwrap();
+        let ext_id_1 = connection::Id::try_from_bytes(b"id1").unwrap();
+        let ext_id_2 = connection::Id::try_from_bytes(b"id2").unwrap();
+        let ext_id_3 = connection::Id::try_from_bytes(b"id3").unwrap();
 
         let mut reg1 = mapper.create_registration(id1, &ext_id_1);
         reg1.set_active_connection_id_limit(2);
@@ -958,7 +915,7 @@
 
         let id1 = id_generator.generate_id();
 
-        let ext_id_1 = connection::LocalId::try_from_bytes(b"id1").unwrap();
+        let ext_id_1 = connection::Id::try_from_bytes(b"id1").unwrap();
 
         let mut reg1 = mapper.create_registration(id1, &ext_id_1);
         reg1.set_active_connection_id_limit(100);
@@ -976,9 +933,9 @@
 
         let id1 = id_generator.generate_id();
 
-        let ext_id_1 = connection::LocalId::try_from_bytes(b"id1").unwrap();
-        let ext_id_2 = connection::LocalId::try_from_bytes(b"id2").unwrap();
-        let ext_id_3 = connection::LocalId::try_from_bytes(b"id3").unwrap();
+        let ext_id_1 = connection::Id::try_from_bytes(b"id1").unwrap();
+        let ext_id_2 = connection::Id::try_from_bytes(b"id2").unwrap();
+        let ext_id_3 = connection::Id::try_from_bytes(b"id3").unwrap();
 
         let now = s2n_quic_platform::time::now();
 
@@ -1062,9 +1019,9 @@
 
         let id1 = id_generator.generate_id();
 
-        let ext_id_1 = connection::LocalId::try_from_bytes(b"id1").unwrap();
-        let ext_id_2 = connection::LocalId::try_from_bytes(b"id2").unwrap();
-        let ext_id_3 = connection::LocalId::try_from_bytes(b"id3").unwrap();
+        let ext_id_1 = connection::Id::try_from_bytes(b"id1").unwrap();
+        let ext_id_2 = connection::Id::try_from_bytes(b"id2").unwrap();
+        let ext_id_3 = connection::Id::try_from_bytes(b"id3").unwrap();
 
         let mut reg1 = mapper.create_registration(id1, &ext_id_1);
         reg1.set_active_connection_id_limit(3);
@@ -1130,8 +1087,8 @@
 
         let id1 = id_generator.generate_id();
 
-        let ext_id_1 = connection::LocalId::try_from_bytes(b"id1").unwrap();
-        let ext_id_2 = connection::LocalId::try_from_bytes(b"id2").unwrap();
+        let ext_id_1 = connection::Id::try_from_bytes(b"id1").unwrap();
+        let ext_id_2 = connection::Id::try_from_bytes(b"id2").unwrap();
 
         let mut reg1 = mapper.create_registration(id1, &ext_id_1);
         reg1.set_active_connection_id_limit(3);
@@ -1177,8 +1134,8 @@
 
         let id1 = id_generator.generate_id();
 
-        let ext_id_1 = connection::LocalId::try_from_bytes(b"id1").unwrap();
-        let ext_id_2 = connection::LocalId::try_from_bytes(b"id2").unwrap();
+        let ext_id_1 = connection::Id::try_from_bytes(b"id1").unwrap();
+        let ext_id_2 = connection::Id::try_from_bytes(b"id2").unwrap();
 
         let mut reg1 = mapper.create_registration(id1, &ext_id_1);
         reg1.set_active_connection_id_limit(3);
@@ -1235,9 +1192,9 @@
 
         let id1 = id_generator.generate_id();
 
-        let ext_id_1 = connection::LocalId::try_from_bytes(b"id1").unwrap();
-        let ext_id_2 = connection::LocalId::try_from_bytes(b"id2").unwrap();
-        let ext_id_3 = connection::LocalId::try_from_bytes(b"id3").unwrap();
+        let ext_id_1 = connection::Id::try_from_bytes(b"id1").unwrap();
+        let ext_id_2 = connection::Id::try_from_bytes(b"id2").unwrap();
+        let ext_id_3 = connection::Id::try_from_bytes(b"id3").unwrap();
 
         let mut reg1 = mapper.create_registration(id1, &ext_id_1);
         reg1.set_active_connection_id_limit(3);
@@ -1312,15 +1269,9 @@
 
         let id1 = id_generator.generate_id();
 
-<<<<<<< HEAD
-        let ext_id_1 = connection::LocalId::try_from_bytes(b"id1").unwrap();
-        let ext_id_2 = connection::LocalId::try_from_bytes(b"id2").unwrap();
-        let ext_id_3 = connection::LocalId::try_from_bytes(b"id3").unwrap();
-=======
         let ext_id_1 = connection::Id::try_from_bytes(b"id1").unwrap();
         let ext_id_2 = connection::Id::try_from_bytes(b"id2").unwrap();
         let ext_id_3 = connection::Id::try_from_bytes(b"id3").unwrap();
->>>>>>> b3e0da60
 
         let mut reg1 = mapper.create_registration(id1, &ext_id_1);
         reg1.set_active_connection_id_limit(3);

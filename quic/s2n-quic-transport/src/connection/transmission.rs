--- conflicted
+++ resolved
@@ -303,14 +303,7 @@
                 //= https://www.rfc-editor.org/rfc/rfc9001#section-4.9.2
                 //# An endpoint MUST discard its handshake keys when the TLS handshake is
                 //# confirmed (Section 4.1.2).
-<<<<<<< HEAD
-                if space_manager.is_handshake_confirmed() {
-                    space_manager
-                        .discard_handshake(self.context.path_manager, self.context.publisher);
-                }
-=======
                 debug_assert!(!space_manager.is_handshake_confirmed());
->>>>>>> e3eb0d1d
 
                 encoder
             } else {

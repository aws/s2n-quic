--- conflicted
+++ resolved
@@ -7,13 +7,7 @@
         CloseReason as ConnectionCloseReason, Parameters as ConnectionParameters,
     },
     contexts::ConnectionOnTransmitError,
-<<<<<<< HEAD
-    processed_packet::ProcessedPacket,
-    recovery,
-    space::{self, PacketSpace, PacketSpaceHandler, PacketSpaceManager},
-=======
     path,
->>>>>>> 5c7828e9
 };
 use s2n_codec::DecoderBufferMut;
 use s2n_quic_core::{
@@ -265,220 +259,9 @@
                 break;
             }
 
-<<<<<<< HEAD
-            self.handle_packet(shared_state, datagram, packet)?;
+            self.handle_packet(shared_state, datagram, path_id, packet)?;
         }
 
         Ok(())
     }
-
-    fn handle_cleartext_packet<'a, Packet>(
-        &mut self,
-        shared_state: &mut SharedConnectionState<Self::Config>,
-        datagram: &DatagramInfo,
-        packet: Packet,
-    ) -> Result<recovery::LossInfo, TransportError>
-    where
-        PacketSpaceManager<Self::Config>: PacketSpaceHandler<'a, Packet>,
-    {
-        let mut loss_info = recovery::LossInfo::default();
-
-        let space::Handler {
-            space,
-            packet_number,
-            mut payload,
-            pto_backoff,
-        } = if let Some(result) = shared_state.space_manager.space_for_packet(packet) {
-            result
-        } else {
-            // Packet space is not available, drop the packet
-            return Ok(loss_info);
-        };
-
-        // TODO get from path manager
-        let mut path = s2n_quic_core::path::Path::new(
-            datagram.remote_address,
-            connection::Id::EMPTY,
-            s2n_quic_core::recovery::RTTEstimator::new(Default::default()),
-        );
-
-        let mut processed_packet = ProcessedPacket::new(packet_number, datagram);
-
-        macro_rules! with_frame_type {
-            ($frame:ident) => {{
-                let frame_type = $frame.tag();
-                move |err: TransportError| err.with_frame_type(VarInt::from_u8(frame_type))
-            }};
-        }
-
-        while !payload.is_empty() {
-            let (frame, remaining) = payload.decode::<FrameMut>()?;
-
-            match frame {
-                Frame::Padding(frame) => {
-                    //= https://tools.ietf.org/id/draft-ietf-quic-transport-27.txt#19.1
-                    //# A PADDING frame has no content.  That is, a PADDING frame consists of
-                    //# the single byte that identifies the frame as a PADDING frame.
-                    processed_packet.on_processed_frame(&frame);
-                }
-                Frame::Ping(frame) => {
-                    //= https://tools.ietf.org/id/draft-ietf-quic-transport-27.txt#19.2
-                    //# The receiver of a PING frame simply needs to acknowledge the packet
-                    //# containing this frame.
-                    processed_packet.on_processed_frame(&frame);
-                }
-                Frame::Crypto(frame) => {
-                    let on_error = with_frame_type!(frame);
-                    processed_packet.on_processed_frame(&frame);
-                    space
-                        .handle_crypto_frame(datagram, frame.into())
-                        .map_err(on_error)?;
-                }
-                Frame::Ack(frame) => {
-                    let on_error = with_frame_type!(frame);
-                    processed_packet.on_processed_frame(&frame);
-
-                    loss_info += space
-                        .handle_ack_frame(datagram, frame, &mut path, pto_backoff)
-                        .map_err(on_error)?;
-                }
-                Frame::ConnectionClose(frame) => {
-                    self.close(
-                        shared_state,
-                        ConnectionCloseReason::PeerImmediateClose(frame),
-                        datagram.timestamp,
-                    );
-                    return Ok(loss_info);
-                }
-                Frame::Stream(frame) => {
-                    let on_error = with_frame_type!(frame);
-                    processed_packet.on_processed_frame(&frame);
-                    space
-                        .handle_stream_frame(datagram, frame.into())
-                        .map_err(on_error)?;
-                }
-                Frame::DataBlocked(frame) => {
-                    let on_error = with_frame_type!(frame);
-                    processed_packet.on_processed_frame(&frame);
-                    space
-                        .handle_data_blocked_frame(datagram, frame)
-                        .map_err(on_error)?;
-                }
-                Frame::MaxData(frame) => {
-                    let on_error = with_frame_type!(frame);
-                    processed_packet.on_processed_frame(&frame);
-                    space
-                        .handle_max_data_frame(datagram, frame)
-                        .map_err(on_error)?;
-                }
-                Frame::MaxStreamData(frame) => {
-                    let on_error = with_frame_type!(frame);
-                    processed_packet.on_processed_frame(&frame);
-                    space
-                        .handle_max_stream_data_frame(datagram, frame)
-                        .map_err(on_error)?;
-                }
-                Frame::MaxStreams(frame) => {
-                    let on_error = with_frame_type!(frame);
-                    processed_packet.on_processed_frame(&frame);
-                    space
-                        .handle_max_streams_frame(datagram, frame)
-                        .map_err(on_error)?;
-                }
-                Frame::ResetStream(frame) => {
-                    let on_error = with_frame_type!(frame);
-                    processed_packet.on_processed_frame(&frame);
-                    space
-                        .handle_reset_stream_frame(datagram, frame)
-                        .map_err(on_error)?;
-                }
-                Frame::StopSending(frame) => {
-                    let on_error = with_frame_type!(frame);
-                    processed_packet.on_processed_frame(&frame);
-                    space
-                        .handle_stop_sending_frame(datagram, frame)
-                        .map_err(on_error)?;
-                }
-                Frame::StreamDataBlocked(frame) => {
-                    let on_error = with_frame_type!(frame);
-                    processed_packet.on_processed_frame(&frame);
-                    space
-                        .handle_stream_data_blocked_frame(datagram, frame)
-                        .map_err(on_error)?;
-                }
-                Frame::StreamsBlocked(frame) => {
-                    let on_error = with_frame_type!(frame);
-                    processed_packet.on_processed_frame(&frame);
-                    space
-                        .handle_streams_blocked_frame(datagram, frame)
-                        .map_err(on_error)?;
-                }
-                Frame::NewToken(frame) => {
-                    let on_error = with_frame_type!(frame);
-                    processed_packet.on_processed_frame(&frame);
-                    space
-                        .handle_new_token_frame(datagram, frame)
-                        .map_err(on_error)?;
-                }
-                Frame::NewConnectionID(frame) => {
-                    let on_error = with_frame_type!(frame);
-                    processed_packet.on_processed_frame(&frame);
-                    space
-                        .handle_new_connection_id_frame(datagram, frame)
-                        .map_err(on_error)?;
-                }
-                Frame::RetireConnectionID(frame) => {
-                    let on_error = with_frame_type!(frame);
-                    processed_packet.on_processed_frame(&frame);
-                    space
-                        .handle_retire_connection_id_frame(datagram, frame)
-                        .map_err(on_error)?;
-                }
-                Frame::PathChallenge(frame) => {
-                    let on_error = with_frame_type!(frame);
-                    processed_packet.on_processed_frame(&frame);
-                    space
-                        .handle_path_challenge_frame(datagram, frame)
-                        .map_err(on_error)?;
-                }
-                Frame::PathResponse(frame) => {
-                    let on_error = with_frame_type!(frame);
-                    processed_packet.on_processed_frame(&frame);
-                    space
-                        .handle_path_response_frame(datagram, frame)
-                        .map_err(on_error)?;
-                }
-                Frame::HandshakeDone(frame) => {
-                    let on_error = with_frame_type!(frame);
-                    processed_packet.on_processed_frame(&frame);
-                    space
-                        .handle_handshake_done_frame(datagram, frame)
-                        .map_err(on_error)?;
-                }
-            }
-
-            payload = remaining;
-        }
-
-        //= https://tools.ietf.org/id/draft-ietf-quic-transport-27.txt#13.1
-        //# A packet MUST NOT be acknowledged until packet protection has been
-        //# successfully removed and all frames contained in the packet have been
-        //# processed.  For STREAM frames, this means the data has been enqueued
-        //# in preparation to be received by the application protocol, but it
-        //# does not require that data is delivered and consumed.
-        //#
-        //# Once the packet has been fully processed, a receiver acknowledges
-        //# receipt by sending one or more ACK frames containing the packet
-        //# number of the received packet.
-
-        space.on_processed_packet(processed_packet)?;
-
-        Ok(loss_info)
-=======
-            self.handle_packet(shared_state, datagram, path_id, packet)?;
-        }
-
-        Ok(())
->>>>>>> 5c7828e9
-    }
 }
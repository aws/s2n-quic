//! Contains the implementation of the `Connection`

use crate::{
    connection::{
        self, connection_id_mapper::ConnectionIdMapperRegistrationError, id::ConnectionInfo,
        CloseReason as ConnectionCloseReason, ConnectionIdMapperRegistration, ConnectionInterests,
        ConnectionTimerEntry, ConnectionTimers, ConnectionTransmission,
        ConnectionTransmissionContext, InternalConnectionId, Parameters as ConnectionParameters,
        SharedConnectionState,
    },
    contexts::ConnectionOnTransmitError,
    path,
    recovery::{congestion_controller, RTTEstimator},
    space::{PacketSpace, EARLY_ACK_SETTINGS},
    transmission,
};
use core::time::Duration;
use s2n_quic_core::{
    application::ApplicationErrorExt,
    connection::id::Interest,
    inet::DatagramInfo,
    io::tx,
    packet::{
        handshake::ProtectedHandshake,
        initial::{CleartextInitial, ProtectedInitial},
        retry::ProtectedRetry,
        short::ProtectedShort,
        version_negotiation::ProtectedVersionNegotiation,
        zero_rtt::ProtectedZeroRTT,
    },
    time::Timestamp,
    transport::error::TransportError,
};

/// Possible states for handing over a connection from the endpoint to the
/// application.
#[derive(Debug, Copy, Clone, PartialEq, Eq)]
enum AcceptState {
    /// The connection is handshaking on the server side and not yet visible
    /// to the application.
    Handshaking,
    /// The connection has completed the handshake but hasn't been handed over
    /// to the application yet.
    HandshakeCompleted,
    /// The connection has been handed over to the application and can be
    /// actively utilized from there.
    Active,
}

/// Possible states of a connection
#[derive(Debug, Copy, Clone, PartialEq, Eq)]
enum ConnectionState {
    /// The connection is performing the handshake
    Handshaking,
    /// The connection is active
    Active,
    /// The connection is closing, as described in
    /// https://tools.ietf.org/id/draft-ietf-quic-transport-32.txt#10.1
    Closing,
    /// The connection is draining, as described in
    /// https://tools.ietf.org/id/draft-ietf-quic-transport-32.txt#10.1
    Draining,
    /// The connection was drained, and is in its terminal state.
    /// The connection will be removed from the endpoint when it reached this state.
    Finished,
}

impl<'a> From<ConnectionCloseReason<'a>> for ConnectionState {
    fn from(close_reason: ConnectionCloseReason<'a>) -> Self {
        match close_reason {
            ConnectionCloseReason::IdleTimerExpired => {
                // If the idle timer expired we directly move into the final state
                ConnectionState::Finished
            }
            ConnectionCloseReason::LocalImmediateClose(_error) => {
                //= https://tools.ietf.org/id/draft-ietf-quic-transport-32.txt#10.2.1
                //# An endpoint enters the closing state after initiating an immediate
                //# close.
                ConnectionState::Closing
            }
            ConnectionCloseReason::PeerImmediateClose(_error) => {
                //= https://tools.ietf.org/id/draft-ietf-quic-transport-32.txt#10.2.2
                //# The draining state is entered once an endpoint receives a
                //# CONNECTION_CLOSE frame, which indicates that its peer is closing or
                //# draining.
                ConnectionState::Draining
            }
            ConnectionCloseReason::LocalObservedTransportErrror(_error) => {
                // Since the local side observes the error, it initiates the close
                // Therefore this is similar to an application initiated close
                ConnectionState::Closing
            }
        }
    }
}

#[derive(Debug)]
pub struct ConnectionImpl<Config: connection::Config> {
    /// The configuration of this connection
    config: Config,
    /// The [`Connection`]s internal identifier
    internal_connection_id: InternalConnectionId,
    /// The connection ID to send packets from
    local_connection_id: connection::LocalId,
    /// The connection ID mapper registration which should be utilized by the connection
    connection_id_mapper_registration: ConnectionIdMapperRegistration,
    /// The timers which are used within the connection
    timers: ConnectionTimers,
    /// The timer entry in the endpoint timer list
    timer_entry: ConnectionTimerEntry,
    /// The QUIC protocol version which is used for this particular connection
    quic_version: u32,
    /// Describes whether the connection is known to be accepted by the application
    accept_state: AcceptState,
    /// The current state of the connection
    state: ConnectionState,
    /// Manage the paths that the connection could use
    path_manager: path::Manager<Config::CongestionController>,
}

#[cfg(debug_assertions)]
impl<Config: connection::Config> Drop for ConnectionImpl<Config> {
    fn drop(&mut self) {
        if std::thread::panicking() {
            eprintln!("\nLast known connection state: \n {:#?}", self);
        }
    }
}

impl<ConfigType: connection::Config> ConnectionImpl<ConfigType> {
    fn update_crypto_state(
        &mut self,
        shared_state: &mut SharedConnectionState<ConfigType>,
        datagram: &DatagramInfo,
    ) -> Result<(), TransportError> {
        let space_manager = &mut shared_state.space_manager;
        space_manager.poll_crypto(
            &self.config,
            self.path_manager.active_path(),
            &mut self.connection_id_mapper_registration,
            datagram.timestamp,
        )?;

        if matches!(self.state, ConnectionState::Handshaking)
            && space_manager.is_handshake_confirmed()
        {
            // Move into the HandshakeCompleted state. This will signal the
            // necessary interest to hand over the connection to the application.
            self.accept_state = AcceptState::HandshakeCompleted;
            // Move the connection into the active state.
            self.state = ConnectionState::Active;

            // Since we now have all transport parameters, we start the idle timer
            self.restart_peer_idle_timer(datagram.timestamp);
        }

        Ok(())
    }

    /// Returns the idle timeout based on transport parameters of both peers
    fn get_idle_timer_duration(&self) -> Duration {
        //= https://tools.ietf.org/id/draft-ietf-quic-transport-32.txt#10.1
        //# Each endpoint advertises a max_idle_timeout, but the effective value
        //# at an endpoint is computed as the minimum of the two advertised
        //# values.  By announcing a max_idle_timeout, an endpoint commits to
        //# initiating an immediate close (Section 10.2) if it abandons the
        //# connection prior to the effective value.

        //= https://tools.ietf.org/id/draft-ietf-quic-transport-32.txt#10.1
        //# To avoid excessively small idle timeout periods, endpoints MUST
        //# increase the idle timeout period to be at least three times the
        //# current Probe Timeout (PTO).  This allows for multiple PTOs to
        //# expire, and therefore multiple probes to be sent and lost, prior to
        //# idle timeout.

        // TODO: Derive this from transport parameters and pto
        Duration::from_secs(30)
    }

    fn restart_peer_idle_timer(&mut self, timestamp: Timestamp) {
        self.timers
            .peer_idle_timer
            .set(timestamp + self.get_idle_timer_duration())
    }
}

/// Creates a closure which unprotects and decrypts packets for a given space.
///
/// This is a macro instead of a function because it removes the need to have a
/// complex trait with a bunch of generics for each of the packet spaces.
macro_rules! packet_validator {
    ($packet:ident $(, $inspect:expr)?) => {
        move |(space, handshake_status)| {
            let crypto = &space.crypto;
            let packet_number_decoder = space.packet_number_decoder();

            // TODO ensure this is all side-channel free and reserved bits are 0
            // https://github.com/awslabs/s2n-quic/issues/212

            //= https://tools.ietf.org/id/draft-ietf-quic-tls-32.txt#5.5
            //# Failure to unprotect a packet does not necessarily indicate the
            //# existence of a protocol error in a peer or an attack.

            // In this case we silently drop the packet
            let $packet = $packet.unprotect(crypto, packet_number_decoder).ok()?;

            //= https://tools.ietf.org/id/draft-ietf-quic-transport-32.txt#12.3
            //# A receiver MUST discard a newly unprotected packet unless it is
            //# certain that it has not processed another packet with the same packet
            //# number from the same packet number space.
            if space.is_duplicate($packet.packet_number) {
                return None;
            }

            $($inspect)?

            let packet = $packet.decrypt(crypto).ok()?;

            Some((packet, space, handshake_status))
        }
    };
}

impl<Config: connection::Config> connection::Trait for ConnectionImpl<Config> {
    /// Static configuration of a connection
    type Config = Config;

    fn is_handshaking(&self) -> bool {
        self.accept_state == AcceptState::Handshaking
    }

    /// Creates a new `Connection` instance with the given configuration
    fn new(parameters: ConnectionParameters<Self::Config>) -> Self {
        // The path manager always starts with a single path containing the known peer and local
        // connection ids.
        let rtt_estimator = RTTEstimator::new(EARLY_ACK_SETTINGS.max_ack_delay);
        // Assume clients validate the server's address implicitly.
        let peer_validated = Self::Config::ENDPOINT_TYPE.is_server();
        let initial_path = path::Path::new(
            parameters.peer_socket_address,
            parameters.peer_connection_id,
            rtt_estimator,
            parameters.congestion_controller,
            peer_validated,
        );

        //= https://tools.ietf.org/id/draft-ietf-quic-transport-32.txt#10.3
        //= type=TODO
        //= tracking-issue=195
        //= feature=Stateless Reset
        //# Servers can also specify a stateless_reset_token transport
        //# parameter during the handshake that applies to the connection ID that
        //# it selected during the handshake; clients cannot use this transport
        //# parameter because their transport parameters do not have
        //# confidentiality protection.
        let stateless_reset_token = None;
        let peer_id_registry =
            connection::PeerIdRegistry::new(initial_path.peer_connection_id, stateless_reset_token);
        let path_manager = path::Manager::new(initial_path, peer_id_registry);

        Self {
            config: parameters.connection_config,
            internal_connection_id: parameters.internal_connection_id,
            local_connection_id: parameters.local_connection_id,
            connection_id_mapper_registration: parameters.connection_id_mapper_registration,
            timers: Default::default(),
            timer_entry: parameters.timer,
            quic_version: parameters.quic_version,
            accept_state: AcceptState::Handshaking,
            state: ConnectionState::Handshaking,
            path_manager,
        }
    }

    /// Returns the connections configuration
    fn config(&self) -> &Self::Config {
        &self.config
    }

    /// Returns the Connections internal ID
    fn internal_connection_id(&self) -> InternalConnectionId {
        self.internal_connection_id
    }

    /// Returns the QUIC version selected for the current connection
    fn quic_version(&self) -> u32 {
        self.quic_version
    }

    /// Initiates closing the connection as described in
    /// https://tools.ietf.org/id/draft-ietf-quic-transport-32.txt#10
    ///
    /// This method can be called for any of the close reasons:
    /// - Idle timeout
    /// - Immediate close
    fn close(
        &mut self,
        shared_state: &mut SharedConnectionState<Self::Config>,
        close_reason: ConnectionCloseReason,
        timestamp: Timestamp,
    ) {
        match self.state {
            ConnectionState::Closing | ConnectionState::Draining | ConnectionState::Finished => {
                // The connection is already closing
                return;
            }
            ConnectionState::Handshaking => {
                // TODO: Decrement the inflight handshake counter
                // https://github.com/awslabs/s2n-quic/issues/162
            }
            ConnectionState::Active => {}
        }

        // TODO: Rember close reason
        // TODO: Build a CONNECTION_CLOSE frame based on the keys that are available
        // at the moment. We need to use the highest set of available keys as
        // described in https://tools.ietf.org/id/draft-ietf-quic-transport-32.txt#10.3

        // We are not interested in this timer anymore
        // TODO: There might be more such timers need to get added in the future
        self.timers.peer_idle_timer.cancel();
        self.state = close_reason.into();

        shared_state
            .space_manager
            .discard_initial(self.path_manager.active_path_mut());
        shared_state
            .space_manager
            .discard_handshake(self.path_manager.active_path_mut());
        shared_state.space_manager.discard_zero_rtt_crypto();
        if let Some((application, _handshake_status)) = shared_state.space_manager.application_mut()
        {
            // Close all streams with the derived error
            application.stream_manager.close(close_reason.into());
        }
        // TODO: Discard application state?

        if let ConnectionState::Closing | ConnectionState::Draining = self.state {
            // Start closing/draining timer
            // TODO: The time should be coming from config + PTO estimation
            let delay = core::time::Duration::from_millis(100);
            self.timers.close_timer.set(timestamp + delay);
        }
    }

    /// Generates and registers new connection IDs using the given `ConnectionIdFormat`
    fn on_new_connection_id<ConnectionIdFormat: connection::id::Format>(
        &mut self,
        connection_id_format: &mut ConnectionIdFormat,
        timestamp: Timestamp,
    ) -> Result<(), ConnectionIdMapperRegistrationError> {
        match self
            .connection_id_mapper_registration
            .connection_id_interest()
        {
            Interest::New(mut count) => {
                let connection_info =
                    ConnectionInfo::new(&self.path_manager.active_path().peer_socket_address);

                while count > 0 {
                    let id = connection_id_format.generate(&connection_info);
                    let expiration = connection_id_format
                        .lifetime()
                        .map(|duration| timestamp + duration);
                    self.connection_id_mapper_registration
                        .register_connection_id(&id, expiration)?;
                    count -= 1;
                }
                Ok(())
            }
            Interest::None => Ok(()),
        }
    }

    /// Queries the connection for outgoing packets
    fn on_transmit<Tx: tx::Queue>(
        &mut self,
        shared_state: &mut SharedConnectionState<Self::Config>,
        queue: &mut Tx,
        timestamp: Timestamp,
    ) -> Result<(), ConnectionOnTransmitError> {
        let mut count = 0;

        match self.state {
            ConnectionState::Handshaking | ConnectionState::Active => {
                // TODO pull these from somewhere
                let ecn = Default::default();

                debug_assert!(
                    !self.path_manager.active_path().at_amplification_limit(),
                    "connection should not express transmission interest if amplification limited"
                );

                while let Ok(_idx) = queue.push(ConnectionTransmission {
                    context: ConnectionTransmissionContext {
                        quic_version: self.quic_version,
                        timestamp,
                        path_manager: &mut self.path_manager,
                        source_connection_id: &self.local_connection_id,
                        connection_id_mapper_registration: &mut self
                            .connection_id_mapper_registration,
                        ecn,
                    },
                    shared_state,
                }) {
                    count += 1;
<<<<<<< HEAD
                    self.path_manager
                        .active_path_mut()
                        .on_bytes_transmitted(bytes_transmitted);

                    if self.path_manager.active_path().at_amplification_limit() {
=======
                    if active_path.at_amplification_limit() {
>>>>>>> a4eab2ef
                        break;
                    }
                }
                // TODO  leave the psuedo in comment, TODO send this stuff
                // for path in path_manager.pending_paths() {
                // queue.push(path transmission context)
                // need shared_state, look at application_transmission for examples
                //  prob_path(path) // for mtu discovery or path
                //  if not validated, send challenge_frame;
                //  }
                //  TODO send probe for MTU changes
            }
            ConnectionState::Closing => {
                // We are only allowed to send CONNECTION_CLOSE frames in this
                // state.
                // TODO: Ask the ConnectionCloseSender to send data
            }
            ConnectionState::Draining | ConnectionState::Finished => {
                // We are not allowed to send any data in this states
            }
        }

        if count == 0 {
            Err(ConnectionOnTransmitError::NoDatagram)
        } else {
            Ok(())
        }
    }

    /// Handles all timeouts on the `Connection`.
    ///
    /// `timestamp` passes the current time.
    fn on_timeout(
        &mut self,
        shared_state: &mut SharedConnectionState<Self::Config>,
        timestamp: Timestamp,
    ) {
        if self
            .timers
            .peer_idle_timer
            .poll_expiration(timestamp)
            .is_ready()
        {
            self.close(
                shared_state,
                ConnectionCloseReason::IdleTimerExpired,
                timestamp,
            );
        }

        if self
            .timers
            .close_timer
            .poll_expiration(timestamp)
            .is_ready()
        {
            if let ConnectionState::Closing | ConnectionState::Draining = self.state {
                self.state = ConnectionState::Finished;
            }
        }

        self.connection_id_mapper_registration.on_timeout(timestamp);

        shared_state.space_manager.on_timeout(
            &mut self.connection_id_mapper_registration,
            &mut self.path_manager,
            timestamp,
        );
    }

    /// Updates the per-connection timer based on individual component timers.
    /// This method is used in order to update the connection timer only once
    /// per interaction with the connection and thereby to batch timer updates.
    fn update_connection_timer(&mut self, shared_state: &mut SharedConnectionState<Self::Config>) {
        //= https://tools.ietf.org/id/draft-ietf-quic-recovery-32.txt#6.2.1
        //# When ack-eliciting packets in multiple packet number spaces are in
        //# flight, the timer MUST be set to the earlier value of the Initial and
        //# Handshake packet number spaces.

        // find the earliest armed timer
        let earliest = core::iter::empty()
            .chain(self.timers.iter())
            .chain(shared_state.space_manager.timers())
            .chain(self.connection_id_mapper_registration.timers())
            .min()
            .cloned();

        self.timer_entry.update(earliest);
    }

    /// Handles all external wakeups on the [`Connection`].
    fn on_wakeup(
        &mut self,
        shared_state: &mut SharedConnectionState<Self::Config>,
        timestamp: Timestamp,
    ) {
        // This method is intentionally mostly empty at the moment. The most important thing on a
        // wakeup is that the connection manager synchronizes the interests of the individual connection.
        // This will happen automatically through the [`interests()`] call after the [`Connection`]
        // was accessed. Therefore we do not have to do anything special here.

        // For active connections we have to check if the application requested
        // to close them
        if self.state == ConnectionState::Active {
            if let Some((application, _handshake_status)) =
                shared_state.space_manager.application_mut()
            {
                if let Some(stream_error) = application.stream_manager.close_reason() {
                    // A connection close was requested. This needs to have an
                    // associated error code which can be used as `TransportError`
                    let error_code = stream_error.application_error_code().expect(concat!(
                        "The connection should only be closeable through an ",
                        "API call which submits an error code while active"
                    ));
                    self.close(
                        shared_state,
                        ConnectionCloseReason::LocalImmediateClose(error_code),
                        timestamp,
                    );
                }
            }
        }

        shared_state.wakeup_handle.wakeup_handled();
    }

    // Packet handling
    fn on_datagram_received<
        CC: congestion_controller::Endpoint<CongestionController = Config::CongestionController>,
    >(
        &mut self,
        shared_state: &mut SharedConnectionState<Self::Config>,
        datagram: &DatagramInfo,
        congestion_controller_endpoint: &mut CC,
    ) -> Result<path::Id, TransportError> {
        let is_handshake_confirmed = shared_state.space_manager.is_handshake_confirmed();

        let (id, unblocked) =
            self.path_manager
                .on_datagram_received(datagram, is_handshake_confirmed, || {
                    let path_info = congestion_controller::PathInfo::new(&datagram.remote_address);
                    // TODO set alpn if available
                    congestion_controller_endpoint.new_congestion_controller(path_info)
                })?;

        if unblocked {
            //= https://tools.ietf.org/id/draft-ietf-quic-recovery-32.txt#A.6
            //# When a server is blocked by anti-amplification limits, receiving a
            //# datagram unblocks it, even if none of the packets in the datagram are
            //# successfully processed.  In such a case, the PTO timer will need to
            //# be re-armed.
            shared_state
                .space_manager
                .on_amplification_unblocked(&self.path_manager[id], datagram.timestamp);
        }

        Ok(id)
    }

    /// Is called when a initial packet had been received
    fn handle_initial_packet(
        &mut self,
        shared_state: &mut SharedConnectionState<Self::Config>,
        datagram: &DatagramInfo,
        path_id: path::Id,
        packet: ProtectedInitial,
    ) -> Result<(), TransportError> {
        if let Some((packet, _space, _handshake_status)) = shared_state
            .space_manager
            .initial_mut()
            .and_then(packet_validator!(packet))
        {
            self.handle_cleartext_initial_packet(shared_state, datagram, path_id, packet)?;

            //= https://tools.ietf.org/id/draft-ietf-quic-transport-32.txt#10.1
            //# An endpoint restarts its idle timer when a packet from its peer is
            //# received and processed successfully.
            self.restart_peer_idle_timer(datagram.timestamp);
        }

        Ok(())
    }

    /// Is called when an unprotected initial packet had been received
    fn handle_cleartext_initial_packet(
        &mut self,
        shared_state: &mut SharedConnectionState<Self::Config>,
        datagram: &DatagramInfo,
        path_id: path::Id,
        packet: CleartextInitial,
    ) -> Result<(), TransportError> {
        if let Some((space, handshake_status)) = shared_state.space_manager.initial_mut() {
            //= https://tools.ietf.org/id/draft-ietf-quic-transport-32.txt#5.2
            //= type=TODO
            //= tracking-issue=336
            //# Invalid packets that lack strong integrity protection, such as
            //# Initial, Retry, or Version Negotiation, MAY be discarded.
            // Attempt to validate some of the enclosed frames?

            if let Some(close) = space.handle_cleartext_payload(
                packet.packet_number,
                packet.payload,
                datagram,
                path_id,
                &mut self.path_manager,
                handshake_status,
                &mut self.connection_id_mapper_registration,
            )? {
                //= https://tools.ietf.org/id/draft-ietf-quic-transport-32.txt#5.2
                //# An
                //# endpoint MUST generate a connection error if processing the contents
                //# of these packets prior to discovering an error, unless it fully
                //# reverts these changes.

                self.close(
                    shared_state,
                    ConnectionCloseReason::PeerImmediateClose(close),
                    datagram.timestamp,
                );
                return Ok(());
            }

            // try to move the crypto state machine forward
            self.update_crypto_state(shared_state, datagram)?;
        }

        Ok(())
    }

    /// Is called when a handshake packet had been received
    fn handle_handshake_packet(
        &mut self,
        shared_state: &mut SharedConnectionState<Self::Config>,
        datagram: &DatagramInfo,
        path_id: path::Id,
        packet: ProtectedHandshake,
    ) -> Result<(), TransportError> {
        //= https://tools.ietf.org/id/draft-ietf-quic-transport-32.txt#5.2.1
        //= type=TODO
        //= tracking-issue=337
        //# The client MAY drop these packets, or MAY buffer them in anticipation
        //# of later packets that allow it to compute the key.

        //= https://tools.ietf.org/id/draft-ietf-quic-transport-32.txt#5.2.2
        //= type=TODO
        //= tracking-issue=340
        //# Clients are not able to send Handshake packets prior to
        //# receiving a server response, so servers SHOULD ignore any such
        //# packets.

        if let Some((packet, space, handshake_status)) = shared_state
            .space_manager
            .handshake_mut()
            .and_then(packet_validator!(packet))
        {
            if let Some(close) = space.handle_cleartext_payload(
                packet.packet_number,
                packet.payload,
                datagram,
                path_id,
                &mut self.path_manager,
                handshake_status,
                &mut self.connection_id_mapper_registration,
            )? {
                self.close(
                    shared_state,
                    ConnectionCloseReason::PeerImmediateClose(close),
                    datagram.timestamp,
                );
                return Ok(());
            }

            if Self::Config::ENDPOINT_TYPE.is_server() {
                //= https://tools.ietf.org/id/draft-ietf-quic-tls-32.txt#4.9.1
                //# a server MUST discard Initial keys when it first
                //# successfully processes a Handshake packet.
                shared_state
                    .space_manager
                    .discard_initial(self.path_manager.active_path_mut());

                //= https://tools.ietf.org/id/draft-ietf-quic-transport-32.txt#8.1
                //# Once the server has successfully processed a
                //# Handshake packet from the client, it can consider the client address
                //# to have been validated.
                self.path_manager[path_id].on_validated();
            }

            //= https://tools.ietf.org/id/draft-ietf-quic-transport-32.txt#10.1
            //# An endpoint restarts its idle timer when a packet from its peer is
            //# received and processed successfully.
            self.restart_peer_idle_timer(datagram.timestamp);

            // try to move the crypto state machine forward
            self.update_crypto_state(shared_state, datagram)?;
        };

        Ok(())
    }

    /// Is called when a short packet had been received
    fn handle_short_packet(
        &mut self,
        shared_state: &mut SharedConnectionState<Self::Config>,
        datagram: &DatagramInfo,
        path_id: path::Id,
        packet: ProtectedShort,
    ) -> Result<(), TransportError> {
        //= https://tools.ietf.org/id/draft-ietf-quic-tls-32.txt#5.7
        //# Endpoints in either role MUST NOT decrypt 1-RTT packets from
        //# their peer prior to completing the handshake.

        //= https://tools.ietf.org/id/draft-ietf-quic-tls-32.txt#5.7
        //# A server MUST NOT process
        //# incoming 1-RTT protected packets before the TLS handshake is
        //# complete.

        //= https://tools.ietf.org/id/draft-ietf-quic-tls-32.txt#5.7
        //# Even if it has 1-RTT secrets, a client MUST NOT
        //# process incoming 1-RTT protected packets before the TLS handshake is
        //# complete.

        if !shared_state.space_manager.is_handshake_complete() {
            //= https://tools.ietf.org/id/draft-ietf-quic-tls-32.txt#5.7
            //= type=TODO
            //= tracking-issue=320
            //# Received
            //# packets protected with 1-RTT keys MAY be stored and later decrypted
            //# and used once the handshake is complete.

            //= https://tools.ietf.org/id/draft-ietf-quic-tls-32.txt#5.7
            //= type=TODO
            //= tracking-issue=320
            //= feature=0-RTT
            //# The server MAY retain these packets for
            //# later decryption in anticipation of receiving a ClientHello.

            //= https://tools.ietf.org/id/draft-ietf-quic-transport-32.txt#5.2.1
            //= type=TODO
            //# The client MAY drop these packets, or MAY buffer them in anticipation
            //# of later packets that allow it to compute the key.

            return Ok(());
        }

        if let Some((packet, space, handshake_status)) = shared_state
            .space_manager
            .application_mut()
            .and_then(packet_validator!(packet, {
                if packet.key_phase != Default::default() {
                    dbg!("key updates are not currently implemented");
                    return None;
                }
            }))
        {
            if let Some(close) = space.handle_cleartext_payload(
                packet.packet_number,
                packet.payload,
                datagram,
                path_id,
                &mut self.path_manager,
                handshake_status,
                &mut self.connection_id_mapper_registration,
            )? {
                self.close(
                    shared_state,
                    ConnectionCloseReason::PeerImmediateClose(close),
                    datagram.timestamp,
                );
                return Ok(());
            }

            //= https://tools.ietf.org/id/draft-ietf-quic-transport-32.txt#10.1
            //# An endpoint restarts its idle timer when a packet from its peer is
            //# received and processed successfully.
            self.restart_peer_idle_timer(datagram.timestamp);

            // Currently, the application space does not have any crypto state.
            // If, at some point, we decide to add it, we need to call `update_crypto_state` here.
        };

        Ok(())
    }

    /// Is called when a version negotiation packet had been received
    fn handle_version_negotiation_packet(
        &mut self,
        _shared_state: &mut SharedConnectionState<Self::Config>,
        _datagram: &DatagramInfo,
        _path_id: path::Id,
        _packet: ProtectedVersionNegotiation,
    ) -> Result<(), TransportError> {
        //= https://tools.ietf.org/id/draft-ietf-quic-transport-32.txt#6.2
        //= type=TODO
        //= feature=Version negotiation handler
        //= tracking-issue=349
        //# A client that supports only this version of QUIC MUST abandon the
        //# current connection attempt if it receives a Version Negotiation
        //# packet, with the following two exceptions.

        //= https://tools.ietf.org/id/draft-ietf-quic-transport-32.txt#6.2
        //= type=TODO
        //= feature=Version negotiation handler
        //= tracking-issue=349
        //# A client MUST discard any
        //# Version Negotiation packet if it has received and successfully
        //# processed any other packet, including an earlier Version Negotiation
        //# packet.

        //= https://tools.ietf.org/id/draft-ietf-quic-transport-32.txt#6.2
        //= type=TODO
        //= feature=Version negotiation handler
        //= tracking-issue=349
        //# A client MUST discard a Version Negotiation packet that
        //# lists the QUIC version selected by the client.

        Ok(())
    }

    /// Is called when a zero rtt packet had been received
    fn handle_zero_rtt_packet(
        &mut self,
        _shared_state: &mut SharedConnectionState<Self::Config>,
        _datagram: &DatagramInfo,
        _path_id: path::Id,
        _packet: ProtectedZeroRTT,
    ) -> Result<(), TransportError> {
        //= https://tools.ietf.org/id/draft-ietf-quic-transport-32.txt#5.2.2
        //= type=TODO
        //= tracking-issue=339
        //# If the packet is a 0-RTT packet, the server MAY buffer a limited
        //# number of these packets in anticipation of a late-arriving Initial
        //# packet.

        // TODO
        Ok(())
    }

    /// Is called when a retry packet had been received
    fn handle_retry_packet(
        &mut self,
        _shared_state: &mut SharedConnectionState<Self::Config>,
        _datagram: &DatagramInfo,
        _path_id: path::Id,
        _packet: ProtectedRetry,
    ) -> Result<(), TransportError> {
        // TODO
        Ok(())
    }

    fn handle_transport_error(
        &mut self,
        shared_state: &mut SharedConnectionState<Self::Config>,
        datagram: &DatagramInfo,
        transport_error: TransportError,
    ) {
        dbg!(&transport_error);
        self.close(
            shared_state,
            ConnectionCloseReason::LocalObservedTransportErrror(transport_error),
            datagram.timestamp,
        );
    }

    fn mark_as_accepted(&mut self) {
        debug_assert!(
            self.accept_state == AcceptState::HandshakeCompleted,
            "mark_accepted() should only be called on connections which have finished the handshake");
        self.accept_state = AcceptState::Active;
    }

    fn interests(&self, shared_state: &SharedConnectionState<Self::Config>) -> ConnectionInterests {
        let mut interests = ConnectionInterests::default();

        if self.accept_state == AcceptState::HandshakeCompleted {
            interests.accept = true;
        }

        match self.state {
            ConnectionState::Active | ConnectionState::Handshaking => {
                use transmission::{interest::Provider as _, Interest};

                let mut transmission = Interest::default();

                transmission += self.path_manager.transmission_interest();

                let constraint = self.path_manager.active_path().transmission_constraint();

                // don't iterate over everything if we can't send anyway
                if !constraint.is_amplification_limited() {
                    transmission += shared_state.space_manager.transmission_interest();
                    transmission += self
                        .connection_id_mapper_registration
                        .transmission_interest();
                }

                interests.transmission = transmission.can_transmit(constraint);
                interests.new_connection_id = self
                    .connection_id_mapper_registration
                    .connection_id_interest()
                    != connection::id::Interest::None;
            }
            ConnectionState::Closing => {
                // TODO: Ask the Close Sender whether it needs to transmit
            }
            ConnectionState::Draining => {
                use connection::finalization::Provider as _;

                // This is a pure wait state. We do not want to transmit data here
                interests.finalization =
                    shared_state.space_manager.finalization_status().is_final();
            }
            ConnectionState::Finished => {
                // Remove the connection from the endpoint
                interests.finalization = true;
            }
        }

        interests
    }
}<|MERGE_RESOLUTION|>--- conflicted
+++ resolved
@@ -404,15 +404,7 @@
                     shared_state,
                 }) {
                     count += 1;
-<<<<<<< HEAD
-                    self.path_manager
-                        .active_path_mut()
-                        .on_bytes_transmitted(bytes_transmitted);
-
-                    if self.path_manager.active_path().at_amplification_limit() {
-=======
                     if active_path.at_amplification_limit() {
->>>>>>> a4eab2ef
                         break;
                     }
                 }

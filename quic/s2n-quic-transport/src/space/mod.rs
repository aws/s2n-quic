use crate::{
    connection::{self, ConnectionInterests},
    frame_exchange_interests::FrameExchangeInterestProvider,
    processed_packet::ProcessedPacket,
    recovery,
    space::rx_packet_numbers::{AckManager, DEFAULT_ACK_RANGES_LIMIT},
};
use s2n_codec::DecoderBufferMut;
use s2n_quic_core::{
    crypto::{tls::Session as TLSSession, CryptoSuite},
    frame::{
        self, ack::AckRanges, crypto::CryptoRef, stream::StreamRef, Ack, DataBlocked,
        HandshakeDone, MaxData, MaxStreamData, MaxStreams, NewConnectionID, NewToken,
        PathChallenge, PathResponse, ResetStream, RetireConnectionID, StopSending,
        StreamDataBlocked, StreamsBlocked,
    },
    inet::DatagramInfo,
<<<<<<< HEAD
    packet::{
        handshake::CleartextHandshake,
        initial::CleartextInitial,
        number::{PacketNumber, PacketNumberSpace},
        short::CleartextShort,
    },
=======
    packet::number::{PacketNumber, PacketNumberSpace},
>>>>>>> 5c7828e9
    path::Path,
    time::Timestamp,
    transport::error::TransportError,
};

mod application;
mod application_transmission;
mod crypto_stream;
mod early_transmission;
mod handshake;
mod handshake_status;
mod initial;
mod rx_packet_numbers;
mod session_context;
mod tx_packet_numbers;

pub(crate) use application::ApplicationSpace;
pub(crate) use application_transmission::ApplicationTransmission;
pub(crate) use crypto_stream::CryptoStream;
pub(crate) use early_transmission::EarlyTransmission;
pub(crate) use handshake::HandshakeSpace;
pub(crate) use handshake_status::HandshakeStatus;
pub(crate) use initial::InitialSpace;
pub(crate) use rx_packet_numbers::EARLY_ACK_SETTINGS;
pub(crate) use session_context::SessionContext;
pub(crate) use tx_packet_numbers::TxPacketNumbers;

pub struct PacketSpaceManager<ConnectionConfigType: connection::Config> {
    session: Option<ConnectionConfigType::TLSSession>,
    initial: Option<Box<InitialSpace<ConnectionConfigType>>>,
    handshake: Option<Box<HandshakeSpace<ConnectionConfigType>>>,
    application: Option<Box<ApplicationSpace<ConnectionConfigType>>>,
    zero_rtt_crypto: Option<Box<<ConnectionConfigType::TLSSession as CryptoSuite>::ZeroRTTCrypto>>,
    pto_backoff: u32,
}

macro_rules! packet_space_api {
    ($ty:ty, $get:ident, $get_mut:ident $(, $discard:ident)?) => {
        pub fn $get(&self) -> Option<&$ty> {
            self.$get
                .as_ref()
                .map(Box::as_ref)
        }

        pub fn $get_mut(&mut self) -> Option<&mut $ty> {
            self.$get
                .as_mut()
                .map(Box::as_mut)
        }

        $(
            pub fn $discard(&mut self) {
                //= https://tools.ietf.org/id/draft-ietf-quic-recovery-29.txt#6.2.1
                //# When Initial or Handshake keys are discarded, the PTO and loss
                //# detection timers MUST be reset, because discarding keys indicates
                //# forward progress and the loss detection timer might have been set for
                //# a now discarded packet number space.
                self.pto_backoff = 1;
                self.$get = None;
            }
        )?
    };
}

impl<ConnectionConfigType: connection::Config> PacketSpaceManager<ConnectionConfigType> {
    packet_space_api!(
        InitialSpace<ConnectionConfigType>,
        initial,
        initial_mut,
        discard_initial
    );

    packet_space_api!(
        HandshakeSpace<ConnectionConfigType>,
        handshake,
        handshake_mut,
        discard_handshake
    );

    packet_space_api!(
        ApplicationSpace<ConnectionConfigType>,
        application,
        application_mut
    );

    pub fn zero_rtt_crypto(
        &self,
    ) -> Option<&<ConnectionConfigType::TLSSession as CryptoSuite>::ZeroRTTCrypto> {
        self.zero_rtt_crypto.as_ref().map(Box::as_ref)
    }

    pub fn discard_zero_rtt_crypto(&mut self) {
        self.zero_rtt_crypto = None;
    }

    pub fn new(
        session: ConnectionConfigType::TLSSession,
        initial: <ConnectionConfigType::TLSSession as CryptoSuite>::InitialCrypto,
        now: Timestamp,
    ) -> Self {
        let ack_manager = AckManager::new(
            PacketNumberSpace::Initial,
            EARLY_ACK_SETTINGS,
            DEFAULT_ACK_RANGES_LIMIT,
        );

        Self {
            session: Some(session),
            initial: Some(Box::new(InitialSpace::new(initial, now, ack_manager))),
            handshake: None,
            application: None,
            zero_rtt_crypto: None,
            pto_backoff: 1,
        }
    }

    pub fn poll_crypto(
        &mut self,
        connection_config: &ConnectionConfigType,
        now: Timestamp,
    ) -> Result<(), TransportError> {
        if let Some(session) = self.session.as_mut() {
            let mut context: SessionContext<ConnectionConfigType> = SessionContext {
                now,
                initial: &mut self.initial,
                handshake: &mut self.handshake,
                application: &mut self.application,
                zero_rtt_crypto: &mut self.zero_rtt_crypto,
                connection_config,
            };

            session.poll(&mut context)?;

            // The TLS session is no longer needed
            if self.application.is_some() {
                self.session = None;
            }
        }

        Ok(())
    }

    pub fn interests(&self) -> ConnectionInterests {
        // TODO: Will default() prevent finalization, since it might set finalization to false?
        let mut interests = ConnectionInterests::default();

        if let Some(space) = self.initial() {
            interests += space.frame_exchange_interests();
        }
        if let Some(space) = self.handshake() {
            interests += space.frame_exchange_interests();
        }
        if let Some(space) = self.application() {
            interests += space.interests();
        }

        interests
    }

    /// Returns all of the component timers
    pub fn timers(&self) -> impl Iterator<Item = &Timestamp> {
        // the spaces are `Option`s and can be iterated over, either returning
        // the value or `None`.
        core::iter::empty()
            .chain(self.initial.iter().flat_map(|space| space.timers()))
            .chain(self.handshake.iter().flat_map(|space| space.timers()))
            .chain(self.application.iter().flat_map(|space| space.timers()))
    }

    /// Called when the connection timer expired
    pub fn on_timeout(&mut self, timestamp: Timestamp) -> recovery::LossInfo {
        let mut loss_info = recovery::LossInfo::default();

        if let Some(space) = self.initial_mut() {
            loss_info += space.on_timeout(timestamp);
        }

        if let Some(space) = self.handshake_mut() {
            loss_info += space.on_timeout(timestamp);
        }

        if let Some(space) = self.application_mut() {
            loss_info += space.on_timeout(timestamp);
        }

        loss_info
    }

    /// Gets the total number of bytes in flight
    /// TODO: should this get bytes_in_flight from path.congestion_controller.bytes_in_flight?
    pub fn bytes_in_flight(&self) -> u64 {
        core::iter::empty()
            .chain(self.initial.iter().map(|space| space.bytes_in_flight()))
            .chain(self.handshake.iter().map(|space| space.bytes_in_flight()))
            .chain(self.application.iter().map(|space| space.bytes_in_flight()))
            .sum::<u64>()
    }

    pub fn on_loss_info(&mut self, loss_info: &recovery::LossInfo) {
        if loss_info.pto_expired {
            self.pto_backoff *= 2;
        }

        if loss_info.pto_reset {
            self.pto_backoff = 1;
        }
    }

    pub fn on_packets_sent(&mut self, path: &Path, timestamp: Timestamp) {
        //= https://tools.ietf.org/id/draft-ietf-quic-recovery-29.txt#6.2.1
        //# When a PTO timer expires, the PTO backoff MUST be increased,
        //# resulting in the PTO period being set to twice its current value.
        let pto_backoff = self.pto_backoff;

        if let Some(space) = self.initial_mut() {
            space.on_packets_sent(path, pto_backoff, timestamp);
        }

        if let Some(space) = self.handshake_mut() {
            space.on_packets_sent(path, pto_backoff, timestamp);
        }

        if let Some(space) = self.application_mut() {
            space.on_packets_sent(path, pto_backoff, timestamp);
        }
    }

    pub fn is_handshake_confirmed(&self) -> bool {
        self.application()
            .map(|space| space.handshake_status.is_confirmed())
            .unwrap_or(false)
    }
}

macro_rules! default_frame_handler {
    ($name:ident, $frame:ty) => {
        fn $name(
            &mut self,
            frame: $frame,
            _datagram: &DatagramInfo,
            _path: &mut Path,
        ) -> Result<(), TransportError> {
            Err(TransportError::PROTOCOL_VIOLATION
                .with_reason(Self::INVALID_FRAME_ERROR)
                .with_frame_type(frame.tag().into()))
        }
    };
}

pub trait PacketSpace {
    const INVALID_FRAME_ERROR: &'static str;

    fn handle_crypto_frame(
        &mut self,
        frame: CryptoRef,
        datagram: &DatagramInfo,
        path: &mut Path,
    ) -> Result<(), TransportError>;

    fn handle_ack_frame<A: AckRanges>(
        &mut self,
        frame: Ack<A>,
<<<<<<< HEAD
        path: &mut Path,
        pto_backoff: u32,
    ) -> Result<crate::recovery::LossInfo, TransportError>;
=======
        datagram: &DatagramInfo,
        path: &mut Path,
    ) -> Result<(), TransportError>;
>>>>>>> 5c7828e9

    default_frame_handler!(handle_stream_frame, StreamRef);
    default_frame_handler!(handle_data_blocked_frame, DataBlocked);
    default_frame_handler!(handle_max_data_frame, MaxData);
    default_frame_handler!(handle_max_stream_data_frame, MaxStreamData);
    default_frame_handler!(handle_max_streams_frame, MaxStreams);
    default_frame_handler!(handle_reset_stream_frame, ResetStream);
    default_frame_handler!(handle_stop_sending_frame, StopSending);
    default_frame_handler!(handle_stream_data_blocked_frame, StreamDataBlocked);
    default_frame_handler!(handle_streams_blocked_frame, StreamsBlocked);
    default_frame_handler!(handle_new_token_frame, NewToken);
    default_frame_handler!(handle_new_connection_id_frame, NewConnectionID);
    default_frame_handler!(handle_retire_connection_id_frame, RetireConnectionID);
    default_frame_handler!(handle_path_challenge_frame, PathChallenge);
    default_frame_handler!(handle_path_response_frame, PathResponse);
    default_frame_handler!(handle_handshake_done_frame, HandshakeDone);

    fn on_processed_packet(
        &mut self,
        processed_packet: ProcessedPacket,
    ) -> Result<(), TransportError>;
<<<<<<< HEAD
}

pub struct Handler<'payload, 'space, Space: PacketSpace> {
    pub space: &'space mut Space,
    pub packet_number: PacketNumber,
    pub payload: DecoderBufferMut<'payload>,
    pub pto_backoff: u32,
}

pub trait PacketSpaceHandler<'a, Packet> {
    type Space: PacketSpace;

    fn space_for_packet(&mut self, packet: Packet) -> Option<Handler<'a, '_, Self::Space>>;
}

impl<'a, Config: connection::Config> PacketSpaceHandler<'a, CleartextInitial<'a>>
    for PacketSpaceManager<Config>
{
    type Space = InitialSpace<Config>;

    fn space_for_packet(
        &mut self,
        packet: CleartextInitial<'a>,
    ) -> Option<Handler<'a, '_, Self::Space>> {
        Some(Handler {
            pto_backoff: self.pto_backoff,
            space: self.initial_mut()?,
            packet_number: packet.packet_number,
            payload: packet.payload,
        })
    }
}
=======

    fn handle_cleartext_payload<'a>(
        &mut self,
        packet_number: PacketNumber,
        mut payload: DecoderBufferMut<'a>,
        datagram: &DatagramInfo,
        path: &mut Path,
    ) -> Result<Option<frame::ConnectionClose<'a>>, TransportError> {
        use s2n_quic_core::{
            frame::{Frame, FrameMut},
            varint::VarInt,
        };

        let mut processed_packet = ProcessedPacket::new(packet_number, datagram);

        macro_rules! with_frame_type {
            ($frame:ident) => {{
                let frame_type = $frame.tag();
                move |err: TransportError| err.with_frame_type(VarInt::from_u8(frame_type))
            }};
        }

        while !payload.is_empty() {
            let (frame, remaining) = payload.decode::<FrameMut>()?;

            match frame {
                Frame::Padding(frame) => {
                    //= https://tools.ietf.org/id/draft-ietf-quic-transport-27.txt#19.1
                    //# A PADDING frame has no content.  That is, a PADDING frame consists of
                    //# the single byte that identifies the frame as a PADDING frame.
                    processed_packet.on_processed_frame(&frame);
                }
                Frame::Ping(frame) => {
                    //= https://tools.ietf.org/id/draft-ietf-quic-transport-27.txt#19.2
                    //# The receiver of a PING frame simply needs to acknowledge the packet
                    //# containing this frame.
                    processed_packet.on_processed_frame(&frame);
                }
                Frame::Crypto(frame) => {
                    let on_error = with_frame_type!(frame);
                    processed_packet.on_processed_frame(&frame);
                    self.handle_crypto_frame(frame.into(), datagram, path)
                        .map_err(on_error)?;
                }
                Frame::Ack(frame) => {
                    let on_error = with_frame_type!(frame);
                    processed_packet.on_processed_frame(&frame);
                    self.handle_ack_frame(frame, datagram, path)
                        .map_err(on_error)?;
                }
                Frame::ConnectionClose(frame) => {
                    return Ok(Some(frame));
                }
                Frame::Stream(frame) => {
                    let on_error = with_frame_type!(frame);
                    processed_packet.on_processed_frame(&frame);
                    self.handle_stream_frame(frame.into(), datagram, path)
                        .map_err(on_error)?;
                }
                Frame::DataBlocked(frame) => {
                    let on_error = with_frame_type!(frame);
                    processed_packet.on_processed_frame(&frame);
                    self.handle_data_blocked_frame(frame, datagram, path)
                        .map_err(on_error)?;
                }
                Frame::MaxData(frame) => {
                    let on_error = with_frame_type!(frame);
                    processed_packet.on_processed_frame(&frame);
                    self.handle_max_data_frame(frame, datagram, path)
                        .map_err(on_error)?;
                }
                Frame::MaxStreamData(frame) => {
                    let on_error = with_frame_type!(frame);
                    processed_packet.on_processed_frame(&frame);
                    self.handle_max_stream_data_frame(frame, datagram, path)
                        .map_err(on_error)?;
                }
                Frame::MaxStreams(frame) => {
                    let on_error = with_frame_type!(frame);
                    processed_packet.on_processed_frame(&frame);
                    self.handle_max_streams_frame(frame, datagram, path)
                        .map_err(on_error)?;
                }
                Frame::ResetStream(frame) => {
                    let on_error = with_frame_type!(frame);
                    processed_packet.on_processed_frame(&frame);
                    self.handle_reset_stream_frame(frame, datagram, path)
                        .map_err(on_error)?;
                }
                Frame::StopSending(frame) => {
                    let on_error = with_frame_type!(frame);
                    processed_packet.on_processed_frame(&frame);
                    self.handle_stop_sending_frame(frame, datagram, path)
                        .map_err(on_error)?;
                }
                Frame::StreamDataBlocked(frame) => {
                    let on_error = with_frame_type!(frame);
                    processed_packet.on_processed_frame(&frame);
                    self.handle_stream_data_blocked_frame(frame, datagram, path)
                        .map_err(on_error)?;
                }
                Frame::StreamsBlocked(frame) => {
                    let on_error = with_frame_type!(frame);
                    processed_packet.on_processed_frame(&frame);
                    self.handle_streams_blocked_frame(frame, datagram, path)
                        .map_err(on_error)?;
                }
                Frame::NewToken(frame) => {
                    let on_error = with_frame_type!(frame);
                    processed_packet.on_processed_frame(&frame);
                    self.handle_new_token_frame(frame, datagram, path)
                        .map_err(on_error)?;
                }
                Frame::NewConnectionID(frame) => {
                    let on_error = with_frame_type!(frame);
                    processed_packet.on_processed_frame(&frame);
                    self.handle_new_connection_id_frame(frame, datagram, path)
                        .map_err(on_error)?;
                }
                Frame::RetireConnectionID(frame) => {
                    let on_error = with_frame_type!(frame);
                    processed_packet.on_processed_frame(&frame);
                    self.handle_retire_connection_id_frame(frame, datagram, path)
                        .map_err(on_error)?;
                }
                Frame::PathChallenge(frame) => {
                    let on_error = with_frame_type!(frame);
                    processed_packet.on_processed_frame(&frame);
                    self.handle_path_challenge_frame(frame, datagram, path)
                        .map_err(on_error)?;
                }
                Frame::PathResponse(frame) => {
                    let on_error = with_frame_type!(frame);
                    processed_packet.on_processed_frame(&frame);
                    self.handle_path_response_frame(frame, datagram, path)
                        .map_err(on_error)?;
                }
                Frame::HandshakeDone(frame) => {
                    let on_error = with_frame_type!(frame);
                    processed_packet.on_processed_frame(&frame);
                    self.handle_handshake_done_frame(frame, datagram, path)
                        .map_err(on_error)?;
                }
            }
>>>>>>> 5c7828e9

            payload = remaining;
        }

<<<<<<< HEAD
    fn space_for_packet(
        &mut self,
        packet: CleartextHandshake<'a>,
    ) -> Option<Handler<'a, '_, Self::Space>> {
        Some(Handler {
            pto_backoff: self.pto_backoff,
            space: self.handshake_mut()?,
            packet_number: packet.packet_number,
            payload: packet.payload,
        })
    }
}
=======
        //= https://tools.ietf.org/id/draft-ietf-quic-transport-27.txt#13.1
        //# A packet MUST NOT be acknowledged until packet protection has been
        //# successfully removed and all frames contained in the packet have been
        //# processed.  For STREAM frames, this means the data has been enqueued
        //# in preparation to be received by the application protocol, but it
        //# does not require that data is delivered and consumed.
        //#
        //# Once the packet has been fully processed, a receiver acknowledges
        //# receipt by sending one or more ACK frames containing the packet
        //# number of the received packet.
>>>>>>> 5c7828e9

        self.on_processed_packet(processed_packet)?;

<<<<<<< HEAD
    fn space_for_packet(
        &mut self,
        packet: CleartextShort<'a>,
    ) -> Option<Handler<'a, '_, Self::Space>> {
        Some(Handler {
            pto_backoff: self.pto_backoff,
            space: self.application_mut()?,
            packet_number: packet.packet_number,
            payload: packet.payload,
        })
=======
        Ok(None)
>>>>>>> 5c7828e9
    }
}<|MERGE_RESOLUTION|>--- conflicted
+++ resolved
@@ -15,16 +15,7 @@
         StreamDataBlocked, StreamsBlocked,
     },
     inet::DatagramInfo,
-<<<<<<< HEAD
-    packet::{
-        handshake::CleartextHandshake,
-        initial::CleartextInitial,
-        number::{PacketNumber, PacketNumberSpace},
-        short::CleartextShort,
-    },
-=======
     packet::number::{PacketNumber, PacketNumberSpace},
->>>>>>> 5c7828e9
     path::Path,
     time::Timestamp,
     transport::error::TransportError,
@@ -233,6 +224,10 @@
         }
     }
 
+    pub fn pto_backoff(&self) -> u32 {
+        self.pto_backoff
+    }
+
     pub fn on_packets_sent(&mut self, path: &Path, timestamp: Timestamp) {
         //= https://tools.ietf.org/id/draft-ietf-quic-recovery-29.txt#6.2.1
         //# When a PTO timer expires, the PTO backoff MUST be increased,
@@ -287,15 +282,10 @@
     fn handle_ack_frame<A: AckRanges>(
         &mut self,
         frame: Ack<A>,
-<<<<<<< HEAD
+        datagram: &DatagramInfo,
         path: &mut Path,
         pto_backoff: u32,
-    ) -> Result<crate::recovery::LossInfo, TransportError>;
-=======
-        datagram: &DatagramInfo,
-        path: &mut Path,
-    ) -> Result<(), TransportError>;
->>>>>>> 5c7828e9
+    ) -> Result<recovery::LossInfo, TransportError>;
 
     default_frame_handler!(handle_stream_frame, StreamRef);
     default_frame_handler!(handle_data_blocked_frame, DataBlocked);
@@ -317,40 +307,6 @@
         &mut self,
         processed_packet: ProcessedPacket,
     ) -> Result<(), TransportError>;
-<<<<<<< HEAD
-}
-
-pub struct Handler<'payload, 'space, Space: PacketSpace> {
-    pub space: &'space mut Space,
-    pub packet_number: PacketNumber,
-    pub payload: DecoderBufferMut<'payload>,
-    pub pto_backoff: u32,
-}
-
-pub trait PacketSpaceHandler<'a, Packet> {
-    type Space: PacketSpace;
-
-    fn space_for_packet(&mut self, packet: Packet) -> Option<Handler<'a, '_, Self::Space>>;
-}
-
-impl<'a, Config: connection::Config> PacketSpaceHandler<'a, CleartextInitial<'a>>
-    for PacketSpaceManager<Config>
-{
-    type Space = InitialSpace<Config>;
-
-    fn space_for_packet(
-        &mut self,
-        packet: CleartextInitial<'a>,
-    ) -> Option<Handler<'a, '_, Self::Space>> {
-        Some(Handler {
-            pto_backoff: self.pto_backoff,
-            space: self.initial_mut()?,
-            packet_number: packet.packet_number,
-            payload: packet.payload,
-        })
-    }
-}
-=======
 
     fn handle_cleartext_payload<'a>(
         &mut self,
@@ -358,7 +314,10 @@
         mut payload: DecoderBufferMut<'a>,
         datagram: &DatagramInfo,
         path: &mut Path,
-    ) -> Result<Option<frame::ConnectionClose<'a>>, TransportError> {
+        pto_backoff: u32,
+    ) -> Result<(recovery::LossInfo, Option<frame::ConnectionClose<'a>>), TransportError> {
+        let mut loss_info = recovery::LossInfo::default();
+
         use s2n_quic_core::{
             frame::{Frame, FrameMut},
             varint::VarInt,
@@ -398,11 +357,12 @@
                 Frame::Ack(frame) => {
                     let on_error = with_frame_type!(frame);
                     processed_packet.on_processed_frame(&frame);
-                    self.handle_ack_frame(frame, datagram, path)
+                    loss_info += self
+                        .handle_ack_frame(frame, datagram, path, pto_backoff)
                         .map_err(on_error)?;
                 }
                 Frame::ConnectionClose(frame) => {
-                    return Ok(Some(frame));
+                    return Ok((loss_info, Some(frame)));
                 }
                 Frame::Stream(frame) => {
                     let on_error = with_frame_type!(frame);
@@ -495,25 +455,10 @@
                         .map_err(on_error)?;
                 }
             }
->>>>>>> 5c7828e9
 
             payload = remaining;
         }
 
-<<<<<<< HEAD
-    fn space_for_packet(
-        &mut self,
-        packet: CleartextHandshake<'a>,
-    ) -> Option<Handler<'a, '_, Self::Space>> {
-        Some(Handler {
-            pto_backoff: self.pto_backoff,
-            space: self.handshake_mut()?,
-            packet_number: packet.packet_number,
-            payload: packet.payload,
-        })
-    }
-}
-=======
         //= https://tools.ietf.org/id/draft-ietf-quic-transport-27.txt#13.1
         //# A packet MUST NOT be acknowledged until packet protection has been
         //# successfully removed and all frames contained in the packet have been
@@ -524,23 +469,9 @@
         //# Once the packet has been fully processed, a receiver acknowledges
         //# receipt by sending one or more ACK frames containing the packet
         //# number of the received packet.
->>>>>>> 5c7828e9
 
         self.on_processed_packet(processed_packet)?;
 
-<<<<<<< HEAD
-    fn space_for_packet(
-        &mut self,
-        packet: CleartextShort<'a>,
-    ) -> Option<Handler<'a, '_, Self::Space>> {
-        Some(Handler {
-            pto_backoff: self.pto_backoff,
-            space: self.application_mut()?,
-            packet_number: packet.packet_number,
-            payload: packet.payload,
-        })
-=======
-        Ok(None)
->>>>>>> 5c7828e9
+        Ok((loss_info, None))
     }
 }
use crate::{
    connection::{self, ConnectionInterests},
    frame_exchange_interests::FrameExchangeInterestProvider,
    processed_packet::ProcessedPacket,
<<<<<<< HEAD
    recovery,
    space::rx_packet_numbers::{AckManager, DEFAULT_ACK_RANGES_LIMIT, EARLY_ACK_SETTINGS},
=======
    space::rx_packet_numbers::{AckManager, DEFAULT_ACK_RANGES_LIMIT},
>>>>>>> e644b23f
};
use s2n_codec::DecoderBufferMut;
use s2n_quic_core::{
    crypto::{tls::Session as TLSSession, CryptoSuite},
    frame::{
        ack::AckRanges, crypto::CryptoRef, stream::StreamRef, Ack, DataBlocked, HandshakeDone,
        MaxData, MaxStreamData, MaxStreams, NewConnectionID, NewToken, PathChallenge, PathResponse,
        ResetStream, RetireConnectionID, StopSending, StreamDataBlocked, StreamsBlocked,
    },
    inet::DatagramInfo,
    packet::{
        handshake::CleartextHandshake,
        initial::CleartextInitial,
        number::{PacketNumber, PacketNumberSpace},
        short::CleartextShort,
    },
    path::Path,
    time::Timestamp,
    transport::error::TransportError,
};

mod application;
mod application_transmission;
mod crypto_stream;
mod early_transmission;
mod handshake;
mod handshake_status;
mod initial;
mod rx_packet_numbers;
mod session_context;
mod tx_packet_numbers;

pub(crate) use application::ApplicationSpace;
pub(crate) use application_transmission::ApplicationTransmission;
pub(crate) use crypto_stream::CryptoStream;
pub(crate) use early_transmission::EarlyTransmission;
pub(crate) use handshake::HandshakeSpace;
pub(crate) use handshake_status::HandshakeStatus;
pub(crate) use initial::InitialSpace;
pub(crate) use rx_packet_numbers::EARLY_ACK_SETTINGS;
pub(crate) use session_context::SessionContext;
pub(crate) use tx_packet_numbers::TxPacketNumbers;

pub struct PacketSpaceManager<ConnectionConfigType: connection::Config> {
    session: Option<ConnectionConfigType::TLSSession>,
    initial: Option<Box<InitialSpace<ConnectionConfigType>>>,
    handshake: Option<Box<HandshakeSpace<ConnectionConfigType>>>,
    application: Option<Box<ApplicationSpace<ConnectionConfigType>>>,
    zero_rtt_crypto: Option<Box<<ConnectionConfigType::TLSSession as CryptoSuite>::ZeroRTTCrypto>>,
    pto_backoff: u32,
}

macro_rules! packet_space_api {
    ($ty:ty, $get:ident, $get_mut:ident $(, $discard:ident)?) => {
        pub fn $get(&self) -> Option<&$ty> {
            self.$get
                .as_ref()
                .map(Box::as_ref)
        }

        pub fn $get_mut(&mut self) -> Option<&mut $ty> {
            self.$get
                .as_mut()
                .map(Box::as_mut)
        }

        $(
            pub fn $discard(&mut self) {
                //= https://tools.ietf.org/id/draft-ietf-quic-recovery-29.txt#6.2.1
                //# When Initial or Handshake keys are discarded, the PTO and loss
                //# detection timers MUST be reset, because discarding keys indicates
                //# forward progress and the loss detection timer might have been set for
                //# a now discarded packet number space.
                self.pto_backoff = 1;
                self.$get = None;
            }
        )?
    };
}

impl<ConnectionConfigType: connection::Config> PacketSpaceManager<ConnectionConfigType> {
    packet_space_api!(
        InitialSpace<ConnectionConfigType>,
        initial,
        initial_mut,
        discard_initial
    );

    packet_space_api!(
        HandshakeSpace<ConnectionConfigType>,
        handshake,
        handshake_mut,
        discard_handshake
    );

    packet_space_api!(
        ApplicationSpace<ConnectionConfigType>,
        application,
        application_mut
    );

    pub fn zero_rtt_crypto(
        &self,
    ) -> Option<&<ConnectionConfigType::TLSSession as CryptoSuite>::ZeroRTTCrypto> {
        self.zero_rtt_crypto.as_ref().map(Box::as_ref)
    }

    pub fn discard_zero_rtt_crypto(&mut self) {
        self.zero_rtt_crypto = None;
    }

    pub fn new(
        session: ConnectionConfigType::TLSSession,
        initial: <ConnectionConfigType::TLSSession as CryptoSuite>::InitialCrypto,
        now: Timestamp,
    ) -> Self {
        let ack_manager = AckManager::new(
            PacketNumberSpace::Initial,
            EARLY_ACK_SETTINGS,
            DEFAULT_ACK_RANGES_LIMIT,
        );

        Self {
            session: Some(session),
            initial: Some(Box::new(InitialSpace::new(initial, now, ack_manager))),
            handshake: None,
            application: None,
            zero_rtt_crypto: None,
            pto_backoff: 1,
        }
    }

    pub fn poll_crypto(
        &mut self,
        connection_config: &ConnectionConfigType,
        now: Timestamp,
    ) -> Result<(), TransportError> {
        if let Some(session) = self.session.as_mut() {
            let mut context: SessionContext<ConnectionConfigType> = SessionContext {
                now,
                initial: &mut self.initial,
                handshake: &mut self.handshake,
                application: &mut self.application,
                zero_rtt_crypto: &mut self.zero_rtt_crypto,
                connection_config,
            };

            session.poll(&mut context)?;

            // The TLS session is no longer needed
            if self.application.is_some() {
                self.session = None;
            }
        }

        Ok(())
    }

    pub fn interests(&self) -> ConnectionInterests {
        // TODO: Will default() prevent finalization, since it might set finalization to false?
        let mut interests = ConnectionInterests::default();

        if let Some(space) = self.initial() {
            interests += space.frame_exchange_interests();
        }
        if let Some(space) = self.handshake() {
            interests += space.frame_exchange_interests();
        }
        if let Some(space) = self.application() {
            interests += space.interests();
        }

        interests
    }

    /// Returns all of the component timers
    pub fn timers(&self) -> impl Iterator<Item = &Timestamp> {
        // the spaces are `Option`s and can be iterated over, either returning
        // the value or `None`.
        core::iter::empty()
            .chain(self.initial.iter().flat_map(|space| space.timers()))
            .chain(self.handshake.iter().flat_map(|space| space.timers()))
            .chain(self.application.iter().flat_map(|space| space.timers()))
    }

    /// Called when the connection timer expired
    pub fn on_timeout(&mut self, timestamp: Timestamp) -> recovery::LossInfo {
        let mut loss_info = recovery::LossInfo::default();

        if let Some(space) = self.initial_mut() {
            loss_info += space.on_timeout(timestamp);
        }

        if let Some(space) = self.handshake_mut() {
            loss_info += space.on_timeout(timestamp);
        }

        if let Some(space) = self.application_mut() {
            loss_info += space.on_timeout(timestamp);
        }

        loss_info
    }

    /// Gets the total number of bytes in flight
    /// TODO: should this get bytes_in_flight from path.congestion_controller.bytes_in_flight?
    pub fn bytes_in_flight(&self) -> u64 {
        core::iter::empty()
            .chain(self.initial.iter().map(|space| space.bytes_in_flight()))
            .chain(self.handshake.iter().map(|space| space.bytes_in_flight()))
            .chain(self.application.iter().map(|space| space.bytes_in_flight()))
            .sum::<u64>()
    }

    pub fn on_loss_info(&mut self, loss_info: &recovery::LossInfo) {
        if loss_info.pto_expired {
            self.pto_backoff *= 2;
        }

        if loss_info.pto_reset {
            self.pto_backoff = 1;
        }
    }

    pub fn on_packets_sent(&mut self, path: &Path, timestamp: Timestamp) {
        //= https://tools.ietf.org/id/draft-ietf-quic-recovery-29.txt#6.2.1
        //# When a PTO timer expires, the PTO backoff MUST be increased,
        //# resulting in the PTO period being set to twice its current value.
        let pto_backoff = self.pto_backoff;

        if let Some(space) = self.initial_mut() {
            space.on_packets_sent(path, pto_backoff, timestamp);
        }

        if let Some(space) = self.handshake_mut() {
            space.on_packets_sent(path, pto_backoff, timestamp);
        }

        if let Some(space) = self.application_mut() {
            space.on_packets_sent(path, pto_backoff, timestamp);
        }
    }

    pub fn is_handshake_confirmed(&self) -> bool {
        self.application()
            .map(|space| space.handshake_status.is_confirmed())
            .unwrap_or(false)
    }
}

macro_rules! default_frame_handler {
    ($name:ident, $frame:ty) => {
        fn $name(&mut self, _datagram: &DatagramInfo, frame: $frame) -> Result<(), TransportError> {
            Err(TransportError::PROTOCOL_VIOLATION
                .with_reason(Self::INVALID_FRAME_ERROR)
                .with_frame_type(frame.tag().into()))
        }
    };
}

pub trait PacketSpace {
    const INVALID_FRAME_ERROR: &'static str;

    fn handle_crypto_frame(
        &mut self,
        datagram: &DatagramInfo,
        frame: CryptoRef,
    ) -> Result<(), TransportError>;

    fn handle_ack_frame<A: AckRanges>(
        &mut self,
        datagram: &DatagramInfo,
        frame: Ack<A>,
        path: &mut Path,
        pto_backoff: u32,
    ) -> Result<crate::recovery::LossInfo, TransportError>;

    default_frame_handler!(handle_stream_frame, StreamRef);
    default_frame_handler!(handle_data_blocked_frame, DataBlocked);
    default_frame_handler!(handle_max_data_frame, MaxData);
    default_frame_handler!(handle_max_stream_data_frame, MaxStreamData);
    default_frame_handler!(handle_max_streams_frame, MaxStreams);
    default_frame_handler!(handle_reset_stream_frame, ResetStream);
    default_frame_handler!(handle_stop_sending_frame, StopSending);
    default_frame_handler!(handle_stream_data_blocked_frame, StreamDataBlocked);
    default_frame_handler!(handle_streams_blocked_frame, StreamsBlocked);
    default_frame_handler!(handle_new_token_frame, NewToken);
    default_frame_handler!(handle_new_connection_id_frame, NewConnectionID);
    default_frame_handler!(handle_retire_connection_id_frame, RetireConnectionID);
    default_frame_handler!(handle_path_challenge_frame, PathChallenge);
    default_frame_handler!(handle_path_response_frame, PathResponse);
    default_frame_handler!(handle_handshake_done_frame, HandshakeDone);

    fn on_processed_packet(
        &mut self,
        processed_packet: ProcessedPacket,
    ) -> Result<(), TransportError>;
}

pub struct Handler<'payload, 'space, Space: PacketSpace> {
    pub space: &'space mut Space,
    pub packet_number: PacketNumber,
    pub payload: DecoderBufferMut<'payload>,
    pub pto_backoff: u32,
}

pub trait PacketSpaceHandler<'a, Packet> {
    type Space: PacketSpace;

    fn space_for_packet(&mut self, packet: Packet) -> Option<Handler<'a, '_, Self::Space>>;
}

impl<'a, Config: connection::Config> PacketSpaceHandler<'a, CleartextInitial<'a>>
    for PacketSpaceManager<Config>
{
    type Space = InitialSpace<Config>;

    fn space_for_packet(
        &mut self,
        packet: CleartextInitial<'a>,
    ) -> Option<Handler<'a, '_, Self::Space>> {
        Some(Handler {
            pto_backoff: self.pto_backoff,
            space: self.initial_mut()?,
            packet_number: packet.packet_number,
            payload: packet.payload,
        })
    }
}

impl<'a, Config: connection::Config> PacketSpaceHandler<'a, CleartextHandshake<'a>>
    for PacketSpaceManager<Config>
{
    type Space = HandshakeSpace<Config>;

    fn space_for_packet(
        &mut self,
        packet: CleartextHandshake<'a>,
    ) -> Option<Handler<'a, '_, Self::Space>> {
        Some(Handler {
            pto_backoff: self.pto_backoff,
            space: self.handshake_mut()?,
            packet_number: packet.packet_number,
            payload: packet.payload,
        })
    }
}

impl<'a, Config: connection::Config> PacketSpaceHandler<'a, CleartextShort<'a>>
    for PacketSpaceManager<Config>
{
    type Space = ApplicationSpace<Config>;

    fn space_for_packet(
        &mut self,
        packet: CleartextShort<'a>,
    ) -> Option<Handler<'a, '_, Self::Space>> {
        Some(Handler {
            pto_backoff: self.pto_backoff,
            space: self.application_mut()?,
            packet_number: packet.packet_number,
            payload: packet.payload,
        })
    }
}<|MERGE_RESOLUTION|>--- conflicted
+++ resolved
@@ -2,12 +2,8 @@
     connection::{self, ConnectionInterests},
     frame_exchange_interests::FrameExchangeInterestProvider,
     processed_packet::ProcessedPacket,
-<<<<<<< HEAD
     recovery,
     space::rx_packet_numbers::{AckManager, DEFAULT_ACK_RANGES_LIMIT, EARLY_ACK_SETTINGS},
-=======
-    space::rx_packet_numbers::{AckManager, DEFAULT_ACK_RANGES_LIMIT},
->>>>>>> e644b23f
 };
 use s2n_codec::DecoderBufferMut;
 use s2n_quic_core::{

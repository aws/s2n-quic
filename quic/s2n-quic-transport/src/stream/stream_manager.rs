--- conflicted
+++ resolved
@@ -787,18 +787,8 @@
     }
 
     /// This is called when a `MAX_STREAMS` frame had been received
-<<<<<<< HEAD
-    pub fn on_max_streams(&mut self, frame: &MaxStreams) -> Result<(), TransportError> {
+    pub fn on_max_streams(&mut self, frame: &MaxStreams) -> Result<(), transport::Error> {
         self.inner.stream_controller.on_max_streams(frame);
-=======
-    pub fn on_max_streams(&mut self, _frame: &MaxStreams) -> Result<(), transport::Error> {
-        //= https://tools.ietf.org/id/draft-ietf-quic-transport-32.txt#4.6
-        //= type=TODO
-        //= tracking-issue=244
-        //= feature=Stream concurrency
-        //# A receiver MUST
-        //# ignore any MAX_STREAMS frame that does not increase the stream limit.
->>>>>>> 1fb072e1
 
         Ok(())
     }

--- conflicted
+++ resolved
@@ -144,11 +144,7 @@
     }
 
     #[inline(always)]
-<<<<<<< HEAD
-    fn write_reader_end<R>(
-=======
     fn write_reader_append<R>(
->>>>>>> de5c33e8
         &mut self,
         reader: &mut R,
         filled_slot: &mut bool,

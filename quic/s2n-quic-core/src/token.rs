--- conflicted
+++ resolved
@@ -28,12 +28,7 @@
     fn validate_token(
         &mut self,
         peer_address: &SocketAddress,
-<<<<<<< HEAD
-        destination_connection_id: &connection::LocalId,
-        source_connection_id: &connection::PeerId,
-=======
         destination_connection_id: &connection::Id,
->>>>>>> b3e0da60
         token: &[u8],
     ) -> Option<connection::Id>;
 }
@@ -80,12 +75,7 @@
         fn validate_token(
             &mut self,
             _peer_address: &SocketAddress,
-<<<<<<< HEAD
-            _destination_connection_id: &connection::LocalId,
-            _source_connection_id: &connection::PeerId,
-=======
             _destination_connection_id: &connection::Id,
->>>>>>> b3e0da60
             token: &[u8],
         ) -> Option<connection::Id> {
             if token == retry::example::TOKEN {

// Copyright Amazon.com, Inc. or its affiliates. All Rights Reserved.
// SPDX-License-Identifier: Apache-2.0

use crate::{
    frame::ack_elicitation::AckElicitation, inet::ExplicitCongestionNotification, path,
    time::Timestamp,
};
use core::convert::TryInto;

//= https://www.rfc-editor.org/rfc/rfc9002#section-A.1

//= https://www.rfc-editor.org/rfc/rfc9002#section-A.1.1

#[cfg(feature = "alloc")]
pub type SentPackets<PacketInfo> = crate::packet::number::Map<SentPacketInfo<PacketInfo>>;

#[derive(Clone, Copy, Debug, PartialEq, Eq, Hash)]
#[non_exhaustive]
pub struct SentPacketInfo<PacketInfo> {
    /// Indicates whether the packet counts towards bytes in flight
    pub congestion_controlled: bool,
    /// The number of bytes sent in the packet, not including UDP or IP overhead,
    /// but including QUIC framing overhead
    pub sent_bytes: u16,
    /// The time the packet was sent
    pub time_sent: Timestamp,
    /// Indicates whether a packet is ack-eliciting
    pub ack_elicitation: AckElicitation,
    /// The ID of the Path the packet was sent on
    pub path_id: path::Id,
    /// The ECN marker (if any) sent on the datagram that contained this packet
    pub ecn: ExplicitCongestionNotification,
<<<<<<< HEAD
    /// Bandwidth-related state at the point this packet was sent
    pub additional_packet_info: PacketInfo,
=======
    /// Additional packet metadata dictated by the congestion controller
    pub cc_packet_info: PacketInfo,
>>>>>>> 024df35d
}

impl<PacketInfo> SentPacketInfo<PacketInfo> {
    #[allow(clippy::too_many_arguments)]
    pub fn new(
        congestion_controlled: bool,
        sent_bytes: usize,
        time_sent: Timestamp,
        ack_elicitation: AckElicitation,
        path_id: path::Id,
        ecn: ExplicitCongestionNotification,
<<<<<<< HEAD
        additional_packet_info: PacketInfo,
=======
        cc_packet_info: PacketInfo,
>>>>>>> 024df35d
    ) -> Self {
        debug_assert_eq!(
            sent_bytes > 0,
            congestion_controlled,
            "sent bytes should be zero for packets that are not congestion controlled"
        );

        SentPacketInfo {
            congestion_controlled,
            sent_bytes: sent_bytes
                .try_into()
                .expect("sent_bytes exceeds max UDP payload size"),
            time_sent,
            ack_elicitation,
            path_id,
            ecn,
<<<<<<< HEAD
            additional_packet_info,
=======
            cc_packet_info,
>>>>>>> 024df35d
        }
    }
}

#[cfg(test)]
mod test {
    use crate::{
        frame::ack_elicitation::AckElicitation,
        inet::ExplicitCongestionNotification,
        path,
        recovery::SentPacketInfo,
        time::{Clock, NoopClock},
    };

    #[test]
    #[should_panic]
    fn too_large_packet() {
        SentPacketInfo::new(
            true,
            u16::MAX as usize + 1,
            NoopClock.get_time(),
            AckElicitation::Eliciting,
            unsafe { path::Id::new(0) },
            ExplicitCongestionNotification::default(),
            (),
        );
    }

    #[test]
    #[cfg_attr(miri, ignore)] // snapshot tests don't work on miri
    fn sent_packet_info_size_test() {
        insta::assert_debug_snapshot!(
            stringify!(sent_packet_info_size_test),
            core::mem::size_of::<SentPacketInfo<()>>()
        );

        assert_eq!(
            core::mem::size_of::<Option<SentPacketInfo<()>>>(),
            core::mem::size_of::<SentPacketInfo<()>>()
        );
    }
}<|MERGE_RESOLUTION|>--- conflicted
+++ resolved
@@ -30,13 +30,8 @@
     pub path_id: path::Id,
     /// The ECN marker (if any) sent on the datagram that contained this packet
     pub ecn: ExplicitCongestionNotification,
-<<<<<<< HEAD
-    /// Bandwidth-related state at the point this packet was sent
-    pub additional_packet_info: PacketInfo,
-=======
     /// Additional packet metadata dictated by the congestion controller
     pub cc_packet_info: PacketInfo,
->>>>>>> 024df35d
 }
 
 impl<PacketInfo> SentPacketInfo<PacketInfo> {
@@ -48,11 +43,7 @@
         ack_elicitation: AckElicitation,
         path_id: path::Id,
         ecn: ExplicitCongestionNotification,
-<<<<<<< HEAD
-        additional_packet_info: PacketInfo,
-=======
         cc_packet_info: PacketInfo,
->>>>>>> 024df35d
     ) -> Self {
         debug_assert_eq!(
             sent_bytes > 0,
@@ -69,11 +60,7 @@
             ack_elicitation,
             path_id,
             ecn,
-<<<<<<< HEAD
-            additional_packet_info,
-=======
             cc_packet_info,
->>>>>>> 024df35d
         }
     }
 }

--- conflicted
+++ resolved
@@ -376,12 +376,8 @@
             loss_round_counter: Default::default(),
             loss_in_round: true,
             inflight_latest: 100,
-<<<<<<< HEAD
-            bw_latest: Bandwidth::MAX,
+            bw_latest: Bandwidth::INFINITY,
             ecn_in_round: true,
-=======
-            bw_latest: Bandwidth::INFINITY,
->>>>>>> c1c0ad65
         };
 
         state.reset();

// Copyright Amazon.com, Inc. or its affiliates. All Rights Reserved.
// SPDX-License-Identifier: Apache-2.0

use crate::{
    counter::Counter,
    recovery::{
        congestion_controller::{self, CongestionController},
        cubic::{FastRetransmission::*, State::*},
        hybrid_slow_start::HybridSlowStart,
        pacing::Pacer,
        RttEstimator,
    },
    time::Timestamp,
};
use core::{
    cmp::{max, min},
    time::Duration,
};
#[cfg(not(feature = "std"))]
use num_traits::Float as _;

//= https://www.rfc-editor.org/rfc/rfc9002#section-7.3
//#                 New Path or      +------------+
//#            persistent congestion |   Slow     |
//#        (O)---------------------->|   Start    |
//#                                  +------------+
//#                                        |
//#                                Loss or |
//#                        ECN-CE increase |
//#                                        v
//# +------------+     Loss or       +------------+
//# | Congestion |  ECN-CE increase  |  Recovery  |
//# | Avoidance  |------------------>|   Period   |
//# +------------+                   +------------+
//#           ^                            |
//#           |                            |
//#          +----------------------------+
//#              Acknowledgment of packet
//#                sent during recovery
// This implementation uses Hybrid Slow Start, which allows for
// Slow Start to exit directly to Congestion Avoidance.
#[derive(Clone, Debug, PartialEq, Eq)]
enum State {
    SlowStart,
    Recovery(Timestamp, FastRetransmission),
    CongestionAvoidance(CongestionAvoidanceTiming),
}

impl State {
    /// Returns State::CongestionAvoidance initialized with the given `start_time`
    fn congestion_avoidance(start_time: Timestamp) -> Self {
        Self::CongestionAvoidance(CongestionAvoidanceTiming {
            start_time,
            window_increase_time: start_time,
            app_limited_time: None,
        })
    }

    /// Called when app limited after sending has completed for a round and an ACK has been received.
    fn on_app_limited(&mut self, timestamp: Timestamp) {
        if let CongestionAvoidance(ref mut timing) = self {
            debug_assert!(
                timing
                    .app_limited_time
                    .map_or(true, |app_limited_time| timestamp >= app_limited_time),
                "timestamp must be monotonically increasing"
            );
            debug_assert!(
                timestamp >= timing.window_increase_time,
                "timestamp must not be before the window was last increased"
            );

            timing.app_limited_time = Some(timestamp);
        }
    }
}

//= https://www.rfc-editor.org/rfc/rfc9002#section-7.3.2
//# If the congestion window is reduced immediately, a
//# single packet can be sent prior to reduction.  This speeds up loss
//# recovery if the data in the lost packet is retransmitted and is
//# similar to TCP as described in Section 5 of [RFC6675].
#[derive(Clone, Debug, PartialEq, Eq)]
enum FastRetransmission {
    Idle,
    RequiresTransmission,
}

#[derive(Clone, Debug, PartialEq, Eq)]
struct CongestionAvoidanceTiming {
    // The time the congestion avoidance state was entered
    start_time: Timestamp,
    // The time the congestion window was last increased
    window_increase_time: Timestamp,
    // The last time the current congestion window was underutilized
    app_limited_time: Option<Timestamp>,
}

impl CongestionAvoidanceTiming {
    //= https://www.rfc-editor.org/rfc/rfc8312#section-4.1
    //# t is the elapsed time from the beginning of the current congestion avoidance
    fn t(&self, timestamp: Timestamp) -> Duration {
        timestamp - self.start_time
    }

    /// Called when the congestion window is being increased.
    ///
    /// Adjusts the start time by the period from the last window increase to the app limited time
    /// to avoid counting the app limited time period in W_cubic.
    fn on_window_increase(&mut self, timestamp: Timestamp) {
        if let Some(app_limited_time) = self.app_limited_time.take() {
            //= https://www.rfc-editor.org/rfc/rfc8312#section-5.8
            //# CUBIC does not raise its congestion window size if the flow is
            //# currently limited by the application instead of the congestion
            //# window.  In case of long periods when cwnd has not been updated due
            //# to the application rate limit, such as idle periods, t in Eq. 1 MUST
            //# NOT include these periods; otherwise, W_cubic(t) might be very high
            //# after restarting from these periods.

            // Adjust the congestion avoidance start time by the app limited duration
            self.start_time += app_limited_time - self.window_increase_time;
        }

        self.window_increase_time = timestamp;
    }
}

/// A congestion controller that implements "CUBIC for Fast Long-Distance Networks"
/// as specified in <https://tools.ietf.org/html/rfc8312>. The Hybrid Slow Start algorithm
/// is used for determining the slow start threshold.
#[derive(Clone, Debug)]
pub struct CubicCongestionController {
    cubic: Cubic,
    //= https://www.rfc-editor.org/rfc/rfc8312#section-4.8
    //# CUBIC MUST employ a slow-start algorithm, when the cwnd is no more
    //# than ssthresh.

    //= https://www.rfc-editor.org/rfc/rfc8312#section-4.8
    //# Among the slow-start algorithms, CUBIC MAY choose the
    //# standard TCP slow start [RFC5681] in general networks, or the limited
    //# slow start [RFC3742] or hybrid slow start [HR08] for fast and long-
    //# distance networks.
    slow_start: HybridSlowStart,
    pacer: Pacer,
    max_datagram_size: u16,
    congestion_window: f32,
    state: State,
    //= https://www.rfc-editor.org/rfc/rfc9002#section-B.2
    //# The sum of the size in bytes of all sent packets
    //# that contain at least one ack-eliciting or PADDING frame and have
    //# not been acknowledged or declared lost.  The size does not include
    //# IP or UDP overhead, but does include the QUIC header and
    //# Authenticated Encryption with Associated Data (AEAD) overhead.
    //# Packets only containing ACK frames do not count toward
    //# bytes_in_flight to ensure congestion control does not impede
    //# congestion feedback.
    bytes_in_flight: BytesInFlight,
    time_of_last_sent_packet: Option<Timestamp>,
    under_utilized: bool,
}

type BytesInFlight = Counter<u32>;

impl CongestionController for CubicCongestionController {
    type PacketInfo = ();

    #[inline]
    fn congestion_window(&self) -> u32 {
        self.congestion_window as u32
    }

    #[inline]
    fn bytes_in_flight(&self) -> u32 {
        *self.bytes_in_flight
    }

    #[inline]
    fn is_congestion_limited(&self) -> bool {
        let available_congestion_window = self
            .congestion_window()
            .saturating_sub(*self.bytes_in_flight);
        available_congestion_window < self.max_datagram_size as u32
    }

    #[inline]
    fn requires_fast_retransmission(&self) -> bool {
        matches!(self.state, Recovery(_, RequiresTransmission))
    }

    #[inline]
    fn on_packet_sent(
        &mut self,
        time_sent: Timestamp,
        bytes_sent: usize,
        rtt_estimator: &RttEstimator,
    ) {
        if bytes_sent == 0 {
            // Packet was not congestion controlled
            return;
        }

        self.bytes_in_flight
            .try_add(bytes_sent)
            .expect("bytes sent should not exceed u32::MAX");

        self.under_utilized = self.is_congestion_window_under_utilized();

        if let Recovery(recovery_start_time, RequiresTransmission) = self.state {
            // A packet has been sent since we entered recovery (fast retransmission)
            // so flip the state back to idle.
            self.state = Recovery(recovery_start_time, Idle);
        }

        self.time_of_last_sent_packet = Some(time_sent);

        let slow_start = matches!(self.state, State::SlowStart);

        self.pacer.on_packet_sent(
            time_sent,
            bytes_sent,
            rtt_estimator,
            self.congestion_window(),
            self.max_datagram_size,
            slow_start,
        );
    }

    #[inline]
    fn on_rtt_update(&mut self, time_sent: Timestamp, rtt_estimator: &RttEstimator) {
        // Update the Slow Start algorithm each time the RTT
        // estimate is updated to find the slow start threshold.
        self.slow_start.on_rtt_update(
            self.congestion_window,
            time_sent,
            self.time_of_last_sent_packet
                .expect("At least one packet must be sent to update RTT"),
            rtt_estimator.latest_rtt(),
        );
    }

    #[inline]
    fn on_ack(
        &mut self,
        newest_acked_time_sent: Timestamp,
<<<<<<< HEAD
        sent_bytes: usize,
=======
        bytes_acknowledged: usize,
>>>>>>> 024df35d
        _newest_acked_packet_info: Self::PacketInfo,
        rtt_estimator: &RttEstimator,
        ack_receive_time: Timestamp,
    ) {
        self.bytes_in_flight
            .try_sub(bytes_acknowledged)
            .expect("bytes_acknowledged should not exceed u32::MAX");

        if self.under_utilized {
            self.state.on_app_limited(ack_receive_time);

            //= https://www.rfc-editor.org/rfc/rfc9002#section-7.8
            //# When bytes in flight is smaller than the congestion window and
            //# sending is not pacing limited, the congestion window is
            //# underutilized.  This can happen due to insufficient application data
            //# or flow control limits.  When this occurs, the congestion window
            //# SHOULD NOT be increased in either slow start or congestion avoidance.
            return;
        }

        // Check if this ack causes the controller to exit recovery
        if let State::Recovery(recovery_start_time, _) = self.state {
            if newest_acked_time_sent > recovery_start_time {
                //= https://www.rfc-editor.org/rfc/rfc9002#section-7.3.2
                //# A recovery period ends and the sender enters congestion avoidance
                //# when a packet sent during the recovery period is acknowledged.
                self.state = State::congestion_avoidance(ack_receive_time)
            }
        };

        match self.state {
            SlowStart => {
                //= https://www.rfc-editor.org/rfc/rfc9002#section-7.3.1
                //# While a sender is in slow start, the congestion window increases by
                //# the number of bytes acknowledged when each acknowledgment is
                //# processed.  This results in exponential growth of the congestion
                //# window.
                self.congestion_window += bytes_acknowledged as f32;

                if self.congestion_window >= self.slow_start.threshold {
                    //= https://www.rfc-editor.org/rfc/rfc8312#section-4.8
                    //# In the case when CUBIC runs the hybrid slow start [HR08], it may exit
                    //# the first slow start without incurring any packet loss and thus W_max
                    //# is undefined.  In this special case, CUBIC switches to congestion
                    //# avoidance and increases its congestion window size using Eq. 1, where
                    //# t is the elapsed time since the beginning of the current congestion
                    //# avoidance, K is set to 0, and W_max is set to the congestion window
                    //# size at the beginning of the current congestion avoidance.
                    self.state = State::congestion_avoidance(ack_receive_time);
                    self.cubic.on_slow_start_exit(self.congestion_window);
                }
            }
            Recovery(_, _) => {
                // Don't increase the congestion window while in recovery
            }
            CongestionAvoidance(ref mut timing) => {
                timing.on_window_increase(ack_receive_time);

                //= https://www.rfc-editor.org/rfc/rfc8312#section-4.1
                //# t is the elapsed time from the beginning of the current congestion avoidance
                let t = timing.t(ack_receive_time);

                //= https://www.rfc-editor.org/rfc/rfc8312#section-4.1
                //# RTT is the weighted average RTT
                // TODO: Linux Kernel Cubic implementation uses min RTT, possibly
                //      because it is more stable than smoothed_rtt. Other implementations
                //      have followed Linux's choice, so we will as well. The end result is a more
                //      conservative rate of increase of the congestion window. This requires
                //      investigation and testing to evaluate if smoothed_rtt would be a better input.
                let rtt = rtt_estimator.min_rtt();

                self.congestion_avoidance(t, rtt, bytes_acknowledged);
            }
        };

        debug_assert!(self.congestion_window >= self.cubic.minimum_window());
    }

    #[inline]
    fn on_packet_lost(
        &mut self,
        lost_bytes: u32,
        _packet_info: Self::PacketInfo,
        persistent_congestion: bool,
        timestamp: Timestamp,
    ) {
        debug_assert!(lost_bytes > 0);

        self.bytes_in_flight -= lost_bytes;
        self.on_congestion_event(timestamp);

        //= https://www.rfc-editor.org/rfc/rfc9002#section-7.6.2
        //# When persistent congestion is declared, the sender's congestion
        //# window MUST be reduced to the minimum congestion window
        //# (kMinimumWindow), similar to a TCP sender's response on an RTO
        //# [RFC5681].
        if persistent_congestion {
            self.congestion_window = self.cubic.minimum_window();
            self.state = State::SlowStart;
            self.cubic.reset();
        }
    }

    #[inline]
    fn on_congestion_event(&mut self, event_time: Timestamp) {
        // No reaction if already in a recovery period.
        if matches!(self.state, Recovery(_, _)) {
            return;
        }

        // Enter recovery period.

        //= https://www.rfc-editor.org/rfc/rfc9002#section-7.3.1
        //# The sender MUST exit slow start and enter a recovery period when a
        //# packet is lost or when the ECN-CE count reported by its peer
        //# increases.

        //= https://www.rfc-editor.org/rfc/rfc9002#section-7.3.2
        //# If the congestion window is reduced immediately, a
        //# single packet can be sent prior to reduction.  This speeds up loss
        //# recovery if the data in the lost packet is retransmitted and is
        //# similar to TCP as described in Section 5 of [RFC6675].
        self.state = Recovery(event_time, RequiresTransmission);

        //= https://www.rfc-editor.org/rfc/rfc9002#section-7.3.2
        //# Implementations MAY reduce the congestion window immediately upon
        //# entering a recovery period or use other mechanisms, such as
        //# Proportional Rate Reduction [PRR], to reduce the congestion window
        //# more gradually.

        //= https://www.rfc-editor.org/rfc/rfc9002#section-7.2
        //# The minimum congestion window is the smallest value the congestion
        //# window can attain in response to loss, an increase in the peer-
        //# reported ECN-CE count, or persistent congestion.
        self.congestion_window = self.cubic.multiplicative_decrease(self.congestion_window);

        // Update Hybrid Slow Start with the decreased congestion window.
        self.slow_start.on_congestion_event(self.congestion_window);
    }

    //= https://www.rfc-editor.org/rfc/rfc9002#section-7.2
    //# If the maximum datagram size changes during the connection, the
    //# initial congestion window SHOULD be recalculated with the new size.
    //# If the maximum datagram size is decreased in order to complete the
    //# handshake, the congestion window SHOULD be set to the new initial
    //# congestion window.

    //= https://www.rfc-editor.org/rfc/rfc8899#section-3
    //# An update to the PLPMTU (or MPS) MUST NOT increase the congestion
    //# window measured in bytes [RFC4821].

    //= https://www.rfc-editor.org/rfc/rfc8899#section-3
    //# A PL that maintains the congestion window in terms of a limit to
    //# the number of outstanding fixed-size packets SHOULD adapt this
    //# limit to compensate for the size of the actual packets.
    #[inline]
    fn on_mtu_update(&mut self, max_datagram_size: u16) {
        let old_max_datagram_size = self.max_datagram_size;
        self.max_datagram_size = max_datagram_size;
        self.cubic.max_datagram_size = max_datagram_size;

        if max_datagram_size < old_max_datagram_size {
            self.congestion_window =
                CubicCongestionController::initial_window(max_datagram_size) as f32;
        } else {
            self.congestion_window =
                (self.congestion_window / old_max_datagram_size as f32) * max_datagram_size as f32;
        }
    }

    //= https://www.rfc-editor.org/rfc/rfc9002#section-6.4
    //# When Initial and Handshake packet protection keys are discarded (see
    //# Section 4.9 of [QUIC-TLS]), all packets that were sent with those
    //# keys can no longer be acknowledged because their acknowledgments
    //# cannot be processed.  The sender MUST discard all recovery state
    //# associated with those packets and MUST remove them from the count of
    //# bytes in flight.
    #[inline]
    fn on_packet_discarded(&mut self, bytes_sent: usize) {
        self.bytes_in_flight
            .try_sub(bytes_sent)
            .expect("bytes sent should not exceed u32::MAX");

        if let Recovery(recovery_start_time, RequiresTransmission) = self.state {
            // If any of the discarded packets were lost, they will no longer be retransmitted
            // so flip the Recovery status back to Idle so it is not waiting for a
            // retransmission that may never come.
            self.state = Recovery(recovery_start_time, Idle);
        }
    }

    #[inline]
    fn earliest_departure_time(&self) -> Option<Timestamp> {
        self.pacer.earliest_departure_time()
    }
}

impl CubicCongestionController {
    pub fn new(max_datagram_size: u16) -> Self {
        Self {
            cubic: Cubic::new(max_datagram_size),
            slow_start: HybridSlowStart::new(max_datagram_size),
            pacer: Pacer::default(),
            max_datagram_size,
            congestion_window: CubicCongestionController::initial_window(max_datagram_size) as f32,
            state: SlowStart,
            bytes_in_flight: Counter::new(0),
            time_of_last_sent_packet: None,
            under_utilized: true,
        }
    }

    //= https://www.rfc-editor.org/rfc/rfc9002#section-7.2
    //# Endpoints SHOULD use an initial congestion
    //# window of ten times the maximum datagram size (max_datagram_size),
    //# while limiting the window to the larger of 14,720 bytes or twice the
    //# maximum datagram size.
    #[inline]
    fn initial_window(max_datagram_size: u16) -> u32 {
        const INITIAL_WINDOW_LIMIT: u32 = 14720;
        min(
            10 * max_datagram_size as u32,
            max(INITIAL_WINDOW_LIMIT, 2 * max_datagram_size as u32),
        )
    }

    #[inline]
    fn congestion_avoidance(&mut self, t: Duration, rtt: Duration, sent_bytes: usize) {
        let w_cubic = self.cubic.w_cubic(t);
        let w_est = self.cubic.w_est(t, rtt);
        // limit the window increase to half the acked bytes
        // as the Linux implementation of Cubic does.
        let max_cwnd = self.congestion_window + sent_bytes as f32 / 2.0;

        if w_cubic < w_est {
            // TCP-Friendly Region
            //= https://www.rfc-editor.org/rfc/rfc8312#section-4.2
            //# When receiving an ACK in congestion avoidance (cwnd could be greater than
            //# or less than W_max), CUBIC checks whether W_cubic(t) is less than
            //# W_est(t).  If so, CUBIC is in the TCP-friendly region and cwnd SHOULD
            //# be set to W_est(t) at each reception of an ACK.
            self.congestion_window = self.packets_to_bytes(w_est).min(max_cwnd);
        } else {
            //= https://www.rfc-editor.org/rfc/rfc8312#section-4.1
            //# Upon receiving an ACK during congestion avoidance, CUBIC computes the
            //# window increase rate during the next RTT period using Eq. 1.  It sets
            //# W_cubic(t+RTT) as the candidate target value of the congestion
            //# window

            // Concave Region
            //= https://www.rfc-editor.org/rfc/rfc8312#section-4.3
            //# When receiving an ACK in congestion avoidance, if CUBIC is not in the
            //# TCP-friendly region and cwnd is less than W_max, then CUBIC is in the
            //# concave region.  In this region, cwnd MUST be incremented by
            //# (W_cubic(t+RTT) - cwnd)/cwnd for each received ACK, where
            //# W_cubic(t+RTT) is calculated using Eq. 1.

            // Convex Region
            //# https://www.rfc-editor.org/rfc/rfc8312#section-4.4
            //# When receiving an ACK in congestion avoidance, if CUBIC is not in the
            //# TCP-friendly region and cwnd is larger than or equal to W_max, then
            //# CUBIC is in the convex region.

            //= https://www.rfc-editor.org/rfc/rfc8312#section-4.4
            //# In this region, cwnd MUST be incremented by
            //# (W_cubic(t+RTT) - cwnd)/cwnd for each received ACK, where
            //# W_cubic(t+RTT) is calculated using Eq. 1.

            // The congestion window is adjusted in the same way in the convex and concave regions.
            // A target congestion window is calculated for where the congestion window should be
            // by the end of one RTT. That target is used for calculating the required rate of increase
            // based on where the congestion window currently is. Assuming a full congestion window's
            // worth of packets will be sent and acknowledged within that RTT, we increase the
            // congestion window by this increment for each acknowledgement. As long as all packets
            // are sent and acknowledged by the end of the RTT, the congestion window will reach the
            // target size. Otherwise it will be smaller, reflecting that the network latency is
            // higher than needed to achieve the target window, and thus a smaller congestion window
            // is appropriate.
            let target_congestion_window = self.packets_to_bytes(self.cubic.w_cubic(t + rtt));

            // Decreases in the RTT estimate can cause the congestion window to get ahead of the
            // target. In the case where the congestion window has already exceeded the target,
            // we return without any further adjustment to the window.
            if self.congestion_window >= target_congestion_window {
                return;
            }

            let window_increase_rate =
                (target_congestion_window - self.congestion_window) / self.congestion_window;
            let window_increment = self.packets_to_bytes(window_increase_rate);

            self.congestion_window = (self.congestion_window + window_increment).min(max_cwnd);
        }
    }

    #[inline]
    fn packets_to_bytes(&self, cwnd: f32) -> f32 {
        cwnd * self.max_datagram_size as f32
    }

    /// Returns true if the congestion window is under utilized and should not grow larger
    /// without further evidence of the stability of the current window.
    #[inline]
    fn is_congestion_window_under_utilized(&self) -> bool {
        // This value is based on kMaxBurstBytes from Chromium
        // https://source.chromium.org/chromium/chromium/src/+/master:net/third_party/quiche/src/quic/core/congestion_control/tcp_cubic_sender_bytes.cc;l=23;drc=f803516d2656ed829e54b2e819731763ca6cf4d9
        const MAX_BURST_MULTIPLIER: u32 = 3;

        if self.is_congestion_limited() {
            return false;
        }

        // In slow start, allow the congestion window to increase as long as half of it is
        // being used. This allows for the window to increase rapidly.
        if matches!(self.state, SlowStart) && self.bytes_in_flight >= self.congestion_window() / 2 {
            return false;
        }

        // Otherwise allow the window to increase while MAX_BURST_MULTIPLIER packets are available
        // in the window.
        let available_congestion_window = self
            .congestion_window()
            .saturating_sub(*self.bytes_in_flight);
        available_congestion_window > self.max_datagram_size as u32 * MAX_BURST_MULTIPLIER
    }
}

/// Core functions of "CUBIC for Fast Long-Distance Networks" as specified in
/// https://tools.ietf.org/html/rfc8312. The unit of all window sizes is in
/// packets of size max_datagram_size to maintain alignment with the specification.
/// Thus, window sizes should be converted to bytes before applying to the
/// congestion window in the congestion controller.
#[derive(Clone, Debug)]
struct Cubic {
    //= https://www.rfc-editor.org/rfc/rfc8312#section-4.1
    //# W_max is the window size just before the window is
    //# reduced in the last congestion event.
    w_max: f32,
    //= https://www.rfc-editor.org/rfc/rfc8312#section-4.6
    //# a flow remembers the last value of W_max before it
    //# updates W_max for the current congestion event.
    //# Let us call the last value of W_max to be W_last_max.
    w_last_max: f32,
    // k is the time until we expect to reach w_max
    k: Duration,
    max_datagram_size: u16,
}

//= https://www.rfc-editor.org/rfc/rfc8312#section-5.1
//# Based on these observations and our experiments, we find C=0.4
//# gives a good balance between TCP-friendliness and aggressiveness
//# of window increase.  Therefore, C SHOULD be set to 0.4.
const C: f32 = 0.4;

//= https://www.rfc-editor.org/rfc/rfc8312#section-4.5
//# Parameter beta_cubic SHOULD be set to 0.7.
const BETA_CUBIC: f32 = 0.7;

impl Cubic {
    pub fn new(max_datagram_size: u16) -> Self {
        Cubic {
            w_max: 0.0,
            w_last_max: 0.0,
            k: Duration::ZERO,
            max_datagram_size,
        }
    }

    /// Reset to the original state
    #[inline]
    pub fn reset(&mut self) {
        self.w_max = 0.0;
        self.w_last_max = 0.0;
        self.k = Duration::ZERO;
    }

    //= https://www.rfc-editor.org/rfc/rfc8312#section-4.1
    //# CUBIC uses the following window increase function:
    //#
    //#    W_cubic(t) = C*(t-K)^3 + W_max (Eq. 1)
    //#
    //# where C is a constant fixed to determine the aggressiveness of window
    //# increase in high BDP networks, t is the elapsed time from the
    //# beginning of the current congestion avoidance, and K is the time
    //# period that the above function takes to increase the current window
    //# size to W_max if there are no further congestion events and is
    //# calculated using the following equation:
    //#
    //#    K = cubic_root(W_max*(1-beta_cubic)/C) (Eq. 2)
    //#
    //# where beta_cubic is the CUBIC multiplication decrease factor
    #[inline]
    fn w_cubic(&self, t: Duration) -> f32 {
        C * (t.as_secs_f32() - self.k.as_secs_f32()).powi(3) + self.w_max as f32
    }

    //= https://www.rfc-editor.org/rfc/rfc8312#section-4.2
    //# W_est(t) = W_max*beta_cubic +
    //               [3*(1-beta_cubic)/(1+beta_cubic)] * (t/RTT) (Eq. 4)
    #[inline]
    fn w_est(&self, t: Duration, rtt: Duration) -> f32 {
        self.w_max.mul_add(
            BETA_CUBIC,
            (3.0 * (1.0 - BETA_CUBIC) / (1.0 + BETA_CUBIC)) * (t.as_secs_f32() / rtt.as_secs_f32()),
        )
    }

    //= https://www.rfc-editor.org/rfc/rfc8312#section-4.5
    //# When a packet loss is detected by duplicate ACKs or a network
    //# congestion is detected by ECN-Echo ACKs, CUBIC updates its W_max,
    //# cwnd, and ssthresh as follows.  Parameter beta_cubic SHOULD be set to
    //# 0.7.
    //#
    //#    W_max = cwnd;                 // save window size before reduction
    //#    ssthresh = cwnd * beta_cubic; // new slow-start threshold
    //#    ssthresh = max(ssthresh, 2);  // threshold is at least 2 MSS
    //#    cwnd = cwnd * beta_cubic;     // window reduction
    // This does not change the units of the congestion window
    #[inline]
    fn multiplicative_decrease(&mut self, cwnd: f32) -> f32 {
        self.w_max = self.bytes_to_packets(cwnd);

        //= https://www.rfc-editor.org/rfc/rfc8312#section-4.6
        //# To speed up this bandwidth release by
        //# existing flows, the following mechanism called "fast convergence"
        //# SHOULD be implemented.

        //= https://www.rfc-editor.org/rfc/rfc8312#section-4.6
        //# With fast convergence, when a congestion event occurs, before the
        //# window reduction of the congestion window, a flow remembers the last
        //# value of W_max before it updates W_max for the current congestion
        //# event.  Let us call the last value of W_max to be W_last_max.
        //#
        //#    if (W_max < W_last_max){ // should we make room for others
        //#       W_last_max = W_max;             // remember the last W_max
        //#       W_max = W_max*(1.0+beta_cubic)/2.0; // further reduce W_max
        //#    } else {
        //#       W_last_max = W_max              // remember the last W_max
        //#    }
        //#
        //# At a congestion event, if the current value of W_max is less than
        //# W_last_max, this indicates that the saturation point experienced by
        //# this flow is getting reduced because of the change in available
        //# bandwidth.  Then we allow this flow to release more bandwidth by
        //# reducing W_max further.  This action effectively lengthens the time
        //# for this flow to increase its congestion window because the reduced
        //# W_max forces the flow to have the plateau earlier.  This allows more
        //# time for the new flow to catch up to its congestion window size.
        let w_max = self.w_max;
        if w_max < self.w_last_max {
            self.w_max = (w_max * (1.0 + BETA_CUBIC) / 2.0)
                .max(self.bytes_to_packets(self.minimum_window()));
        }
        self.w_last_max = w_max;

        let cwnd_start = (cwnd * BETA_CUBIC).max(self.minimum_window());

        //= https://tools.ietf.org/id/draft-eggert-tcpm-rfc8312bis-01#4.2
        //# _K_ is the time period that the above
        //# function takes to increase the congestion window size at the
        //# beginning of the current congestion avoidance stage to _W_(max)_ if
        //# there are no further congestion events and is calculated using the
        //# following equation:
        //#
        //#                                ________________
        //#                               /W    - cwnd
        //#                           3  /  max       start
        //#                       K = | /  ----------------
        //#                           |/           C
        //#
        //#                                Figure 2
        //#
        //# where _cwnd_(start)_ is the congestion window at the beginning of the
        //# current congestion avoidance stage.
        self.k =
            Duration::from_secs_f32(((self.w_max - self.bytes_to_packets(cwnd_start)) / C).cbrt());

        cwnd_start
    }

    //= https://www.rfc-editor.org/rfc/rfc8312#section-4.8
    //# In the case when CUBIC runs the hybrid slow start [HR08], it may exit
    //# the first slow start without incurring any packet loss and thus W_max
    //# is undefined.  In this special case, CUBIC switches to congestion
    //# avoidance and increases its congestion window size using Eq. 1, where
    //# t is the elapsed time since the beginning of the current congestion
    //# avoidance, K is set to 0, and W_max is set to the congestion window
    //# size at the beginning of the current congestion avoidance.
    #[inline]
    fn on_slow_start_exit(&mut self, cwnd: f32) {
        self.w_max = self.bytes_to_packets(cwnd);

        // We are currently at the w_max, so set k to zero indicating zero
        // seconds to reach the max
        self.k = Duration::from_secs(0);
    }

    //= https://www.rfc-editor.org/rfc/rfc9002#section-7.2
    //# The minimum congestion window is the smallest value the congestion
    //# window can attain in response to loss, an increase in the peer-
    //# reported ECN-CE count, or persistent congestion.  The RECOMMENDED
    //# value is 2 * max_datagram_size.
    #[inline]
    fn minimum_window(&self) -> f32 {
        2.0 * self.max_datagram_size as f32
    }

    #[inline]
    fn bytes_to_packets(&self, bytes: f32) -> f32 {
        bytes / self.max_datagram_size as f32
    }
}

#[derive(Debug, Default)]
pub struct Endpoint {}

impl congestion_controller::Endpoint for Endpoint {
    type CongestionController = CubicCongestionController;

    fn new_congestion_controller(
        &mut self,
        path_info: congestion_controller::PathInfo,
    ) -> Self::CongestionController {
        CubicCongestionController::new(path_info.max_datagram_size)
    }
}

#[cfg(test)]
mod tests;<|MERGE_RESOLUTION|>--- conflicted
+++ resolved
@@ -162,8 +162,6 @@
 type BytesInFlight = Counter<u32>;
 
 impl CongestionController for CubicCongestionController {
-    type PacketInfo = ();
-
     #[inline]
     fn congestion_window(&self) -> u32 {
         self.congestion_window as u32
@@ -242,11 +240,7 @@
     fn on_ack(
         &mut self,
         newest_acked_time_sent: Timestamp,
-<<<<<<< HEAD
-        sent_bytes: usize,
-=======
         bytes_acknowledged: usize,
->>>>>>> 024df35d
         _newest_acked_packet_info: Self::PacketInfo,
         rtt_estimator: &RttEstimator,
         ack_receive_time: Timestamp,

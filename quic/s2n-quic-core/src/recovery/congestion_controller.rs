// Copyright Amazon.com, Inc. or its affiliates. All Rights Reserved.
// SPDX-License-Identifier: Apache-2.0

use crate::{
    event::{api::SocketAddress, IntoEvent},
    inet,
    path::MINIMUM_MTU,
    random,
    recovery::RttEstimator,
    time::Timestamp,
};
use core::fmt::Debug;

pub trait Endpoint: 'static + Debug + Send {
    type CongestionController: CongestionController;

    fn new_congestion_controller(&mut self, path_info: PathInfo) -> Self::CongestionController;
}

#[derive(Debug)]
#[non_exhaustive]
pub struct PathInfo<'a> {
    pub remote_address: SocketAddress<'a>,
    pub application_protocol: Option<&'a [u8]>,
    pub max_datagram_size: u16,
}

impl<'a> PathInfo<'a> {
    #[allow(deprecated)]
    pub fn new(remote_address: &'a inet::SocketAddress) -> Self {
        Self {
            remote_address: remote_address.into_event(),
            application_protocol: None,
            max_datagram_size: MINIMUM_MTU,
        }
    }
}

pub trait CongestionController: 'static + Clone + Send + Debug {
    /// Additional metadata about a packet to track until a sent packet
    /// is either acknowledged or declared lost
    type PacketInfo: Copy + Send + Sized + Debug;

    /// Returns the size of the current congestion window in bytes
    fn congestion_window(&self) -> u32;

    /// Returns the current bytes in flight
    fn bytes_in_flight(&self) -> u32;

    /// Returns `true` if the congestion window does not have sufficient
    /// space for a packet of `max_datagram_size` considering the current
    /// bytes in flight
    fn is_congestion_limited(&self) -> bool;

    /// Returns `true` if the current state of the congestion controller
    /// requires a packet to be transmitted without respecting the
    /// available congestion window
    fn requires_fast_retransmission(&self) -> bool;

    /// Invoked when a packet is sent
    ///
    /// The `PacketInfo` returned by this method will be passed to `on_packet_ack` if
    /// the packet is acknowledged and the packet was the newest acknowledged in the ACK frame,
    /// or to `on_packet_lost` if the packet was declared lost.
    ///
    /// `app_limited` indicates whether the application has enough data to send to fill the
    /// congestion window. This value will be `None` for Initial and Handshake packets.
    ///
    /// Note: Sent bytes may be 0 in the case the packet being sent contains only ACK frames.
    /// These pure ACK packets are not congestion-controlled to ensure congestion control
    /// does not impede congestion feedback.
    fn on_packet_sent(
        &mut self,
        time_sent: Timestamp,
        sent_bytes: usize,
        app_limited: Option<bool>,
        rtt_estimator: &RttEstimator,
    ) -> Self::PacketInfo;

    /// Invoked each time the round trip time is updated, which is whenever the
    /// newest acknowledged packet in an ACK frame is newly acknowledged
    fn on_rtt_update(&mut self, time_sent: Timestamp, rtt_estimator: &RttEstimator);

    /// Invoked when an acknowledgement of one or more previously unacknowledged packets is received
    ///
    /// Generally the `bytes_acknowledged` value is aggregated over all newly acknowledged packets, though
    /// it is possible this method may be called multiple times for one acknowledgement. In either
    /// case, `newest_acked_time_sent` and `newest_acked_packet_info` represent the newest acknowledged
    /// packet contributing to `bytes_acknowledged`.
    fn on_ack<Rnd: random::Generator>(
        &mut self,
        newest_acked_time_sent: Timestamp,
        bytes_acknowledged: usize,
        newest_acked_packet_info: Self::PacketInfo,
        rtt_estimator: &RttEstimator,
        random_generator: &mut Rnd,
        ack_receive_time: Timestamp,
    );

    /// Invoked when a packet is declared lost
    ///
    /// `new_loss_burst` is true if the lost packet is the first in a
    /// contiguous series of lost packets. This can be used for measuring or
    /// filtering out noise from burst losses.
    fn on_packet_lost<Rnd: random::Generator>(
        &mut self,
        lost_bytes: u32,
        packet_info: Self::PacketInfo,
        persistent_congestion: bool,
        new_loss_burst: bool,
        random_generator: &mut Rnd,
        timestamp: Timestamp,
    );

    /// Invoked from on_packets_lost, but is also directly invoked when
    /// the Explicit Congestion Notification counter increases.
    fn on_congestion_event(&mut self, event_time: Timestamp);

    /// Invoked when the path maximum transmission unit is updated.
    fn on_mtu_update(&mut self, max_data_size: u16);

    /// Invoked for each packet discarded when a packet number space is discarded.
    fn on_packet_discarded(&mut self, bytes_sent: usize);

    /// Returns the earliest time that a packet may be transmitted.
    ///
    /// If the time is in the past or is `None`, the packet should be transmitted immediately.
    fn earliest_departure_time(&self) -> Option<Timestamp>;

    /// The maximum number of bytes for an aggregation of packets scheduled and transmitted together.
    ///
    /// If the value is `None`, the congestion controller does not influence the send aggregation.
    ///
    /// The effect of this value is dependent on platform support for GSO (Generic Segmentation
    /// Offload) as well as the configured `MaxSegments` value.
    fn send_quantum(&self) -> Option<usize> {
        None
    }
}

#[cfg(any(test, feature = "testing"))]
pub mod testing {
    use super::*;
    use crate::recovery::RttEstimator;

    pub mod unlimited {
        use super::*;

        #[derive(Debug, Default)]
        pub struct Endpoint {}

        impl super::Endpoint for Endpoint {
            type CongestionController = CongestionController;

            fn new_congestion_controller(
                &mut self,
                _path_info: super::PathInfo,
            ) -> Self::CongestionController {
                CongestionController::default()
            }
        }

        #[derive(Clone, Copy, Debug, Default, PartialEq)]
        pub struct CongestionController {}

        /// Returning this instead of a `()` ensures the information gets passed back in testing
        #[derive(Clone, Copy, Debug, Default)]
        pub struct PacketInfo(());

        impl super::CongestionController for CongestionController {
            type PacketInfo = PacketInfo;

            fn congestion_window(&self) -> u32 {
                u32::max_value()
            }

            fn bytes_in_flight(&self) -> u32 {
                0
            }

            fn is_congestion_limited(&self) -> bool {
                false
            }

            fn requires_fast_retransmission(&self) -> bool {
                false
            }

            fn on_packet_sent(
                &mut self,
                _time_sent: Timestamp,
                _bytes_sent: usize,
                _app_limited: Option<bool>,
                _rtt_estimator: &RttEstimator,
            ) -> PacketInfo {
                PacketInfo(())
            }

            fn on_rtt_update(&mut self, _time_sent: Timestamp, _rtt_estimator: &RttEstimator) {}

            fn on_ack<Rnd: random::Generator>(
                &mut self,
                _newest_acked_time_sent: Timestamp,
                _sent_bytes: usize,
                _newest_acked_packet_info: Self::PacketInfo,
                _rtt_estimator: &RttEstimator,
                _random_generator: &mut Rnd,
                _ack_receive_time: Timestamp,
            ) {
            }

            fn on_packet_lost<Rnd: random::Generator>(
                &mut self,
                _lost_bytes: u32,
                _packet_info: Self::PacketInfo,
                _persistent_congestion: bool,
                _new_loss_burst: bool,
                _random_generator: &mut Rnd,
                _timestamp: Timestamp,
            ) {
            }

            fn on_congestion_event(&mut self, _event_time: Timestamp) {}

            fn on_mtu_update(&mut self, _max_data_size: u16) {}

            fn on_packet_discarded(&mut self, _bytes_sent: usize) {}

            fn earliest_departure_time(&self) -> Option<Timestamp> {
                None
            }
        }
    }

    pub mod mock {
        use super::*;

        #[derive(Debug, Default)]
        pub struct Endpoint {}

        impl super::Endpoint for Endpoint {
            type CongestionController = CongestionController;

            fn new_congestion_controller(
                &mut self,
                _path_info: super::PathInfo,
            ) -> Self::CongestionController {
                CongestionController::default()
            }
        }

        /// Returning this instead of a `()` ensures the information gets passed back in testing
        #[derive(Clone, Copy, Debug, Default)]
        pub struct PacketInfo(());

        #[derive(Clone, Copy, Debug, PartialEq)]
        pub struct CongestionController {
            pub bytes_in_flight: u32,
            pub lost_bytes: u32,
            pub persistent_congestion: Option<bool>,
            pub on_packets_lost: u32,
            pub on_rtt_update: u32,
            pub on_packet_ack: u32,
            pub on_mtu_update: u32,
            pub congestion_window: u32,
            pub congestion_events: u32,
            pub requires_fast_retransmission: bool,
            pub loss_bursts: u32,
            pub app_limited: Option<bool>,
        }

        impl Default for CongestionController {
            fn default() -> Self {
                Self {
                    bytes_in_flight: 0,
                    lost_bytes: 0,
                    persistent_congestion: None,
                    on_packets_lost: 0,
                    on_rtt_update: 0,
                    on_packet_ack: 0,
                    on_mtu_update: 0,
                    congestion_window: 1500 * 10,
                    congestion_events: 0,
                    requires_fast_retransmission: false,
                    loss_bursts: 0,
                    app_limited: None,
                }
            }
        }

        impl super::CongestionController for CongestionController {
            type PacketInfo = PacketInfo;

            fn congestion_window(&self) -> u32 {
                self.congestion_window
            }

            fn bytes_in_flight(&self) -> u32 {
                self.bytes_in_flight
            }

            fn is_congestion_limited(&self) -> bool {
                self.requires_fast_retransmission || self.bytes_in_flight >= self.congestion_window
            }

            fn requires_fast_retransmission(&self) -> bool {
                self.requires_fast_retransmission
            }

            fn on_packet_sent(
                &mut self,
                _time_sent: Timestamp,
                bytes_sent: usize,
                app_limited: Option<bool>,
                _rtt_estimator: &RttEstimator,
            ) -> PacketInfo {
                self.bytes_in_flight += bytes_sent as u32;
                self.requires_fast_retransmission = false;
<<<<<<< HEAD
                self.app_limited = app_limited;
=======
                PacketInfo(())
>>>>>>> 5851f77f
            }

            fn on_rtt_update(&mut self, _time_sent: Timestamp, _rtt_estimator: &RttEstimator) {
                self.on_rtt_update += 1
            }

            fn on_ack<Rnd: random::Generator>(
                &mut self,
                _newest_acked_time_sent: Timestamp,
                _sent_bytes: usize,
                _newest_acked_packet_info: Self::PacketInfo,
                _rtt_estimator: &RttEstimator,
                _random_generator: &mut Rnd,
                _ack_receive_time: Timestamp,
            ) {
                self.on_packet_ack += 1;
            }

            fn on_packet_lost<Rnd: random::Generator>(
                &mut self,
                lost_bytes: u32,
                _packet_info: Self::PacketInfo,
                persistent_congestion: bool,
                new_loss_burst: bool,
                _random_generator: &mut Rnd,
                _timestamp: Timestamp,
            ) {
                self.bytes_in_flight = self.bytes_in_flight.saturating_sub(lost_bytes);
                self.lost_bytes += lost_bytes;
                self.persistent_congestion = Some(persistent_congestion);
                self.on_packets_lost += 1;
                self.requires_fast_retransmission = true;

                if new_loss_burst {
                    self.loss_bursts += 1;
                }
            }

            fn on_congestion_event(&mut self, _event_time: Timestamp) {
                self.congestion_events += 1;
            }

            fn on_mtu_update(&mut self, _max_data_size: u16) {
                self.on_mtu_update += 1;
            }

            fn on_packet_discarded(&mut self, bytes_sent: usize) {
                self.bytes_in_flight = self.bytes_in_flight.saturating_sub(bytes_sent as u32);
            }

            fn earliest_departure_time(&self) -> Option<Timestamp> {
                None
            }
        }
    }
}<|MERGE_RESOLUTION|>--- conflicted
+++ resolved
@@ -316,11 +316,8 @@
             ) -> PacketInfo {
                 self.bytes_in_flight += bytes_sent as u32;
                 self.requires_fast_retransmission = false;
-<<<<<<< HEAD
                 self.app_limited = app_limited;
-=======
                 PacketInfo(())
->>>>>>> 5851f77f
             }
 
             fn on_rtt_update(&mut self, _time_sent: Timestamp, _rtt_estimator: &RttEstimator) {

// Copyright Amazon.com, Inc. or its affiliates. All Rights Reserved.
// SPDX-License-Identifier: Apache-2.0

use crate::{
    counter::Counter,
<<<<<<< HEAD
    recovery::{
        bandwidth, bandwidth::Bandwidth, bbr::probe_bw::CyclePhase, CongestionController,
        RttEstimator,
    },
=======
    random,
    recovery::{bandwidth, CongestionController, RttEstimator},
>>>>>>> a472a254
    time::Timestamp,
};
use core::{
    cmp::{max, min},
    convert::TryInto,
};
use num_rational::Ratio;
use num_traits::One;

mod congestion;
mod data_rate;
mod data_volume;
mod full_pipe;
mod probe_bw;
mod recovery;
mod round;
mod windowed_filter;

//= https://tools.ietf.org/id/draft-cardwell-iccrg-bbr-congestion-control-02#2.8
//# The maximum tolerated per-round-trip packet loss rate when probing for bandwidth (the default is 2%).
const LOSS_THRESH: Ratio<u32> = Ratio::new_raw(1, 50);

//= https://tools.ietf.org/id/draft-cardwell-iccrg-bbr-congestion-control-02#2.8
//# The default multiplicative decrease to make upon each round trip during which
//# the connection detects packet loss (the value is 0.7)
const BETA: Ratio<u64> = Ratio::new_raw(7, 10);

//= https://tools.ietf.org/id/draft-cardwell-iccrg-bbr-congestion-control-02#2.8
//# The multiplicative factor to apply to BBR.inflight_hi when attempting to leave free headroom in
//# the path (e.g. free space in the bottleneck buffer or free time slots in the bottleneck link)
//# that can be used by cross traffic (the value is 0.85).
const HEADROOM: Ratio<u64> = Ratio::new_raw(85, 100);

//= https://tools.ietf.org/id/draft-cardwell-iccrg-bbr-congestion-control-02#2.8
//# The minimal cwnd value BBR targets, to allow pipelining with TCP endpoints
//# that follow an "ACK every other packet" delayed-ACK policy: 4 * SMSS.
const MIN_PIPE_CWND_PACKETS: u16 = 4;

/// A congestion controller that implements "Bottleneck Bandwidth and Round-trip propagation time"
/// version 2 (BBRv2) as specified in <https://datatracker.ietf.org/doc/draft-cardwell-iccrg-bbr-congestion-control/>.
///
/// Based in part on the Chromium BBRv2 implementation, see <https://source.chromium.org/chromium/chromium/src/+/main:net/third_party/quiche/src/quic/core/congestion_control/bbr2_sender.cc>
/// and the Linux Kernel TCP BBRv2 implementation, see <https://github.com/google/bbr/blob/v2alpha/net/ipv4/tcp_bbr2.c>
#[derive(Debug, Clone)]
struct BbrCongestionController {
    round_counter: round::Counter,
    bw_estimator: bandwidth::Estimator,
    full_pipe_estimator: full_pipe::Estimator,
    //= https://www.rfc-editor.org/rfc/rfc9002#section-B.2
    //# The sum of the size in bytes of all sent packets
    //# that contain at least one ack-eliciting or PADDING frame and have
    //# not been acknowledged or declared lost.  The size does not include
    //# IP or UDP overhead, but does include the QUIC header and
    //# Authenticated Encryption with Associated Data (AEAD) overhead.
    //# Packets only containing ACK frames do not count toward
    //# bytes_in_flight to ensure congestion control does not impede
    //# congestion feedback.
    bytes_in_flight: BytesInFlight,
    cwnd: u32,
    recovery_state: recovery::State,
    congestion_state: congestion::State,
    probe_bw_state: probe_bw::State,
    data_rate_model: data_rate::Model,
    data_volume_model: data_volume::Model,
    max_datagram_size: u16,
}

type BytesInFlight = Counter<u32>;

impl CongestionController for BbrCongestionController {
    type PacketInfo = bandwidth::PacketInfo;

    fn congestion_window(&self) -> u32 {
        self.cwnd
    }

    fn bytes_in_flight(&self) -> u32 {
        *self.bytes_in_flight
    }

    fn is_congestion_limited(&self) -> bool {
        todo!()
    }

    fn requires_fast_retransmission(&self) -> bool {
        self.recovery_state.requires_fast_retransmission()
    }

    fn on_packet_sent(
        &mut self,
        time_sent: Timestamp,
        sent_bytes: usize,
        _rtt_estimator: &RttEstimator,
    ) -> Self::PacketInfo {
        let is_app_limited = false; // TODO: determine if app limited
        let packet_info =
            self.bw_estimator
                .on_packet_sent(*self.bytes_in_flight, is_app_limited, time_sent);

        if sent_bytes > 0 {
            self.recovery_state.on_packet_sent();

            self.bytes_in_flight
                .try_add(sent_bytes)
                .expect("sent_bytes should not exceed u32::MAX");
        }

        packet_info
    }

    fn on_rtt_update(&mut self, _time_sent: Timestamp, _rtt_estimator: &RttEstimator) {
        todo!()
    }

    fn on_ack<Rnd: random::Generator>(
        &mut self,
        newest_acked_time_sent: Timestamp,
        bytes_acknowledged: usize,
        newest_acked_packet_info: Self::PacketInfo,
        _rtt_estimator: &RttEstimator,
        _random_generator: &mut Rnd,
        ack_receive_time: Timestamp,
    ) {
        self.bw_estimator.on_ack(
            bytes_acknowledged,
            newest_acked_time_sent,
            newest_acked_packet_info,
            ack_receive_time,
        );
        self.round_counter.on_ack(
            newest_acked_packet_info,
            self.bw_estimator.delivered_bytes(),
        );
        self.recovery_state
            .on_ack(self.round_counter.round_start(), newest_acked_time_sent);
        let is_probing_bw = false; // TODO: track probing state
        self.congestion_state.update(
            newest_acked_packet_info,
            self.bw_estimator.rate_sample(),
            self.bw_estimator.delivered_bytes(),
            &mut self.data_rate_model,
            &mut self.data_volume_model,
            is_probing_bw,
            self.cwnd,
        );

        if self.round_counter.round_start() {
            self.full_pipe_estimator.on_round_start(
                self.bw_estimator.rate_sample(),
                self.data_rate_model.max_bw(),
                self.recovery_state.in_recovery(),
            );
            self.probe_bw_state.on_round_start();
        }

        if self.full_pipe_estimator.filled_pipe() {
            self.adapt_upper_bounds(
                self.bw_estimator.rate_sample(),
                bytes_acknowledged,
                ack_receive_time,
            );
            // TODO: if self.state == State::Probe_BW
            self.update_probe_bw_cycle_phase(ack_receive_time);
        }
        self.congestion_state
            .advance(self.bw_estimator.rate_sample());
    }

    fn on_packet_lost<Rnd: random::Generator>(
        &mut self,
        lost_bytes: u32,
        _packet_info: Self::PacketInfo,
        _persistent_congestion: bool,
        new_loss_burst: bool,
        _random_generator: &mut Rnd,
        timestamp: Timestamp,
    ) {
        self.bw_estimator.on_loss(lost_bytes as usize);
        self.recovery_state.on_congestion_event(timestamp);
        self.full_pipe_estimator.on_packet_lost(new_loss_burst);
    }

    fn on_congestion_event(&mut self, event_time: Timestamp) {
        self.recovery_state.on_congestion_event(event_time);
    }

    fn on_mtu_update(&mut self, max_datagram_size: u16) {
        self.max_datagram_size = max_datagram_size;
    }

    fn on_packet_discarded(&mut self, _bytes_sent: usize) {
        todo!()
    }

    fn earliest_departure_time(&self) -> Option<Timestamp> {
        todo!()
    }
}

impl BbrCongestionController {
    /// The bandwidth-delay product
    ///
    /// Based on the current estimate of maximum sending bandwidth and minimum RTT
    fn bdp(&self) -> u64 {
        self.bdp_multiple(self.data_rate_model.bw(), Ratio::one())
    }

    /// Calculates a bandwidth-delay product using the supplied `Bandwidth` and `gain`
    fn bdp_multiple(&self, bw: Bandwidth, gain: Ratio<u64>) -> u64 {
        if let Some(min_rtt) = self.data_volume_model.min_rtt() {
            (gain * (bw * min_rtt)).to_integer()
        } else {
            Self::initial_window(self.max_datagram_size).into()
        }
    }

    /// How much data do we want in flight
    ///
    /// Based on the estimated BDP, unless congestion reduced the cwnd
    fn target_inflight(&self) -> u32 {
        self.bdp().min(self.cwnd as u64) as u32
    }

    /// The estimate of the volume of in-flight data required to fully utilize the bottleneck
    /// bandwidth available to the flow, based on the BDP estimate (BBR.bdp), the aggregation
    /// estimate (BBR.extra_acked), the offload budget (BBR.offload_budget), and BBRMinPipeCwnd.
    #[allow(dead_code)] // TODO: Remove when used
    fn max_inflight(&self) -> u64 {
        let cwnd_gain = Ratio::one(); // TODO: get cwnd_gain from State
        let bdp = self.bdp_multiple(self.data_rate_model.bw(), cwnd_gain);
        let inflight = bdp + self.data_volume_model.extra_acked();
        self.quantization_budget(inflight)
    }

    /// Inflight based on min RTT and the estimated bottleneck bandwidth
    fn inflight(&self, bw: Bandwidth, gain: Ratio<u64>) -> u32 {
        let inflight = self.bdp_multiple(bw, gain);
        self.quantization_budget(inflight)
            .try_into()
            .unwrap_or(u32::MAX)
    }

    /// The volume of data that tries to leave free headroom in the bottleneck buffer or link for
    /// other flows, for fairness convergence and lower RTTs and loss
    fn inflight_with_headroom(&self) -> u32 {
        if self.data_volume_model.inflight_hi() == u64::MAX {
            return u32::MAX;
        }

        let headroom = max(
            1,
            (HEADROOM * self.data_volume_model.inflight_hi()).to_integer(),
        );
        max(
            self.data_volume_model.inflight_hi() - headroom,
            self.minimum_window() as u64,
        )
        .try_into()
        .unwrap_or(u32::MAX) // TODO: change type
    }

    /// Calculates the quantization budget
    fn quantization_budget(&self, inflight: u64) -> u64 {
        //= https://tools.ietf.org/id/draft-cardwell-iccrg-bbr-congestion-control-02#4.6.4.2
        //# BBRQuantizationBudget(inflight)
        //#   BBRUpdateOffloadBudget()
        //#   inflight = max(inflight, BBR.offload_budget)
        //#   inflight = max(inflight, BBRMinPipeCwnd)
        //#   if (BBR.state == ProbeBW && BBR.cycle_idx == ProbeBW_UP)
        //#     inflight += 2
        //#   return inflight

        let offload_budget = 1; // TODO: Track offload budget

        let mut inflight = inflight
            .max(offload_budget)
            .max(self.minimum_window() as u64);

        if self.probe_bw_state.cycle_phase() == CyclePhase::Up {
            // TODO: Check BBR.state == ProbeBW
            inflight += 2 * self.max_datagram_size as u64;
        }

        inflight
    }

    /// True if the amount of `lost_bytes` exceeds the BBR loss threshold
    fn is_inflight_too_high(lost_bytes: u64, bytes_inflight: u32) -> bool {
        lost_bytes > (LOSS_THRESH * bytes_inflight).to_integer() as u64
    }

    //= https://www.rfc-editor.org/rfc/rfc9002#section-7.2
    //# Endpoints SHOULD use an initial congestion
    //# window of ten times the maximum datagram size (max_datagram_size),
    //# while limiting the window to the larger of 14,720 bytes or twice the
    //# maximum datagram size.
    #[inline]
    fn initial_window(max_datagram_size: u16) -> u32 {
        const INITIAL_WINDOW_LIMIT: u32 = 14720;
        min(
            10 * max_datagram_size as u32,
            max(INITIAL_WINDOW_LIMIT, 2 * max_datagram_size as u32),
        )
    }

    /// The minimal cwnd value BBR targets
    #[inline]
    fn minimum_window(&self) -> u32 {
        (MIN_PIPE_CWND_PACKETS * self.max_datagram_size) as u32
    }
}<|MERGE_RESOLUTION|>--- conflicted
+++ resolved
@@ -3,15 +3,12 @@
 
 use crate::{
     counter::Counter,
-<<<<<<< HEAD
+    random,
     recovery::{
         bandwidth, bandwidth::Bandwidth, bbr::probe_bw::CyclePhase, CongestionController,
         RttEstimator,
     },
-=======
-    random,
     recovery::{bandwidth, CongestionController, RttEstimator},
->>>>>>> a472a254
     time::Timestamp,
 };
 use core::{

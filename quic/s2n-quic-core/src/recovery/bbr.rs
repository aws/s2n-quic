// Copyright Amazon.com, Inc. or its affiliates. All Rights Reserved.
// SPDX-License-Identifier: Apache-2.0

use crate::{
    counter::Counter,
    random,
    recovery::{
        bandwidth,
        bandwidth::{Bandwidth, RateSample},
        bbr::probe_bw::CyclePhase,
<<<<<<< HEAD
        congestion_controller, CongestionController, RttEstimator,
=======
        CongestionController, RttEstimator,
>>>>>>> aced9520
    },
    time::Timestamp,
};
use core::{
    cmp::{max, min},
    convert::TryInto,
    time::Duration,
};
use num_rational::Ratio;
use num_traits::One;

mod congestion;
mod data_rate;
mod data_volume;
mod drain;
mod ecn;
mod full_pipe;
mod probe_bw;
mod probe_rtt;
mod recovery;
mod round;
mod startup;
mod windowed_filter;

//= https://tools.ietf.org/id/draft-cardwell-iccrg-bbr-congestion-control-02#2.8
//# The maximum tolerated per-round-trip packet loss rate when probing for bandwidth (the default is 2%).
const LOSS_THRESH: Ratio<u32> = Ratio::new_raw(1, 50);

//= https://tools.ietf.org/id/draft-cardwell-iccrg-bbr-congestion-control-02#2.8
//# The default multiplicative decrease to make upon each round trip during which
//# the connection detects packet loss (the value is 0.7)
const BETA: Ratio<u64> = Ratio::new_raw(7, 10);

//= https://tools.ietf.org/id/draft-cardwell-iccrg-bbr-congestion-control-02#2.8
//# The multiplicative factor to apply to BBR.inflight_hi when attempting to leave free headroom in
//# the path (e.g. free space in the bottleneck buffer or free time slots in the bottleneck link)
//# that can be used by cross traffic (the value is 0.85).
const HEADROOM: Ratio<u64> = Ratio::new_raw(85, 100);

//= https://tools.ietf.org/id/draft-cardwell-iccrg-bbr-congestion-control-02#2.8
//# The minimal cwnd value BBR targets, to allow pipelining with TCP endpoints
//# that follow an "ACK every other packet" delayed-ACK policy: 4 * SMSS.
const MIN_PIPE_CWND_PACKETS: u16 = 4;

// 64KBytes
const MAX_SEND_QUANTUM: usize = 64_000;

//= https://tools.ietf.org/id/draft-cardwell-iccrg-bbr-congestion-control-02#4.1.1
//# The following state transition diagram summarizes the flow of control and the relationship between the different states:
//#
//#              |
//#              V
//#     +---> Startup  ------------+
//#     |        |                 |
//#     |        V                 |
//#     |     Drain  --------------+
//#     |        |                 |
//#     |        V                 |
//#     +---> ProbeBW_DOWN  -------+
//#     | ^      |                 |
//#     | |      V                 |
//#     | |   ProbeBW_CRUISE ------+
//#     | |      |                 |
//#     | |      V                 |
//#     | |   ProbeBW_REFILL  -----+
//#     | |      |                 |
//#     | |      V                 |
//#     | |   ProbeBW_UP  ---------+
//#     | |      |                 |
//#     | +------+                 |
//#     |                          |
//#     +---- ProbeRTT <-----------+
#[derive(Clone, Debug)]
enum State {
    Startup,
    Drain,
    ProbeBw(probe_bw::State),
    ProbeRtt(probe_rtt::State),
}

impl State {
    /// The dynamic gain factor used to scale BBR.bw to produce BBR.pacing_rate
    fn pacing_gain(&self) -> Ratio<u64> {
        match self {
            State::Startup => startup::PACING_GAIN,
            State::Drain => drain::PACING_GAIN,
            State::ProbeBw(probe_bw_state) => probe_bw_state.cycle_phase().pacing_gain(),
            State::ProbeRtt(_) => probe_rtt::PACING_GAIN,
        }
    }

    /// The dynamic gain factor used to scale the estimated BDP to produce a congestion window (cwnd)
    fn cwnd_gain(&self) -> Ratio<u64> {
        match self {
            State::Startup => startup::CWND_GAIN,
            State::Drain => drain::CWND_GAIN,
            State::ProbeBw(_) => probe_bw::CWND_GAIN,
            State::ProbeRtt(_) => probe_rtt::CWND_GAIN,
        }
    }

    /// True if the current state is Startup
    fn is_startup(&self) -> bool {
        matches!(self, State::Startup)
    }

    /// True if the current state is Drain
    fn is_drain(&self) -> bool {
        matches!(self, State::Drain)
    }

    /// True if the current state is ProbeBw
    fn is_probing_bw(&self) -> bool {
        //= https://tools.ietf.org/id/draft-cardwell-iccrg-bbr-congestion-control-02#4.3.3.6
        //# IsInAProbeBWState()
        //#   state = BBR.state
        //#   return (state == ProbeBW_DOWN or
        //#           state == ProbeBW_CRUISE or
        //#           state == ProbeBW_REFILL or
        //#           state == ProbeBW_UP)
        matches!(self, State::ProbeBw(_))
    }

    /// True if the current state is ProbeBw and the CyclePhase is `Up`
    fn is_probing_bw_up(&self) -> bool {
        if let State::ProbeBw(probe_bw_state) = self {
            return probe_bw_state.cycle_phase() == CyclePhase::Up;
        }
        false
    }

    /// True if the current state is ProbeBw and the CyclePhase is `Cruise`
    fn is_probing_bw_cruise(&self) -> bool {
        if let State::ProbeBw(probe_bw_state) = self {
            return probe_bw_state.cycle_phase() == CyclePhase::Cruise;
        }
        false
    }

    /// True if the current state is ProbeRtt
    fn is_probing_rtt(&self) -> bool {
        matches!(self, State::ProbeRtt(_))
    }

    /// Transition to the given `new_state`
    fn transition_to(&mut self, new_state: State) {
        if cfg!(debug_assertions) {
            match &new_state {
                // BBR is initialized in the Startup state, but may re-enter Startup after ProbeRtt
                State::Startup => assert!(self.is_probing_rtt()),
                State::Drain => assert!(self.is_startup()),
                State::ProbeBw(_) => assert!(self.is_drain() || self.is_probing_rtt()),
                State::ProbeRtt(_) => {} // ProbeRtt may be entered anytime
            }
        }

        *self = new_state;
    }
}

/// A congestion controller that implements "Bottleneck Bandwidth and Round-trip propagation time"
/// version 2 (BBRv2) as specified in <https://datatracker.ietf.org/doc/draft-cardwell-iccrg-bbr-congestion-control/>.
///
/// Based in part on the Chromium BBRv2 implementation, see <https://source.chromium.org/chromium/chromium/src/+/main:net/third_party/quiche/src/quic/core/congestion_control/bbr2_sender.cc>
/// and the Linux Kernel TCP BBRv2 implementation, see <https://github.com/google/bbr/blob/v2alpha/net/ipv4/tcp_bbr2.c>
#[derive(Debug, Clone)]
pub struct BbrCongestionController {
    state: State,
    round_counter: round::Counter,
    bw_estimator: bandwidth::Estimator,
    full_pipe_estimator: full_pipe::Estimator,
    //= https://www.rfc-editor.org/rfc/rfc9002#section-B.2
    //# The sum of the size in bytes of all sent packets
    //# that contain at least one ack-eliciting or PADDING frame and have
    //# not been acknowledged or declared lost.  The size does not include
    //# IP or UDP overhead, but does include the QUIC header and
    //# Authenticated Encryption with Associated Data (AEAD) overhead.
    //# Packets only containing ACK frames do not count toward
    //# bytes_in_flight to ensure congestion control does not impede
    //# congestion feedback.
    bytes_in_flight: BytesInFlight,
    cwnd: u32,
    prior_cwnd: u32,
    recovery_state: recovery::State,
    congestion_state: congestion::State,
    ecn_state: ecn::State,
    data_rate_model: data_rate::Model,
    data_volume_model: data_volume::Model,
    max_datagram_size: u16,
    /// A boolean that is true if and only if a connection is restarting after being idle
    idle_restart: bool,
    /// True if rate samples reflect bandwidth probing
    bw_probe_samples: bool,
    /// The current pacing rate for a BBR flow, which controls inter-packet spacing
    pacing_rate: Bandwidth,
    /// The earliest pacing departure time for the next packet BBR schedules for transmission
    next_departure_time: Option<Timestamp>,
    /// The maximum size of a data aggregate scheduled and transmitted together
    send_quantum: usize,
    /// If true, we can attempt to avoid updating control parameters and/or model parameters
    try_fast_path: bool,
}

type BytesInFlight = Counter<u32>;

impl CongestionController for BbrCongestionController {
    type PacketInfo = bandwidth::PacketInfo;

    fn congestion_window(&self) -> u32 {
        self.cwnd
    }

    fn bytes_in_flight(&self) -> u32 {
        *self.bytes_in_flight
    }

    fn is_congestion_limited(&self) -> bool {
        let available_congestion_window = self
            .congestion_window()
            .saturating_sub(*self.bytes_in_flight);
        available_congestion_window < self.max_datagram_size as u32
    }

    fn is_slow_start(&self) -> bool {
        self.state.is_startup()
    }

    fn requires_fast_retransmission(&self) -> bool {
        self.recovery_state.requires_fast_retransmission()
    }

    fn on_packet_sent(
        &mut self,
        time_sent: Timestamp,
        sent_bytes: usize,
        app_limited: Option<bool>,
        _rtt_estimator: &RttEstimator,
    ) -> Self::PacketInfo {
        if sent_bytes > 0 {
            self.recovery_state.on_packet_sent();

            //= https://tools.ietf.org/id/draft-cardwell-iccrg-bbr-congestion-control-02#4.2.2
            //# BBROnTransmit():
            //#   BBRHandleRestartFromIdle()
            self.handle_restart_from_idle(time_sent);

            self.bytes_in_flight
                .try_add(sent_bytes)
                .expect("sent_bytes should not exceed u32::MAX");
            self.set_next_departure_time(sent_bytes, time_sent);
        }

        self.bw_estimator
            .on_packet_sent(*self.bytes_in_flight, app_limited, time_sent)
    }

    fn on_rtt_update(
        &mut self,
        _time_sent: Timestamp,
        _now: Timestamp,
        _rtt_estimator: &RttEstimator,
    ) {
        // BBRUpdateMinRTT() called in `on_ack`
    }

    fn on_ack<Rnd: random::Generator>(
        &mut self,
        newest_acked_time_sent: Timestamp,
        bytes_acknowledged: usize,
        newest_acked_packet_info: Self::PacketInfo,
        rtt_estimator: &RttEstimator,
        random_generator: &mut Rnd,
        ack_receive_time: Timestamp,
    ) {
        self.bytes_in_flight
            .try_sub(bytes_acknowledged)
            .expect("bytes_acknowledged should not exceed u32::MAX");
        self.bw_estimator.on_ack(
            bytes_acknowledged,
            newest_acked_time_sent,
            newest_acked_packet_info,
            ack_receive_time,
        );
        self.round_counter.on_ack(
            newest_acked_packet_info,
            self.bw_estimator.delivered_bytes(),
        );
        if self
            .recovery_state
            .on_ack(self.round_counter.round_start(), newest_acked_time_sent)
        {
            // This ack caused recovery to be exited
            self.on_exit_fast_recovery();
        }
        if self.round_counter.round_start() {
            self.ecn_state
                .on_round_start(self.bw_estimator.delivered_bytes(), self.max_datagram_size);
        }

        //= https://tools.ietf.org/id/draft-cardwell-iccrg-bbr-congestion-control-02#4.2.3
        //# On every ACK, the BBR algorithm executes the following BBRUpdateOnACK() steps in order
        //# to update its network path model, update its state machine, and adjust its control
        //# parameters to adapt to the updated model:
        //# BBRUpdateOnACK():
        //#   BBRUpdateModelAndState()
        //#   BBRUpdateControlParameters()

        //= https://tools.ietf.org/id/draft-cardwell-iccrg-bbr-congestion-control-02#4.2.3
        //# BBRUpdateModelAndState():
        //#   BBRUpdateLatestDeliverySignals()
        //#   BBRUpdateCongestionSignals()
        // implements BBRUpdateLatestDeliverySignals() and BBRUpdateCongestionSignals()

        // Check if we need to update model parameters
        let update_model = self.model_update_required();

        if update_model {
            self.update_latest_signals(newest_acked_packet_info);
            //= https://tools.ietf.org/id/draft-cardwell-iccrg-bbr-congestion-control-02#4.2.3
            //# BBRUpdateACKAggregation()
            self.data_volume_model.update_ack_aggregation(
                self.data_rate_model.bw(),
                bytes_acknowledged,
                self.cwnd,
                self.round_counter.round_count(),
                ack_receive_time,
            );

            //= https://tools.ietf.org/id/draft-cardwell-iccrg-bbr-congestion-control-02#4.2.3
            //# BBRCheckStartupDone()
            //# BBRCheckDrain()
            self.check_startup_done();
        }
        self.check_drain_done(random_generator, ack_receive_time);

        //= https://tools.ietf.org/id/draft-cardwell-iccrg-bbr-congestion-control-02#4.2.3
        //# BBRUpdateProbeBWCyclePhase()
        if self.full_pipe_estimator.filled_pipe() {
            // BBRUpdateProbeBWCyclePhase() internally calls BBRAdaptUpperBounds() if BBR.filled_pipe == true
            self.adapt_upper_bounds(bytes_acknowledged, random_generator, ack_receive_time);
            if self.state.is_probing_bw() {
                self.update_probe_bw_cycle_phase(random_generator, ack_receive_time);
            }
        }

        //= https://tools.ietf.org/id/draft-cardwell-iccrg-bbr-congestion-control-02#4.2.3
        //# BBRUpdateMinRTT()
        //# BBRCheckProbeRTT()
        //# BBRAdvanceLatestDeliverySignals()
        //# BBRBoundBWForModel()
        let prev_min_rtt = self.data_volume_model.min_rtt();
        self.data_volume_model
            .update_min_rtt(rtt_estimator.latest_rtt(), ack_receive_time);
        self.check_probe_rtt(random_generator, ack_receive_time);

        // Update control parameters if required
        if self.control_update_required(update_model, prev_min_rtt) {
            self.congestion_state
                .advance(self.bw_estimator.rate_sample());
            self.data_rate_model.bound_bw_for_model();

            //= https://tools.ietf.org/id/draft-cardwell-iccrg-bbr-congestion-control-02#4.2.3
            //# BBRUpdateControlParameters():
            //#   BBRSetPacingRate()
            //#   BBRSetSendQuantum()
            //#   BBRSetCwnd()
            self.set_pacing_rate(self.state.pacing_gain());
            self.set_send_quantum();
            self.set_cwnd(bytes_acknowledged);
        }
    }

    fn on_packet_lost<Rnd: random::Generator>(
        &mut self,
        lost_bytes: u32,
        packet_info: Self::PacketInfo,
        _persistent_congestion: bool,
        new_loss_burst: bool,
        random_generator: &mut Rnd,
        timestamp: Timestamp,
    ) {
        self.bw_estimator.on_loss(lost_bytes as usize);
        if self.recovery_state.on_congestion_event(timestamp) {
            // this congestion event caused the connection to enter recovery
            self.on_enter_fast_recovery();
        }
        self.congestion_state
            .on_packet_lost(self.bw_estimator.delivered_bytes());
        self.full_pipe_estimator.on_packet_lost(new_loss_burst);
        self.modulate_cwnd_for_recovery(lost_bytes);

        //= https://tools.ietf.org/id/draft-cardwell-iccrg-bbr-congestion-control-02#4.2.4
        //# BBRUpdateOnLoss(packet):
        //#   BBRHandleLostPacket(packet)
        self.handle_lost_packet(lost_bytes, packet_info, random_generator, timestamp);
    }

    fn on_explicit_congestion(&mut self, ce_count: u64, event_time: Timestamp) {
        self.bw_estimator.on_explicit_congestion(ce_count);
        self.ecn_state.on_explicit_congestion(ce_count);
        self.congestion_state.on_explicit_congestion();
        if self.recovery_state.on_congestion_event(event_time) {
            self.on_enter_fast_recovery();
        }
    }

    fn on_mtu_update(&mut self, max_datagram_size: u16) {
        self.max_datagram_size = max_datagram_size;
    }

    fn on_packet_discarded(&mut self, bytes_sent: usize) {
        self.bytes_in_flight
            .try_sub(bytes_sent)
            .expect("bytes sent should not exceed u32::MAX");
        self.recovery_state.on_packet_discarded();
    }

    fn earliest_departure_time(&self) -> Option<Timestamp> {
        self.next_departure_time
    }

    fn send_quantum(&self) -> Option<usize> {
        Some(self.send_quantum)
    }
}

impl BbrCongestionController {
    /// Constructs a new `BbrCongestionController`
    pub fn new(max_datagram_size: u16) -> Self {
        //= https://tools.ietf.org/id/draft-cardwell-iccrg-bbr-congestion-control-02#4.2.1
        //# BBROnInit():
        //#   init_windowed_max_filter(filter=BBR.MaxBwFilter, value=0, time=0)
        //#   BBR.min_rtt = SRTT ? SRTT : Inf
        //#   BBR.min_rtt_stamp = Now()
        //#   BBR.probe_rtt_done_stamp = 0
        //#   BBR.probe_rtt_round_done = false
        //#   BBR.prior_cwnd = 0
        //#   BBR.idle_restart = false
        //#   BBR.extra_acked_interval_start = Now()
        //#   BBR.extra_acked_delivered = 0
        //#   BBRResetCongestionSignals()
        //#   BBRResetLowerBounds()
        //#   BBRInitRoundCounting()
        //#   BBRInitFullPipe()
        //#   BBRInitPacingRate()
        //#   BBREnterStartup()

        // BBRResetCongestionSignals() is implemented by the default congestion::State
        // BBRResetLowerBounds() is implemented by data_rate::Model::new() and data_volume::Model::new()
        // BBRInitRoundCounting() is implemented by round::Counter::default()
        // BBRInitFullPipe() is implemented by full_pipe::Estimator::default()

        //= https://tools.ietf.org/id/draft-cardwell-iccrg-bbr-congestion-control-02#4.6.2
        //# BBRInitPacingRate():
        //#   nominal_bandwidth = InitialCwnd / (SRTT ? SRTT : 1ms)
        //# BBR.pacing_rate =  BBRStartupPacingGain * nominal_bandwidth
        let initial_cwnd = Self::initial_window(max_datagram_size);
        let nominal_bandwidth = Bandwidth::new(initial_cwnd as u64, Duration::from_millis(1));
        let pacing_rate = nominal_bandwidth * State::Startup.pacing_gain();

        Self {
            state: State::Startup,
            round_counter: Default::default(),
            bw_estimator: Default::default(),
            full_pipe_estimator: Default::default(),
            bytes_in_flight: Default::default(),
            cwnd: initial_cwnd,
            prior_cwnd: 0,
            recovery_state: recovery::State::Recovered,
            congestion_state: Default::default(),
            ecn_state: Default::default(),
            data_rate_model: data_rate::Model::new(),
            // initialize extra_acked_interval_start and extra_acked_delivered
            data_volume_model: data_volume::Model::new(),
            max_datagram_size,
            idle_restart: false,
            bw_probe_samples: false,
            pacing_rate,
            next_departure_time: None,
            send_quantum: MAX_SEND_QUANTUM,
            try_fast_path: false,
        }
    }
    /// The bandwidth-delay product
    ///
    /// Based on the current estimate of maximum sending bandwidth and minimum RTT
    fn bdp(&self) -> u64 {
        self.bdp_multiple(self.data_rate_model.bw(), Ratio::one())
    }

    /// Calculates a bandwidth-delay product using the supplied `Bandwidth` and `gain`
    fn bdp_multiple(&self, bw: Bandwidth, gain: Ratio<u64>) -> u64 {
        //= https://tools.ietf.org/id/draft-cardwell-iccrg-bbr-congestion-control-02#4.6.4.2
        //# BBRBDPMultiple(gain):
        //#   if (BBR.min_rtt == Inf)
        //#       return InitialCwnd /* no valid RTT samples yet */
        //#     BBR.bdp = BBR.bw * BBR.min_rtt
        //#     return gain * BBR.bdp

        if let Some(min_rtt) = self.data_volume_model.min_rtt() {
            (gain * (bw * min_rtt)).to_integer()
        } else {
            Self::initial_window(self.max_datagram_size).into()
        }
    }

    /// How much data do we want in flight
    ///
    /// Based on the estimated BDP, unless congestion reduced the cwnd
    fn target_inflight(&self) -> u32 {
        //= https://tools.ietf.org/id/draft-cardwell-iccrg-bbr-congestion-control-02#4.3.3.5.3
        //# BBRTargetInflight()
        //#   return min(BBR.bdp, cwnd)

        self.bdp().min(self.cwnd as u64) as u32
    }

    /// The estimate of the volume of in-flight data required to fully utilize the bottleneck
    /// bandwidth available to the flow
    ///
    /// Based on the BDP estimate (BBR.bdp), the aggregation estimate (BBR.extra_acked), the
    /// offload budget (BBR.offload_budget), and BBRMinPipeCwnd.
    fn max_inflight(&self) -> u64 {
        //= https://tools.ietf.org/id/draft-cardwell-iccrg-bbr-congestion-control-02#4.6.4.2
        //# BBRUpdateMaxInflight()
        //#   BBRUpdateAggregationBudget()
        //#   inflight = BBRBDPMultiple(BBR.cwnd_gain)
        //#   inflight += BBR.extra_acked
        //#   BBR.max_inflight = BBRQuantizationBudget(inflight)

        // max_inflight is calculated and returned from this function
        // as needed, rather than maintained as a field

        let bdp = self.bdp_multiple(self.data_rate_model.bw(), self.state.cwnd_gain());
        let inflight = bdp + self.data_volume_model.extra_acked();
        self.quantization_budget(inflight)
    }

    /// Inflight based on min RTT and the estimated bottleneck bandwidth
    fn inflight(&self, bw: Bandwidth, gain: Ratio<u64>) -> u32 {
        //= https://tools.ietf.org/id/draft-cardwell-iccrg-bbr-congestion-control-02#4.6.4.2
        //# BBRInflight(gain)
        //#   inflight = BBRBDPMultiple(gain)
        //#   return BBRQuantizationBudget(inflight)

        // BBRInflight is defined in the RFC with and without a Bandwidth input

        let inflight = self.bdp_multiple(bw, gain);
        self.quantization_budget(inflight)
            .try_into()
            .unwrap_or(u32::MAX)
    }

    /// The volume of data that tries to leave free headroom in the bottleneck buffer or link for
    /// other flows, for fairness convergence and lower RTTs and loss
    fn inflight_with_headroom(&self) -> u32 {
        //= https://tools.ietf.org/id/draft-cardwell-iccrg-bbr-congestion-control-02#4.3.3.6
        //# BBRInflightWithHeadroom()
        //#   if (BBR.inflight_hi == Infinity)
        //#     return Infinity
        //#   headroom = max(1, BBRHeadroom * BBR.inflight_hi)
        //#     return max(BBR.inflight_hi - headroom,
        //#                BBRMinPipeCwnd)

        if self.data_volume_model.inflight_hi() == u64::MAX {
            return u32::MAX;
        }

        let headroom = max(
            1,
            (HEADROOM * self.data_volume_model.inflight_hi()).to_integer(),
        );
        max(
            self.data_volume_model.inflight_hi() - headroom,
            self.minimum_window() as u64,
        )
        .try_into()
        .unwrap_or(u32::MAX) // TODO: change type
    }

    /// Calculates the quantization budget
    fn quantization_budget(&self, inflight: u64) -> u64 {
        //= https://tools.ietf.org/id/draft-cardwell-iccrg-bbr-congestion-control-02#4.6.4.2
        //# BBRQuantizationBudget(inflight)
        //#   BBRUpdateOffloadBudget()
        //#   inflight = max(inflight, BBR.offload_budget)
        //#   inflight = max(inflight, BBRMinPipeCwnd)
        //#   if (BBR.state == ProbeBW && BBR.cycle_idx == ProbeBW_UP)
        //#     inflight += 2
        //#   return inflight

        //= https://tools.ietf.org/id/draft-cardwell-iccrg-bbr-congestion-control-02#4.5.4
        //# BBRUpdateOffloadBudget():
        //#   BBR.offload_budget = 3 * BBR.send_quantum
        let offload_budget = 3 * self.send_quantum as u64;

        let mut inflight = inflight
            .max(offload_budget)
            .max(self.minimum_window() as u64);

        if self.state.is_probing_bw_up() {
            inflight += 2 * self.max_datagram_size as u64;
        }

        inflight
    }

    /// Sets the pacing rate used for determining the earliest departure time
    #[inline]
    fn set_pacing_rate(&mut self, pacing_gain: Ratio<u64>) {
        //= https://tools.ietf.org/id/draft-cardwell-iccrg-bbr-congestion-control-02#2.5
        //# The static discount factor of 1% used to scale BBR.bw to produce BBR.pacing_rate.
        const PACING_MARGIN_PERCENT: u64 = 1;
        const PACING_RATIO: Ratio<u64> = Ratio::new_raw(100 - PACING_MARGIN_PERCENT, 100);

        //= https://tools.ietf.org/id/draft-cardwell-iccrg-bbr-congestion-control-02#4.6.2
        //# BBRSetPacingRateWithGain(pacing_gain):
        //#   rate = pacing_gain * bw * (100 - BBRPacingMarginPercent) / 100
        //#   if (BBR.filled_pipe || rate > BBR.pacing_rate)
        //#     BBR.pacing_rate = rate
        let rate = self.data_rate_model.bw() * pacing_gain * PACING_RATIO;

        if self.full_pipe_estimator.filled_pipe() || rate > self.pacing_rate {
            self.pacing_rate = rate;
        }
    }

    /// Sets the maximum size of data aggregate scheduled and transmitted together
    #[inline]
    fn set_send_quantum(&mut self) {
        //= https://tools.ietf.org/id/draft-cardwell-iccrg-bbr-congestion-control-02#4.6.3
        //# if (BBR.pacing_rate < 1.2 Mbps)
        //#   floor = 1 * SMSS
        //# else
        //#   floor = 2 * SMSS
        //# BBR.send_quantum = min(BBR.pacing_rate * 1ms, 64KBytes)
        //# BBR.send_quantum = max(BBR.send_quantum, floor)

        // 1.2 Mbps
        const SEND_QUANTUM_THRESHOLD: Bandwidth =
            Bandwidth::new(1_200_000 / 8, Duration::from_secs(1));

        let floor = if self.pacing_rate < SEND_QUANTUM_THRESHOLD {
            self.max_datagram_size
        } else {
            self.max_datagram_size * 2
        } as usize;

        let send_quantum = (self.pacing_rate * Duration::from_millis(1)) as usize;
        self.send_quantum = send_quantum.clamp(floor, MAX_SEND_QUANTUM);
    }

    /// Sets the next departure time based on the pacing rate for the next packet that is sent
    #[inline]
    fn set_next_departure_time(&mut self, packet_size: usize, now: Timestamp) {
        //= https://tools.ietf.org/id/draft-cardwell-iccrg-bbr-congestion-control-02#4.6.2
        //# BBR.next_departure_time = max(Now(), BBR.next_departure_time)
        //# packet.departure_time = BBR.next_departure_time
        //# pacing_delay = packet.size / BBR.pacing_rate
        //# BBR.next_departure_time = BBR.next_departure_time + pacing_delay

        // The packet currently being sent has already been delayed by the `next_departure_time`
        // so we only need to base the `next_departure_time` on the current time + pacing_delay

        let pacing_delay = packet_size as u64 / self.pacing_rate;
        self.next_departure_time = Some(now + pacing_delay);
    }

    /// True if the amount of loss or ECN CE markings exceed the BBR thresholds
    #[inline]
    fn is_inflight_too_high(rate_sample: RateSample, max_datagram_size: u16) -> bool {
        if Self::is_loss_too_high(rate_sample.lost_bytes, rate_sample.bytes_in_flight) {
            return true;
        }

        if rate_sample.delivered_bytes > 0 {
            let ecn_ce_ratio = ecn::ce_ratio(
                rate_sample.ecn_ce_count,
                rate_sample.delivered_bytes,
                max_datagram_size,
            );
            return ecn::is_ce_too_high(ecn_ce_ratio);
        }

        false
    }

    /// True if the amount of `lost_bytes` exceeds the BBR loss threshold
    #[inline]
    fn is_loss_too_high(lost_bytes: u64, bytes_inflight: u32) -> bool {
        //= https://tools.ietf.org/id/draft-cardwell-iccrg-bbr-congestion-control-02#4.5.6.2
        //# IsInflightTooHigh()
        //#   return (rs.lost > rs.tx_in_flight * BBRLossThresh)
        lost_bytes > (LOSS_THRESH * bytes_inflight).to_integer() as u64
    }

    //= https://www.rfc-editor.org/rfc/rfc9002#section-7.2
    //# Endpoints SHOULD use an initial congestion
    //# window of ten times the maximum datagram size (max_datagram_size),
    //# while limiting the window to the larger of 14,720 bytes or twice the
    //# maximum datagram size.
    #[inline]
    fn initial_window(max_datagram_size: u16) -> u32 {
        const INITIAL_WINDOW_LIMIT: u32 = 14720;
        min(
            10 * max_datagram_size as u32,
            max(INITIAL_WINDOW_LIMIT, 2 * max_datagram_size as u32),
        )
    }

    /// The minimal cwnd value BBR targets
    #[inline]
    fn minimum_window(&self) -> u32 {
        (MIN_PIPE_CWND_PACKETS * self.max_datagram_size) as u32
    }

    /// Updates the congestion window based on the latest model
    fn set_cwnd(&mut self, newly_acked: usize) {
        //= https://tools.ietf.org/id/draft-cardwell-iccrg-bbr-congestion-control-02#4.6.4.6
        //# BBRSetCwnd():
        //#   BBRUpdateMaxInflight()
        //#   BBRModulateCwndForRecovery()
        //#   if (!BBR.packet_conservation) {
        //#     if (BBR.filled_pipe)
        //#       cwnd = min(cwnd + rs.newly_acked, BBR.max_inflight)
        //#     else if (cwnd < BBR.max_inflight || C.delivered < InitialCwnd)
        //#       cwnd = cwnd + rs.newly_acked
        //#     cwnd = max(cwnd, BBRMinPipeCwnd)
        //#  }
        //#  BBRBoundCwndForProbeRTT()
        //#  BBRBoundCwndForModel()

        // From BBRModulateCwndForRecovery()
        //= https://tools.ietf.org/id/draft-cardwell-iccrg-bbr-congestion-control-02#4.6.4.4
        //#   if (BBR.packet_conservation)
        //#     cwnd = max(cwnd, packets_in_flight + rs.newly_acked)

        let max_inflight = self.max_inflight().try_into().unwrap_or(u32::MAX);
        let initial_cwnd = Self::initial_window(self.max_datagram_size);
        let mut cwnd = self.cwnd;

        // Enable fast path if the cwnd has reached max_inflight
<<<<<<< HEAD
=======
        // Adapted from the Linux TCP BBRv2 implementation
        // See https://github.com/google/bbr/blob/1a45fd4faf30229a3d3116de7bfe9d2f933d3562/net/ipv4/tcp_bbr2.c#L923
>>>>>>> aced9520
        self.try_fast_path = false;

        if self.recovery_state.packet_conservation() {
            // Limit the cwnd as prescribed in BBRModulateCwndForRecovery()
            cwnd = cwnd.max(self.bytes_in_flight.saturating_add(newly_acked as u32));
        } else if self.full_pipe_estimator.filled_pipe() {
            cwnd += newly_acked as u32;
            if cwnd >= max_inflight {
                cwnd = max_inflight;
                self.try_fast_path = true;
            }
        } else if cwnd < max_inflight || self.bw_estimator.delivered_bytes() < initial_cwnd as u64 {
            // cwnd has room to grow, or so little data has been delivered that max_inflight should not be used
            cwnd += newly_acked as u32;
        } else {
            self.try_fast_path = true;
        }

        //= https://tools.ietf.org/id/draft-cardwell-iccrg-bbr-congestion-control-02#4.6.4.5
        //# BBRBoundCwndForProbeRTT():
        //#   if (BBR.state == ProbeRTT)
        //#     cwnd = min(cwnd, BBRProbeRTTCwnd())
        if self.state.is_probing_rtt() {
            cwnd = cwnd.min(self.probe_rtt_cwnd());
        }

        // Ensure the cwnd is at least the minimum window, and at most the bound defined by the model.
        // This applies regardless of whether packet conservation is in place, as the pseudocode
        // applies this clamping within BBRBoundCwndForModel(), which is called after all prior
        // cwnd adjustments have been made.
        self.cwnd = cwnd.clamp(self.minimum_window(), self.bound_cwnd_for_model());
    }

    /// Returns the maximum congestion window bound by recent congestion
    fn bound_cwnd_for_model(&self) -> u32 {
        //= https://tools.ietf.org/id/draft-cardwell-iccrg-bbr-congestion-control-02#4.6.4.7
        //# BBRBoundCwndForModel():
        //#   cap = Infinity
        //#   if (IsInAProbeBWState() and
        //#       BBR.state != ProbeBW_CRUISE)
        //#     cap = BBR.inflight_hi
        //#   else if (BBR.state == ProbeRTT or
        //#            BBR.state == ProbeBW_CRUISE)
        //#     cap = BBRInflightWithHeadroom()
        //#
        //#   /* apply inflight_lo (possibly infinite): */
        //#   cap = min(cap, BBR.inflight_lo)
        //#   cap = max(cap, BBRMinPipeCwnd)
        //#   cwnd = min(cwnd, cap)
        let inflight_hi = self
            .data_volume_model
            .inflight_hi()
            .try_into()
            .unwrap_or(u32::MAX);
        let inflight_lo = self
            .data_volume_model
            .inflight_lo()
            .try_into()
            .unwrap_or(u32::MAX);

        let cap = if self.state.is_probing_bw() && !self.state.is_probing_bw_cruise() {
            inflight_hi
        } else if self.state.is_probing_rtt() || self.state.is_probing_bw_cruise() {
            self.inflight_with_headroom()
        } else {
            u32::MAX
        };

        cap.min(inflight_lo).max(self.minimum_window())
    }

    /// Saves the last-known good congestion window (the latest cwnd unmodulated by loss recovery or ProbeRTT)
    fn save_cwnd(&mut self) {
        //= https://tools.ietf.org/id/draft-cardwell-iccrg-bbr-congestion-control-02#4.6.4.4
        //# BBRSaveCwnd()
        //#   if (!InLossRecovery() and BBR.state != ProbeRTT)
        //#     return cwnd
        //#   else
        //#     return max(BBR.prior_cwnd, cwnd)

        self.prior_cwnd = if !self.recovery_state.in_recovery() && !self.state.is_probing_rtt() {
            self.cwnd
        } else {
            self.prior_cwnd.max(self.cwnd)
        }
    }

    /// Restores the last-known good congestion window (the latest cwnd unmodulated by loss recovery or ProbeRTT)
    fn restore_cwnd(&mut self) {
        //= https://tools.ietf.org/id/draft-cardwell-iccrg-bbr-congestion-control-02#4.6.4.4
        //# BBRRestoreCwnd()
        //#   cwnd = max(cwnd, BBR.prior_cwnd)

        self.cwnd = self.cwnd.max(self.prior_cwnd);
    }

    /// Modulates the congestion window based on newly lost bytes
    #[inline]
    fn modulate_cwnd_for_recovery(&mut self, lost_bytes: u32) {
        //= https://tools.ietf.org/id/draft-cardwell-iccrg-bbr-congestion-control-02#4.6.4.4
        //# BBRModulateCwndForRecovery():
        //#   if (rs.newly_lost > 0)
        //#     cwnd = max(cwnd - rs.newly_lost, 1)

        debug_assert_ne!(lost_bytes, 0);

        self.cwnd = self
            .cwnd
            .saturating_sub(lost_bytes)
            .max(self.minimum_window());
    }

    /// Called when entering fast recovery
    #[inline]
    fn on_enter_fast_recovery(&mut self) {
        //= https://tools.ietf.org/id/draft-cardwell-iccrg-bbr-congestion-control-02#4.6.4.4
        //# Upon entering Fast Recovery, set cwnd to the number of packets still in flight
        //# (allowing at least one for a fast retransmit):
        //#
        //# BBROnEnterFastRecovery():
        //#   BBR.prior_cwnd = BBRSaveCwnd()
        //#   cwnd = packets_in_flight + max(rs.newly_acked, 1)
        //#   BBR.packet_conservation = true

        debug_assert!(self.recovery_state.in_recovery());

        // packet_conservation is true while in the state `recovery::State::Conservation`. That
        // state is entered prior to this method being called, when packet loss is recorded.
        debug_assert!(self.recovery_state.packet_conservation());

        self.save_cwnd();
        // BBROnEnterFastRecovery() tries to allow for at least one fast retransmit packet in the
        // the congestion window. The recovery manager will already allow for this fast retransmit
        // even if we are blocked by congestion control, as long as requires_fast_retransmission()
        // returns true.
        self.cwnd = self.bytes_in_flight();
    }

    /// Called when exiting fast recovery
    #[inline]
    fn on_exit_fast_recovery(&mut self) {
        //= https://tools.ietf.org/id/draft-cardwell-iccrg-bbr-congestion-control-02#4.6.4.4
        //# Upon exiting loss recovery (RTO recovery or Fast Recovery), either by repairing all
        //# losses or undoing recovery, BBR restores the best-known cwnd value we had upon entering
        //# loss recovery:
        //#
        //#   BBR.packet_conservation = false
        //#   BBRRestoreCwnd()

        debug_assert!(!self.recovery_state.in_recovery());

        // When fast recovery is exited, the state changes to `recovery::State::Recovered`, which
        // has packet_conservation as false
        debug_assert!(!self.recovery_state.packet_conservation());

        self.restore_cwnd();

        // Since we are exiting a recovery period, we need to make sure the model is updated
        // and the congestion window is bound appropriately
        self.try_fast_path = false;
    }

    fn handle_lost_packet<Rnd: random::Generator>(
        &mut self,
        lost_bytes: u32,
        packet_info: <BbrCongestionController as CongestionController>::PacketInfo,
        random_generator: &mut Rnd,
        now: Timestamp,
    ) {
        //= https://tools.ietf.org/id/draft-cardwell-iccrg-bbr-congestion-control-02#4.5.6.2
        //# if (!BBR.bw_probe_samples)
        //#   return /* not a packet sent while probing bandwidth */
        //# rs.tx_in_flight = packet.tx_in_flight /* inflight at transmit */
        //# rs.lost = C.lost - packet.lost /* data lost since transmit */
        //# rs.is_app_limited = packet.is_app_limited;
        //# if (IsInflightTooHigh(rs))
        //#   rs.tx_in_flight = BBRInflightHiFromLostPacket(rs, packet)
        //#   BBRHandleInflightTooHigh(rs)

        if !self.bw_probe_samples {
            // not a packet sent while probing bandwidth
            return;
        }

        let lost_since_transmit = (self.bw_estimator.lost_bytes() - packet_info.lost_bytes)
            .try_into()
            .unwrap_or(u32::MAX);

        if Self::is_loss_too_high(lost_since_transmit as u64, packet_info.bytes_in_flight) {
            let inflight_hi_from_lost_packet =
                self.inflight_hi_from_lost_packet(lost_bytes, lost_since_transmit, packet_info);
            self.on_inflight_too_high(
                packet_info.is_app_limited,
                packet_info.bytes_in_flight,
                inflight_hi_from_lost_packet,
                random_generator,
                now,
            );
        }
    }

    /// Returns the prefix of packet where losses exceeded `LOSS_THRESH`
    fn inflight_hi_from_lost_packet(
        &self,
        size: u32,
        lost_since_transmit: u32,
        packet_info: <BbrCongestionController as CongestionController>::PacketInfo,
    ) -> u32 {
        //= https://tools.ietf.org/id/draft-cardwell-iccrg-bbr-congestion-control-02#4.5.6.2
        //# BBRInflightHiFromLostPacket(rs, packet):
        //#   size = packet.size
        //#   /* What was in flight before this packet? */
        //#   inflight_prev = rs.tx_in_flight - size
        //#   /* What was lost before this packet? */
        //#   lost_prev = rs.lost - size
        //#   lost_prefix = (BBRLossThresh * inflight_prev - lost_prev) /
        //#                 (1 - BBRLossThresh)
        //#   /* At what inflight value did losses cross BBRLossThresh? */
        //#   inflight = inflight_prev + lost_prefix
        //#   return inflight

        // The RFC passes a newly construct Rate Sample to BBRInflightHiFromLostPacket as
        // a means for holding tx_in_flight and lost_since_transmit. Instead, we pass
        // the required information directly.

        // What was in flight before this packet?
        let inflight_prev = packet_info.bytes_in_flight - size;
        // What was lost before this packet?
        let lost_prev = lost_since_transmit - size;
        let lost_prefix =
            ((LOSS_THRESH * inflight_prev - lost_prev) / (Ratio::one() - LOSS_THRESH)).to_integer();
        // At what inflight value did losses cross BBRLossThresh?
        inflight_prev + lost_prefix
    }

    /// Handles when the connection resumes transmitting after an idle period
    #[inline]
    fn handle_restart_from_idle(&mut self, now: Timestamp) {
        //= https://tools.ietf.org/id/draft-cardwell-iccrg-bbr-congestion-control-02#4.4.3
        //# BBRHandleRestartFromIdle():
        //#   if (packets_in_flight == 0 and C.app_limited)
        //#     BBR.idle_restart = true
        //#        BBR.extra_acked_interval_start = Now()
        //#     if (IsInAProbeBWState())
        //#       BBRSetPacingRateWithGain(1)

        if self.bytes_in_flight == 0 && self.bw_estimator.is_app_limited() {
            self.idle_restart = true;
            self.data_volume_model.set_extra_acked_interval_start(now);
            if self.state.is_probing_bw() {
                self.set_pacing_rate(Ratio::one());
            }
        }

        // As an optimization, we can check if the ProbeRtt may be exited here, see #1412 for details.
        // Without this optimization, ProbeRtt will be exited on the next received Ack.

        //= https://tools.ietf.org/id/draft-cardwell-iccrg-bbr-congestion-control-02#4.4.3
        //= type=TODO
        //= tracking-issue=1412
        //#   else if (BBR.state == ProbeRTT)
        //#     BBRCheckProbeRTTDone()

        //= https://tools.ietf.org/id/draft-cardwell-iccrg-bbr-congestion-control-02#4.4.2
        //= type=TODO
        //= tracking-issue=1412
        //# As an optimization, when restarting from idle BBR checks to see if the connection is in
        //# ProbeRTT and has met the exit conditions for ProbeRTT. If a connection goes idle during
        //# ProbeRTT then often it will have met those exit conditions by the time it restarts, so
        //# that the connection can restore the cwnd to its full value before it starts transmitting
        //# a new flight of data.
    }

    /// Determines if the BBR model does not need to be updated
    ///
    /// Based on `bbr2_fast_path` in the Linux TCP BBRv2.
    /// See https://github.com/google/bbr/blob/1a45fd4faf30229a3d3116de7bfe9d2f933d3562/net/ipv4/tcp_bbr2.c#L2208
    #[inline]
    fn model_update_required(&self) -> bool {
        let rate_sample = self.bw_estimator.rate_sample();

        // We can skip updating the model when app limited and there is no congestion,
        // and the bandwidth sample is less than the estimated maximum bandwidth
        !self.try_fast_path
            || !rate_sample.is_app_limited
            || rate_sample.delivery_rate() >= self.data_rate_model.max_bw()
            || self.congestion_state.loss_in_round()
            || self.congestion_state.ecn_in_round()
    }

    /// Determines if the BBR control parameters do not need to be updated
    #[inline]
    fn control_update_required(&self, model_updated: bool, prev_min_rtt: Option<Duration>) -> bool {
        // We can skip updating the control parameters if we had skipped updating the model
        // and the BBR state and min rtt did not change. `try_fast_path` is set to false
        // when the BBR state is changed.
        !self.try_fast_path || model_updated || prev_min_rtt != self.data_volume_model.min_rtt()
    }
<<<<<<< HEAD
}

#[derive(Debug, Default)]
pub struct Endpoint {}

impl congestion_controller::Endpoint for Endpoint {
    type CongestionController = BbrCongestionController;

    fn new_congestion_controller(
        &mut self,
        path_info: congestion_controller::PathInfo,
    ) -> Self::CongestionController {
        BbrCongestionController::new(path_info.max_datagram_size)
    }
=======
>>>>>>> aced9520
}<|MERGE_RESOLUTION|>--- conflicted
+++ resolved
@@ -8,11 +8,7 @@
         bandwidth,
         bandwidth::{Bandwidth, RateSample},
         bbr::probe_bw::CyclePhase,
-<<<<<<< HEAD
         congestion_controller, CongestionController, RttEstimator,
-=======
-        CongestionController, RttEstimator,
->>>>>>> aced9520
     },
     time::Timestamp,
 };
@@ -755,11 +751,8 @@
         let mut cwnd = self.cwnd;
 
         // Enable fast path if the cwnd has reached max_inflight
-<<<<<<< HEAD
-=======
         // Adapted from the Linux TCP BBRv2 implementation
         // See https://github.com/google/bbr/blob/1a45fd4faf30229a3d3116de7bfe9d2f933d3562/net/ipv4/tcp_bbr2.c#L923
->>>>>>> aced9520
         self.try_fast_path = false;
 
         if self.recovery_state.packet_conservation() {
@@ -1058,7 +1051,6 @@
         // when the BBR state is changed.
         !self.try_fast_path || model_updated || prev_min_rtt != self.data_volume_model.min_rtt()
     }
-<<<<<<< HEAD
 }
 
 #[derive(Debug, Default)]
@@ -1073,6 +1065,4 @@
     ) -> Self::CongestionController {
         BbrCongestionController::new(path_info.max_datagram_size)
     }
-=======
->>>>>>> aced9520
 }
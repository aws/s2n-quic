--- conflicted
+++ resolved
@@ -55,17 +55,7 @@
 hash_hasher = { version = "2", optional = true }
 rand = "0.8"
 rand_chacha = "0.3"
-<<<<<<< HEAD
-s2n-codec = { version = "=0.4.1", path = "../../common/s2n-codec" }
-s2n-quic-core = { version = "=0.18.2", path = "../s2n-quic-core" }
-s2n-quic-platform = { version = "=0.19.0", path = "../s2n-quic-platform", features = ["tokio-runtime"] }
-s2n-quic-rustls = { version = "=0.18.2", path = "../s2n-quic-rustls", optional = true }
-s2n-quic-crypto = { version = "0.18.2", path = "../s2n-quic-crypto", optional = true }
-s2n-quic-tls = { version = "=0.18.2", path = "../s2n-quic-tls", optional = true }
-s2n-quic-tls-default = { version = "=0.18.2", path = "../s2n-quic-tls-default", optional = true }
-s2n-quic-transport = { version = "=0.18.2", path = "../s2n-quic-transport" }
-=======
-ring = { version = "0.16", optional = true, default-features = false }
+s2n-quic-crypto = { version = ""0.19.0", path = "../s2n-quic-crypto", optional = true }
 s2n-codec = { version = "=0.5.0", path = "../../common/s2n-codec" }
 s2n-quic-core = { version = "=0.19.0", path = "../s2n-quic-core" }
 s2n-quic-platform = { version = "=0.20.0", path = "../s2n-quic-platform", features = ["tokio-runtime"] }
@@ -73,7 +63,6 @@
 s2n-quic-tls = { version = "=0.19.0", path = "../s2n-quic-tls", optional = true }
 s2n-quic-tls-default = { version = "=0.19.0", path = "../s2n-quic-tls-default", optional = true }
 s2n-quic-transport = { version = "=0.19.0", path = "../s2n-quic-transport" }
->>>>>>> 864dbdc3
 tokio = { version = "1", default-features = false }
 zerocopy = { version = "0.6", optional = true }
 zerocopy-derive = { version = "0.3", optional = true }

--- conflicted
+++ resolved
@@ -2,7 +2,10 @@
 // SPDX-License-Identifier: Apache-2.0
 
 use crate::{client, server};
-<<<<<<< HEAD
+use core::{
+    sync::atomic::{AtomicBool, AtomicU8, Ordering},
+    task::Poll,
+};
 use s2n_quic_core::{
     crypto::tls::{
         self,
@@ -11,43 +14,9 @@
     },
     transport,
 };
-use s2n_tls::raw::{config::VerifyClientCertificateHandler, error::Error};
-
-pub struct VerifyHostNameClientCertVerifier {
-    host_name: String,
-}
-
-impl VerifyClientCertificateHandler for VerifyHostNameClientCertVerifier {
-    fn verify_host_name(&self, host_name: &str) -> bool {
-        self.host_name == host_name
-    }
-}
-
-impl VerifyHostNameClientCertVerifier {
-    pub fn new(host_name: impl ToString) -> VerifyHostNameClientCertVerifier {
-        VerifyHostNameClientCertVerifier {
-            host_name: host_name.to_string(),
-        }
-    }
-}
-
-#[derive(Default)]
-pub struct RejectAllClientCertificatesHandler {}
-impl VerifyClientCertificateHandler for RejectAllClientCertificatesHandler {
-    fn verify_host_name(&self, _host_name: &str) -> bool {
-        false
-=======
-use core::{
-    sync::atomic::{AtomicBool, AtomicU8, Ordering},
-    task::Poll,
-};
-use s2n_quic_core::crypto::tls::{
-    self,
-    testing::certificates::{CERT_PEM, KEY_PEM},
-    Endpoint,
-};
 #[cfg(any(test, all(s2n_quic_unstable, feature = "unstable_client_hello")))]
 use s2n_tls::raw::{config::ClientHelloHandler, connection::Connection};
+use s2n_tls::raw::{config::VerifyClientCertificateHandler, error::Error};
 use std::sync::Arc;
 
 pub struct MyClientHelloHandler {
@@ -73,7 +42,32 @@
         }
 
         Poll::Pending
->>>>>>> caff5c13
+    }
+}
+
+pub struct VerifyHostNameClientCertVerifier {
+    host_name: String,
+}
+
+impl VerifyClientCertificateHandler for VerifyHostNameClientCertVerifier {
+    fn verify_host_name(&self, host_name: &str) -> bool {
+        self.host_name == host_name
+    }
+}
+
+impl VerifyHostNameClientCertVerifier {
+    pub fn new(host_name: impl ToString) -> VerifyHostNameClientCertVerifier {
+        VerifyHostNameClientCertVerifier {
+            host_name: host_name.to_string(),
+        }
+    }
+}
+
+#[derive(Default)]
+pub struct RejectAllClientCertificatesHandler {}
+impl VerifyClientCertificateHandler for RejectAllClientCertificatesHandler {
+    fn verify_host_name(&self, _host_name: &str) -> bool {
+        false
     }
 }
 
@@ -109,7 +103,6 @@
         .unwrap()
 }
 
-<<<<<<< HEAD
 fn s2n_server_with_client_auth() -> Result<server::Server, Error> {
     server::Builder::default()
         .with_empty_trust_store()?
@@ -130,7 +123,8 @@
         .with_certificate(CERT_PEM, KEY_PEM)?
         .with_trusted_certificate(CERT_PEM)?
         .build()
-=======
+}
+
 #[cfg(any(test, all(s2n_quic_unstable, feature = "unstable_client_hello")))]
 fn s2n_server_with_client_hello_callback(wait_counter: u8) -> (server::Server, Arc<AtomicBool>) {
     let handle = MyClientHelloHandler::new(wait_counter);
@@ -143,7 +137,6 @@
         .build()
         .unwrap();
     (tls, done)
->>>>>>> caff5c13
 }
 
 fn rustls_server() -> s2n_quic_rustls::server::Server {
@@ -206,7 +199,7 @@
     let mut client_endpoint = s2n_client_with_client_auth().unwrap();
     let mut server_endpoint = s2n_server_with_client_auth().unwrap();
 
-    run(&mut server_endpoint, &mut client_endpoint);
+    run(&mut server_endpoint, &mut client_endpoint, None);
 }
 
 #[test]
@@ -215,7 +208,7 @@
     let mut client_endpoint = s2n_client();
     let mut server_endpoint = s2n_server_with_client_auth().unwrap();
 
-    let test_result = run_result(&mut server_endpoint, &mut client_endpoint);
+    let test_result = run_result(&mut server_endpoint, &mut client_endpoint, None);
 
     // The handshake should fail because the server requires client auth,
     // but the client does not support it.
@@ -230,7 +223,7 @@
     let mut client_endpoint = s2n_client_with_client_auth().unwrap();
     let mut server_endpoint = s2n_server();
 
-    let test_result = run_result(&mut server_endpoint, &mut client_endpoint);
+    let test_result = run_result(&mut server_endpoint, &mut client_endpoint, None);
 
     // The handshake should fail because the client requires client auth,
     // but the server does not support it.
@@ -245,7 +238,7 @@
     let mut client_endpoint = s2n_client_with_client_auth().unwrap();
     let mut server_endpoint = s2n_server_with_client_auth_verifier_rejects_client_certs().unwrap();
 
-    let test_result = run_result(&mut server_endpoint, &mut client_endpoint);
+    let test_result = run_result(&mut server_endpoint, &mut client_endpoint, None);
 
     // The handshake should fail because the certificate presented by the client is rejected by the
     // application level host verification check on the cert.
@@ -260,7 +253,7 @@
     let mut client_endpoint = s2n_client_with_untrusted_client_auth().unwrap();
     let mut server_endpoint = s2n_server_with_client_auth().unwrap();
 
-    let test_result = run_result(&mut server_endpoint, &mut client_endpoint);
+    let test_result = run_result(&mut server_endpoint, &mut client_endpoint, None);
 
     // The handshake should fail because the certificate presented by the client is issued
     // by a CA that is not in the server trust store, even though the host name is validated.
@@ -270,33 +263,26 @@
 }
 
 /// Executes the handshake to completion
-<<<<<<< HEAD
 fn run_result<S: Endpoint, C: Endpoint>(
     server: &mut S,
     client: &mut C,
+    client_hello_cb_done: Option<Arc<AtomicBool>>,
 ) -> Result<(), transport::Error> {
     let mut pair = tls::testing::Pair::new(server, client, "localhost".into());
 
     while pair.is_handshaking() {
-        pair.poll()?;
-=======
+        pair.poll(client_hello_cb_done.clone())?;
+    }
+
+    pair.finish();
+    Ok(())
+}
+
+/// Executes the handshake to completion
 fn run<S: Endpoint, C: Endpoint>(
     server: &mut S,
     client: &mut C,
     client_hello_cb_done: Option<Arc<AtomicBool>>,
 ) {
-    let mut pair = tls::testing::Pair::new(server, client, "localhost".into());
-
-    while pair.is_handshaking() {
-        pair.poll(client_hello_cb_done.clone()).unwrap();
->>>>>>> caff5c13
-    }
-
-    pair.finish();
-    Ok(())
-}
-
-/// Executes the handshake to completion
-fn run<S: Endpoint, C: Endpoint>(server: &mut S, client: &mut C) {
-    run_result(server, client).unwrap();
+    run_result(server, client, client_hello_cb_done).unwrap();
 }